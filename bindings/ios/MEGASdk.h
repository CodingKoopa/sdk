--- conflicted
+++ resolved
@@ -94,13 +94,9 @@
     MEGAUserAttributePwdReminder             = 15, // private - char array
     MEGAUserAttributeDisableVersions         = 16, // private - byte array
     MEGAUserAttributeContactLinkVerification = 17, // private - byte array
-<<<<<<< HEAD
     MEGAUserAttributeRichPreviews            = 18, // private - byte array
+    MEGAUserAttributeRubbishTime             = 19,  // private - byte array
     MEGAUserAttributeLastPSA                 = 20 // private - byte array
-=======
-    MEGAUserAttributeRichPreviews            = 18,  // private - byte array
-    MEGAUserAttributeRubbishTime             = 19  // private - byte array
->>>>>>> f3297fe1
 };
 
 typedef NS_ENUM(NSInteger, MEGANodeAttribute) {
