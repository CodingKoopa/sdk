/**
 * @file examples/megaclient.cpp
 * @brief Sample application, interactive GNU Readline CLI
 *
 * (c) 2013-2014 by Mega Limited, Auckland, New Zealand
 *
 * This file is part of the MEGA SDK - Client Access Engine.
 *
 * Applications using the MEGA API must present a valid application key
 * and comply with the the rules set forth in the Terms of Service.
 *
 * The MEGA SDK is distributed in the hope that it will be useful,
 * but WITHOUT ANY WARRANTY; without even the implied warranty of
 * MERCHANTABILITY or FITNESS FOR A PARTICULAR PURPOSE.
 *
 * @copyright Simplified (2-clause) BSD License.
 *
 * You should have received a copy of the license along with this
 * program.
 */

#include "mega.h"
#include "megacli.h"
#include <fstream>

#define USE_VARARGS
#define PREFER_STDARG

#ifndef NO_READLINE
#include <readline/readline.h>
#include <readline/history.h>
#endif

#if (__cplusplus >= 201700L)
    #include <filesystem>
    namespace fs = std::filesystem;
    #define USE_FILESYSTEM
#elif !defined(__MINGW32__) && !defined(__ANDROID__) && (!defined(__GNUC__) || (__GNUC__*100+__GNUC_MINOR__) >= 503)
#define USE_FILESYSTEM
#ifdef WIN32
    #include <filesystem>
    namespace fs = std::experimental::filesystem;
#else
    #include <experimental/filesystem>
    namespace fs = std::experimental::filesystem;
#endif
#endif

#include <regex>

#ifdef USE_FREEIMAGE
#include "mega/gfx/freeimage.h"
#endif

namespace ac = ::mega::autocomplete;

#include <iomanip>

using namespace mega;
using std::cout;
using std::cerr;
using std::endl;
using std::flush;
using std::ifstream;
using std::ofstream;
using std::setw;
using std::hex;
using std::dec;

MegaClient* client;
MegaClient* clientFolder;

int gNextClientTag = 1;
std::map<int, std::function<void(Node*)>> gOnPutNodeTag;

bool gVerboseMode = false;


// new account signup e-mail address and name
static string signupemail, signupname;

// signup code being confirmed
static string signupcode;

// signup password challenge and encrypted master key
static byte signuppwchallenge[SymmCipher::KEYLENGTH], signupencryptedmasterkey[SymmCipher::KEYLENGTH];

// password recovery e-mail address and code being confirmed
static string recoveryemail, recoverycode;

// password recovery code requires MK or not
static bool hasMasterKey;

// master key for password recovery
static byte masterkey[SymmCipher::KEYLENGTH];

// change email link to be confirmed
static string changeemail, changecode;

// chained folder link creation
static handle hlink = UNDEF;
static int del = 0;
static int ets = 0;

// import welcome pdf at account creation
static bool pdf_to_import = false;

// public link information
static string publiclink;

// local console
Console* console;

// loading progress of lengthy API responses
int responseprogress = -1;

//2FA pin attempts
int attempts = 0;

#ifdef ENABLE_SYNC

<<<<<<< HEAD
struct NewSyncConfig
{
    SyncConfig::Type type = SyncConfig::Type::TYPE_TWOWAY;
    bool syncDeletions = true;
    bool forceOverwrite = false;

    static NewSyncConfig from(const SyncConfig& config)
    {
        return NewSyncConfig{config.getType(), config.syncDeletions(), config.forceOverwrite()};
    }

    NewSyncConfig(SyncConfig::Type t = SyncConfig::TYPE_TWOWAY, bool s = true, bool f = false)
        : type(t), syncDeletions(s), forceOverwrite(f)
    {}
};

// sync configuration used when creating a new sync
static NewSyncConfig newSyncConfig;

=======
>>>>>>> e70d608c
// converts the given sync configuration to a string
static std::string syncConfigToString(const SyncConfig& config)
{
    auto getOptions = [](const SyncConfig& config)
    {
        std::string desc;
        desc += ", syncDeletions ";
        desc += config.syncDeletions() ? "ON" : "OFF";
        desc += ", forceOverwrite ";
        desc += config.forceOverwrite() ? "ON" : "OFF";
        return desc;
    };

    std::string description;
    if (config.getType() == SyncConfig::TYPE_TWOWAY)
    {
        description = "TWOWAY";
    }
    else if (config.getType() == SyncConfig::TYPE_UP)
    {
        description = "UP";
        description += getOptions(config);
    }
    else if (config.getType() == SyncConfig::TYPE_DOWN)
    {
        description = "DOWN";
        description += getOptions(config);
    }
    return description;
}

// creates a NewSyncConfig object from config options as strings.
// returns a pair where `first` is success and `second` is the sync config.
static std::pair<bool, SyncConfig> syncConfigFromStrings(std::string type, std::string syncDel = {}, std::string overwrite = {})
{
    auto toLower = [](std::string& s)
    {
        for (char& c : s) { c = static_cast<char>(tolower(c)); };
    };

    toLower(type);
    toLower(syncDel);
    toLower(overwrite);

    SyncConfig::Type syncType;
    if (type == "up")
    {
        syncType = SyncConfig::TYPE_UP;
    }
    else if (type == "down")
    {
        syncType = SyncConfig::TYPE_DOWN;
    }
    else if (type == "twoway")
    {
        syncType = SyncConfig::TYPE_TWOWAY;
    }
    else
    {
        return std::make_pair(false, SyncConfig("", UNDEF, 0));
    }

    bool syncDeletions = false;
    bool forceOverwrite = false;

    if (syncType != SyncConfig::TYPE_TWOWAY)
    {
        if (syncDel == "on")
        {
            syncDeletions = true;
        }
        else if (syncDel == "off")
        {
            syncDeletions = false;
        }
        else
        {
            return std::make_pair(false, SyncConfig("", UNDEF, 0));
        }

        if (overwrite == "on")
        {
            forceOverwrite = true;
        }
        else if (overwrite == "off")
        {
            forceOverwrite = false;
        }
        else
        {
            return std::make_pair(false, SyncConfig("", UNDEF, 0));
        }
    }

    return std::make_pair(true, SyncConfig("", UNDEF, 0, {}, syncType, syncDeletions, forceOverwrite));
}

// sync configuration used when creating a new sync
static SyncConfig newSyncConfig = syncConfigFromStrings("twoway", "off", "off").second;

#endif

static const char* getAccessLevelStr(int access)
{
    switch(access)
    {
    case ACCESS_UNKNOWN:
        return "unkown";
    case RDONLY:
        return "read-only";
    case RDWR:
        return "read/write";
    case FULL:
        return "full access";
    case OWNER:
        return "owner access";
    case OWNERPRELOGIN:
        return "owner (prelogin) access";
    default:
        return "UNDEFINED";
    }
}

const char* errorstring(error e)
{
    switch (e)
    {
        case API_OK:
            return "No error";
        case API_EINTERNAL:
            return "Internal error";
        case API_EARGS:
            return "Invalid argument";
        case API_EAGAIN:
            return "Request failed, retrying";
        case API_ERATELIMIT:
            return "Rate limit exceeded";
        case API_EFAILED:
            return "Transfer failed";
        case API_ETOOMANY:
            return "Too many concurrent connections or transfers";
        case API_ERANGE:
            return "Out of range";
        case API_EEXPIRED:
            return "Expired";
        case API_ENOENT:
            return "Not found";
        case API_ECIRCULAR:
            return "Circular linkage detected";
        case API_EACCESS:
            return "Access denied";
        case API_EEXIST:
            return "Already exists";
        case API_EINCOMPLETE:
            return "Incomplete";
        case API_EKEY:
            return "Invalid key/integrity check failed";
        case API_ESID:
            return "Bad session ID";
        case API_EBLOCKED:
            return "Blocked";
        case API_EOVERQUOTA:
            return "Over quota";
        case API_ETEMPUNAVAIL:
            return "Temporarily not available";
        case API_ETOOMANYCONNECTIONS:
            return "Connection overflow";
        case API_EWRITE:
            return "Write error";
        case API_EREAD:
            return "Read error";
        case API_EAPPKEY:
            return "Invalid application key";
        case API_EGOINGOVERQUOTA:
            return "Not enough quota";
        case API_EMFAREQUIRED:
            return "Multi-factor authentication required";
        case API_EMASTERONLY:
            return "Access denied for users";
        case API_EBUSINESSPASTDUE:
            return "Business account has expired";
        case API_EPAYWALL:
            return "Over Disk Quota Paywall";
        default:
            return "Unknown error";
    }
}

AppFile::AppFile()
{
    static int nextseqno;

    seqno = ++nextseqno;
}

// transfer start
void AppFilePut::start()
{
}

void AppFileGet::start()
{
}

// transfer completion
void AppFileGet::completed(Transfer*, LocalNode*)
{
    // (at this time, the file has already been placed in the final location)
    delete this;
}

// transfer terminated - too many failures, or unrecoverable failure, or cancelled
void AppFileGet::terminated()
{
    delete this;
}

void AppFilePut::completed(Transfer* t, LocalNode*)
{
    // perform standard completion (place node in user filesystem etc.)
    File::completed(t, NULL);

    delete this;
}

// transfer terminated - too many failures, or unrecoverable failure, or cancelled
void AppFilePut::terminated()
{
    delete this;
}

AppFileGet::~AppFileGet()
{
    appxferq[GET].erase(appxfer_it);
}

AppFilePut::~AppFilePut()
{
    appxferq[PUT].erase(appxfer_it);
}

void AppFilePut::displayname(string* dname)
{
    *dname = localname.toName(*transfer->client->fsaccess, client->fsaccess->getFilesystemType(localname));
}

// transfer progress callback
void AppFile::progress()
{
}

static void displaytransferdetails(Transfer* t, const char* action)
{
    string name;

    for (file_list::iterator it = t->files.begin(); it != t->files.end(); it++)
    {
        if (it != t->files.begin())
        {
            cout << "/";
        }

        (*it)->displayname(&name);
        cout << name;
    }

    cout << ": " << (t->type == GET ? "Incoming" : "Outgoing") << " file transfer " << action;
}

// a new transfer was added
void DemoApp::transfer_added(Transfer* /*t*/)
{
}

// a queued transfer was removed
void DemoApp::transfer_removed(Transfer* t)
{
    displaytransferdetails(t, "removed\n");
}

void DemoApp::transfer_update(Transfer* /*t*/)
{
    // (this is handled in the prompt logic)
}

void DemoApp::transfer_failed(Transfer* t, const Error& e, dstime)
{
    displaytransferdetails(t, "failed (");
    if (e == API_ETOOMANY && e.hasExtraInfo())
    {
         cout << getExtraInfoErrorString(e) << ")" << endl;
    }
    else
    {
        cout << errorstring(e) << ")" << endl;
    }
}

void DemoApp::transfer_complete(Transfer* t)
{
    if (gVerboseMode)
    {
        displaytransferdetails(t, "completed, ");

        if (t->slot)
        {
            cout << t->slot->progressreported * 10 / (1024 * (Waiter::ds - t->slot->starttime + 1)) << " KB/s" << endl;
        }
        else
        {
            cout << "delayed" << endl;
        }
    }
}

// transfer about to start - make final preparations (determine localfilename, create thumbnail for image upload)
void DemoApp::transfer_prepare(Transfer* t)
{
    if (gVerboseMode)
    {
        displaytransferdetails(t, "starting\n");
    }

    if (t->type == GET)
    {
        // only set localfilename if the engine has not already done so
        if (t->localfilename.empty())
        {
            client->fsaccess->tmpnamelocal(t->localfilename);
        }
    }
}

#ifdef ENABLE_SYNC
static void syncstat(Sync* sync)
{
    cout << ", local data in this sync: " << sync->localbytes << " byte(s) in " << sync->localnodes[FILENODE]
         << " file(s) and " << sync->localnodes[FOLDERNODE] << " folder(s)" << endl;
}

void DemoApp::syncupdate_state(int tag, syncstate_t newstate, SyncError syncError, bool fireDisableEvent)
{
    cout << "Sync state updated: " << tag << " newstate: " << newstate << " error: " << syncError << endl;

    switch (newstate)
    {
        case SYNC_ACTIVE:
            cout << "Sync is now active" << endl;
            break;

        case SYNC_FAILED:
            cout << "Sync failed." << endl;

        default:
            ;
    }
}

void DemoApp::sync_auto_resume_result(const SyncConfig &config, const syncstate_t &state, const SyncError &error)
{
    cout << "Sync - auresumed " <<config.getTag() << " " << config.getLocalPath()  << " enabled: "
         << config.getEnabled()  << " state: " << state << " syncError: " << error << endl;
}

void DemoApp::sync_removed(int tag)
{
    cout << "Sync - removed: " << tag << endl;

}

void DemoApp::syncupdate_scanning(bool active)
{
    if (active)
    {
        cout << "Sync - scanning files and folders" << endl;
    }
    else
    {
        cout << "Sync - scan completed" << endl;
    }
}

// sync update callbacks are for informational purposes only and must not change or delete the sync itself
void DemoApp::syncupdate_local_folder_addition(Sync* sync, LocalNode *, const char* path)
{
    cout << "Sync - local folder addition detected: " << path;
    syncstat(sync);
}

void DemoApp::syncupdate_local_folder_deletion(Sync* sync, LocalNode *localNode)
{
    cout << "Sync - local folder deletion detected: " << localNode->name;
    syncstat(sync);
}

void DemoApp::syncupdate_local_file_addition(Sync* sync, LocalNode *, const char* path)
{
    cout << "Sync - local file addition detected: " << path;
    syncstat(sync);
}

void DemoApp::syncupdate_local_file_deletion(Sync* sync, LocalNode *localNode)
{
    cout << "Sync - local file deletion detected: " << localNode->name;
    syncstat(sync);
}

void DemoApp::syncupdate_local_file_change(Sync* sync, LocalNode *, const char* path)
{
    cout << "Sync - local file change detected: " << path;
    syncstat(sync);
}

void DemoApp::syncupdate_local_move(Sync*, LocalNode *localNode, const char* path)
{
    cout << "Sync - local rename/move " << localNode->name << " -> " << path << endl;
}

void DemoApp::syncupdate_local_lockretry(bool locked)
{
    if (locked)
    {
        cout << "Sync - waiting for local filesystem lock" << endl;
    }
    else
    {
        cout << "Sync - local filesystem lock issue resolved, continuing..." << endl;
    }
}

void DemoApp::syncupdate_remote_move(Sync *, Node *n, Node *prevparent)
{
    cout << "Sync - remote move " << n->displayname() << ": " << (prevparent ? prevparent->displayname() : "?") <<
            " -> " << (n->parent ? n->parent->displayname() : "?") << endl;
}

void DemoApp::syncupdate_remote_rename(Sync *, Node *n, const char *prevname)
{
    cout << "Sync - remote rename " << prevname << " -> " <<  n->displayname() << endl;
}

void DemoApp::syncupdate_remote_folder_addition(Sync *, Node* n)
{
    cout << "Sync - remote folder addition detected " << n->displayname() << endl;
}

void DemoApp::syncupdate_remote_file_addition(Sync *, Node* n)
{
    cout << "Sync - remote file addition detected " << n->displayname() << endl;
}

void DemoApp::syncupdate_remote_folder_deletion(Sync *, Node* n)
{
    cout << "Sync - remote folder deletion detected " << n->displayname() << endl;
}

void DemoApp::syncupdate_remote_file_deletion(Sync *, Node* n)
{
    cout << "Sync - remote file deletion detected " << n->displayname() << endl;
}

void DemoApp::syncupdate_get(Sync*, Node *, const char* path)
{
    cout << "Sync - requesting file " << path << endl;
}

void DemoApp::syncupdate_put(Sync*, LocalNode *, const char* path)
{
    cout << "Sync - sending file " << path << endl;
}

void DemoApp::syncupdate_remote_copy(Sync*, const char* name)
{
    cout << "Sync - creating remote file " << name << " by copying existing remote file" << endl;
}

static const char* treestatename(treestate_t ts)
{
    switch (ts)
    {
        case TREESTATE_NONE:
            return "None/Undefined";
        case TREESTATE_SYNCED:
            return "Synced";
        case TREESTATE_PENDING:
            return "Pending";
        case TREESTATE_SYNCING:
            return "Syncing";
    }

    return "UNKNOWN";
}

void DemoApp::syncupdate_treestate(LocalNode* l)
{
    cout << "Sync - state change of node " << l->name << " to " << treestatename(l->ts) << endl;
}

// generic name filter
// FIXME: configurable regexps
static bool is_syncable(const char* name)
{
    return *name != '.' && *name != '~' && strcmp(name, "Thumbs.db") && strcmp(name, "desktop.ini");
}

// determines whether remote node should be synced
bool DemoApp::sync_syncable(Sync *, const char *, LocalPath&, Node *n)
{
    return is_syncable(n->displayname());
}

// determines whether local file should be synced
bool DemoApp::sync_syncable(Sync *, const char *name, LocalPath&)
{
    return is_syncable(name);
}
#endif

AppFileGet::AppFileGet(Node* n, handle ch, byte* cfilekey, m_off_t csize, m_time_t cmtime, string* cfilename,
                       string* cfingerprint, const string& targetfolder)
{
    if (n)
    {
        h = n->nodehandle;
        hprivate = true;

        *(FileFingerprint*) this = *n;
        name = n->displayname();
    }
    else
    {
        h = ch;
        memcpy(filekey, cfilekey, sizeof filekey);
        hprivate = false;

        size = csize;
        mtime = cmtime;

        if (!cfingerprint->size() || !unserializefingerprint(cfingerprint))
        {
            memcpy(crc.data(), filekey, sizeof crc);
        }

        name = *cfilename;
    }

    localname = LocalPath::fromName(name, *client->fsaccess, client->fsaccess->getFilesystemType(LocalPath::fromPath(name, *client->fsaccess)));
    if (!targetfolder.empty())
    {
        string s = targetfolder;
        localname.prependWithSeparator(LocalPath::fromPath(s, *client->fsaccess), client->fsaccess->localseparator);
    }
}

AppFilePut::AppFilePut(const LocalPath& clocalname, handle ch, const char* ctargetuser)
{
    // full local path
    localname = clocalname;

    // target parent node
    h = ch;

    // target user
    targetuser = ctargetuser;

    // erase path component
    auto fileSystemType = client->fsaccess->getFilesystemType(clocalname);

    LocalPath p = clocalname;
    p.erase(0, p.lastpartlocal(*client->fsaccess));
    name = p.toName(*client->fsaccess, fileSystemType);
}

// user addition/update (users never get deleted)
void DemoApp::users_updated(User** u, int count)
{
    if (count == 1)
    {
        cout << "1 user received or updated" << endl;
    }
    else
    {
        cout << count << " users received or updated" << endl;
    }

    if (u)
    {
        User* user;
        for (int i = 0; i < count; i++)
        {
            user = u[i];
            cout << "User " << user->email;
            if (user->getTag()) // false if external change
            {
                cout << " has been changed by your own client" << endl;
            }
            else
            {
                cout << " has been changed externally" << endl;
            }
        }
    }
}

bool notifyAlerts = true;

string displayUser(handle user, MegaClient* mc)
{
    User* u = mc->finduser(user);
    return u ? u->email : "<user not found>";
}

string displayTime(m_time_t t)
{
    char timebuf[32];
    struct tm tmptr;
    m_localtime(t, &tmptr);
    strftime(timebuf, sizeof timebuf, "%c", &tmptr);
    return timebuf;
}

void printAlert(UserAlert::Base& b)
{
    string header, title;
    b.text(header, title, client);
    cout << "**alert " << b.id << ": " << header << " - " << title << " [at " << displayTime(b.timestamp) << "]" << " seen: " << b.seen << endl;
}

void DemoApp::useralerts_updated(UserAlert::Base** b, int count)
{
    if (b && notifyAlerts)
    {
        for (int i = 0; i < count; ++i)
        {
            if (!b[i]->seen)
            {
                printAlert(*b[i]);
            }
        }
    }
}


#ifdef ENABLE_CHAT

void DemoApp::chatcreate_result(TextChat *chat, error e)
{
    if (e)
    {
        cout << "Chat creation failed (" << errorstring(e) << ")" << endl;
    }
    else
    {
        cout << "Chat created successfully" << endl;
        printChatInformation(chat);
        cout << endl;
    }
}

void DemoApp::chatinvite_result(error e)
{
    if (e)
    {
        cout << "Chat invitation failed (" << errorstring(e) << ")" << endl;
    }
    else
    {
        cout << "Chat invitation successful" << endl;
    }
}

void DemoApp::chatremove_result(error e)
{
    if (e)
    {
        cout << "Peer removal failed (" << errorstring(e) << ")" << endl;
    }
    else
    {
        cout << "Peer removal successful" << endl;
    }
}

void DemoApp::chaturl_result(string *url, error e)
{
    if (e)
    {
        cout << "Chat URL retrieval failed (" << errorstring(e) << ")" << endl;
    }
    else
    {
        cout << "Chat URL: " << *url << endl;
    }
}

void DemoApp::chatgrantaccess_result(error e)
{
    if (e)
    {
        cout << "Grant access to node failed (" << errorstring(e) << ")" << endl;
    }
    else
    {
        cout << "Access to node granted successfully" << endl;
    }
}

void DemoApp::chatremoveaccess_result(error e)
{
    if (e)
    {
        cout << "Revoke access to node failed (" << errorstring(e) << ")" << endl;
    }
    else
    {
        cout << "Access to node removed successfully" << endl;
    }
}

void DemoApp::chatupdatepermissions_result(error e)
{
    if (e)
    {
        cout << "Permissions update failed (" << errorstring(e) << ")" << endl;
    }
    else
    {
        cout << "Permissions updated successfully" << endl;
    }
}

void DemoApp::chattruncate_result(error e)
{
    if (e)
    {
        cout << "Truncate message/s failed (" << errorstring(e) << ")" << endl;
    }
    else
    {
        cout << "Message/s truncated successfully" << endl;
    }
}

void DemoApp::chatsettitle_result(error e)
{
    if (e)
    {
        cout << "Set title failed (" << errorstring(e) << ")" << endl;
    }
    else
    {
        cout << "Title updated successfully" << endl;
    }
}

void DemoApp::chatpresenceurl_result(string *url, error e)
{
    if (e)
    {
        cout << "Presence URL retrieval failed (" << errorstring(e) << ")" << endl;
    }
    else
    {
        cout << "Presence URL: " << *url << endl;
    }
}

void DemoApp::chatlink_result(handle h, error e)
{
    if (e)
    {
        cout << "Chat link failed (" << errorstring(e) << ")" << endl;
    }
    else
    {
        if (ISUNDEF(h))
        {
            cout << "Chat link deleted successfully" << endl;
        }
        else
        {
            char hstr[sizeof(handle) * 4 / 3 + 4];
            Base64::btoa((const byte *)&h, MegaClient::CHATLINKHANDLE, hstr);
            cout << "Chat link: " << hstr << endl;
        }
    }
}

void DemoApp::chatlinkclose_result(error e)
{
    if (e)
    {
        cout << "Set private mode for chat failed  (" << errorstring(e) << ")" << endl;
    }
    else
    {
        cout << "Private mode successfully set" << endl;
    }
}

void DemoApp::chatlinkurl_result(handle chatid, int shard, string *url, string *ct, int, m_time_t ts, error e)
{
    if (e)
    {
        cout << "URL request for chat-link failed (" << errorstring(e) << ")" << endl;
    }
    else
    {
        char idstr[sizeof(handle) * 4 / 3 + 4];
        Base64::btoa((const byte *)&chatid, MegaClient::CHATHANDLE, idstr);
        cout << "Chatid: " << idstr << " (shard " << shard << ")" << endl;
        cout << "URL for chat-link: " << url->c_str() << endl;
        cout << "Encrypted chat-topic: " << ct->c_str() << endl;
        cout << "Creation timestamp: " << ts << endl;
    }
}

void DemoApp::chatlinkjoin_result(error e)
{
    if (e)
    {
        cout << "Join to openchat failed (" << errorstring(e) << ")" << endl;
    }
    else
    {
        cout << "Joined to openchat successfully." << endl;
    }
}

void DemoApp::chats_updated(textchat_map *chats, int count)
{
    if (count == 1)
    {
        cout << "1 chat received or updated" << endl;
    }
    else
    {
        cout << count << " chats received or updated" << endl;
    }

    if (chats)
    {
        textchat_map::iterator it;
        for (it = chats->begin(); it != chats->end(); it++)
        {
            printChatInformation(it->second);
        }
    }
}

void DemoApp::printChatInformation(TextChat *chat)
{
    if (!chat)
    {
        return;
    }

    cout << "Chat ID: " << Base64Str<sizeof(handle)>(chat->id) << endl;
    cout << "\tOwn privilege level: " << DemoApp::getPrivilegeString(chat->priv) << endl;
    cout << "\tCreation ts: " << chat->ts << endl;
    cout << "\tChat shard: " << chat->shard << endl;
    if (chat->group)
    {
        cout << "\tGroup chat: yes" << endl;
    }
    else
    {
        cout << "\tGroup chat: no" << endl;
    }
    if (chat->isFlagSet(TextChat::FLAG_OFFSET_ARCHIVE))
    {
        cout << "\tArchived chat: yes" << endl;
    }
    else
    {
        cout << "\tArchived chat: no" << endl;
    }
    if (chat->publicchat)
    {
        cout << "\tPublic chat: yes" << endl;
        cout << "\tUnified key: " << chat->unifiedKey.c_str() << endl;
    }
    else
    {
        cout << "\tPublic chat: no" << endl;
    }
    cout << "\tPeers:";

    if (chat->userpriv)
    {
        cout << "\t\t(userhandle)\t(privilege level)" << endl;
        for (unsigned i = 0; i < chat->userpriv->size(); i++)
        {
            Base64Str<sizeof(handle)> hstr(chat->userpriv->at(i).first);
            cout << "\t\t\t" << hstr;
            cout << "\t" << DemoApp::getPrivilegeString(chat->userpriv->at(i).second) << endl;
        }
    }
    else
    {
        cout << " no peers (only you as participant)" << endl;
    }
    if (chat->tag)
    {
        cout << "\tIs own change: yes" << endl;
    }
    else
    {
        cout << "\tIs own change: no" << endl;
    }
    if (!chat->title.empty())
    {
        cout << "\tTitle: " << chat->title.c_str() << endl;
    }
}

string DemoApp::getPrivilegeString(privilege_t priv)
{
    switch (priv)
    {
    case PRIV_STANDARD:
        return "PRIV_STANDARD (standard access)";
    case PRIV_MODERATOR:
        return "PRIV_MODERATOR (moderator)";
    case PRIV_RO:
        return "PRIV_RO (read-only)";
    case PRIV_RM:
        return "PRIV_RM (removed)";
    case PRIV_UNKNOWN:
    default:
        return "PRIV_UNKNOWN";
    }
}

#endif


void DemoApp::pcrs_updated(PendingContactRequest** list, int count)
{
    int deletecount = 0;
    int updatecount = 0;
    if (list != NULL)
    {
        for (int i = 0; i < count; i++)
        {
            if (list[i]->changed.deleted)
            {
                deletecount++;
            }
            else
            {
                updatecount++;
            }
        }
    }
    else
    {
        // All pcrs are updated
        for (handlepcr_map::iterator it = client->pcrindex.begin(); it != client->pcrindex.end(); it++)
        {
            if (it->second->changed.deleted)
            {
                deletecount++;
            }
            else
            {
                updatecount++;
            }
        }
    }

    if (deletecount != 0)
    {
        cout << deletecount << " pending contact request" << (deletecount != 1 ? "s" : "") << " deleted" << endl;
    }
    if (updatecount != 0)
    {
        cout << updatecount << " pending contact request" << (updatecount != 1 ? "s" : "") << " received or updated" << endl;
    }
}

void DemoApp::setattr_result(handle, error e)
{
    if (e)
    {
        cout << "Node attribute update failed (" << errorstring(e) << ")" << endl;
    }
}

void DemoApp::rename_result(handle, error e)
{
    if (e)
    {
        cout << "Node move failed (" << errorstring(e) << ")" << endl;
    }
}

void DemoApp::unlink_result(handle, error e)
{
    if (e)
    {
        cout << "Node deletion failed (" << errorstring(e) << ")" << endl;
    }
}

void DemoApp::fetchnodes_result(const Error& e)
{
    if (e)
    {
        if (e == API_ENOENT && e.hasExtraInfo())
        {
            cout << "File/folder retrieval failed: " << getExtraInfoErrorString(e) << endl;
        }
        else
        {
            cout << "File/folder retrieval failed (" << errorstring(e) << ")" << endl;
        }
        pdf_to_import = false;
    }
    else
    {
        // check if we fetched a folder link and the key is invalid
        handle h = client->getrootpublicfolder();
        if (h != UNDEF)
        {
            Node *n = client->nodebyhandle(h);
            if (n && (n->attrs.map.find('n') == n->attrs.map.end()))
            {
                cout << "File/folder retrieval succeed, but encryption key is wrong." << endl;
            }
            else
            {
                cout << "Folder link loaded correctly." << endl;
            }
        }

        if (pdf_to_import)
        {
            client->getwelcomepdf();
        }
    }
}

void DemoApp::putnodes_result(const Error& e, targettype_t t, vector<NewNode>& nn)
{
    if (t == USER_HANDLE)
    {
        if (!e)
        {
            cout << "Success." << endl;
        }
    }

    if (pdf_to_import)   // putnodes from openfilelink_result()
    {
        if (!e)
        {
            cout << "Welcome PDF file has been imported successfully." << endl;
        }
        else
        {
            cout << "Failed to import Welcome PDF file" << endl;
        }

        pdf_to_import = false;
        return;
    }

    if (e)
    {
        cout << "Node addition failed (" << errorstring(e) << ")" << endl;
    }

    auto i = gOnPutNodeTag.find(client->restag);
    if (i != gOnPutNodeTag.end())
    {
        if (client->nodenotify.size())
        {
            Node* n = client->nodenotify.back();  // same trick as the intermediate layer - only works when puts are one node at a time.
            i->second(n);
            gOnPutNodeTag.erase(i);
        }
    }
}

void DemoApp::share_result(error e)
{
    if (e)
    {
        cout << "Share creation/modification request failed (" << errorstring(e) << ")" << endl;
    }
    else
    {
        if (hlink != UNDEF)
        {
            if (!del)
            {
                Node *n = client->nodebyhandle(hlink);
                if (!n)
                {
                    cout << "Node was not found. (" << Base64Str<sizeof hlink>(hlink) << ")" << endl;

                    hlink = UNDEF;
                    del = ets = 0;
                    return;
                }

                client->getpubliclink(n, del, ets);
            }
            else
            {
                hlink = UNDEF;
                del = ets = 0;
            }
        }
    }
}

void DemoApp::share_result(int, error e)
{
    if (e)
    {
        cout << "Share creation/modification failed (" << errorstring(e) << ")" << endl;
    }
    else
    {
        cout << "Share creation/modification succeeded" << endl;
    }
}

void DemoApp::setpcr_result(handle h, error e, opcactions_t action)
{
    if (e)
    {
        cout << "Outgoing pending contact request failed (" << errorstring(e) << ")" << endl;
    }
    else
    {
        if (h == UNDEF)
        {
            // must have been deleted
            cout << "Outgoing pending contact request " << (action == OPCA_DELETE ? "deleted" : "reminded") << " successfully" << endl;
        }
        else
        {
            cout << "Outgoing pending contact request succeeded, id: " << Base64Str<MegaClient::PCRHANDLE>(h) << endl;
        }
    }
}

void DemoApp::updatepcr_result(error e, ipcactions_t action)
{
    if (e)
    {
        cout << "Incoming pending contact request update failed (" << errorstring(e) << ")" << endl;
    }
    else
    {
        string labels[3] = {"accepted", "denied", "ignored"};
        cout << "Incoming pending contact request successfully " << labels[(int)action] << endl;
    }
}

void DemoApp::fa_complete(handle h, fatype type, const char* /*data*/, uint32_t len)
{
    cout << "Got attribute of type " << type << " (" << len << " byte(s))";
    Node *n = client->nodebyhandle(h);
    if (n)
    {
        cout << " for " << n->displayname() << endl;
    }
}

int DemoApp::fa_failed(handle, fatype type, int retries, error e)
{
    cout << "File attribute retrieval of type " << type << " failed (retries: " << retries << ") error: " << e << endl;

    return retries > 2;
}

void DemoApp::putfa_result(handle, fatype, error e)
{
    if (e)
    {
        cout << "File attribute attachment failed (" << errorstring(e) << ")" << endl;
    }
}

void DemoApp::removecontact_result(error e)
{
    if (e)
    {
        cout << "Contact removal failed (" << errorstring(e) << ")" << endl;
    }
    else
    {
        cout << "Success." << endl;
    }
}

void DemoApp::putua_result(error e)
{
    if (e)
    {
        cout << "User attribute update failed (" << errorstring(e) << ")" << endl;
    }
    else
    {
        cout << "Success." << endl;
    }
}

void DemoApp::getua_result(error e)
{
    if (client->fetchingkeys)
    {
        return;
    }

    cout << "User attribute retrieval failed (" << errorstring(e) << ")" << endl;
}

void DemoApp::getua_result(byte* data, unsigned l, attr_t type)
{
    if (client->fetchingkeys)
    {
        return;
    }

    if (gVerboseMode)
    {
        cout << "Received " << l << " byte(s) of user attribute: ";
        fwrite(data, 1, l, stdout);
        cout << endl;

        if (type == ATTR_ED25519_PUBK)
        {
            cout << "Credentials: " << AuthRing::fingerprint(string((const char*)data, l), true) << endl;
        }
    }
}

void DemoApp::getua_result(TLVstore *tlv, attr_t type)
{
    if (client->fetchingkeys)
    {
        return;
    }

    if (!tlv)
    {
        cout << "Error getting private user attribute" << endl;
    }
    else if (!gVerboseMode)
    {
        cout << "Received a TLV with " << tlv->size() << " item(s) of user attribute: " << endl;

        vector<string> *keys = tlv->getKeys();
        vector<string>::const_iterator it;
        unsigned valuelen;
        string value, key;
        char *buf;
        for (it=keys->begin(); it != keys->end(); it++)
        {
            key = (*it).empty() ? "(no key)" : *it;
            value = tlv->get(*it);
            valuelen = unsigned(value.length());

            buf = new char[valuelen * 4 / 3 + 4];
            Base64::btoa((const byte *) value.data(), valuelen, buf);

            cout << "\t" << key << "\t" << buf << endl;
            delete [] buf;
        }
        delete keys;
    }
}

#ifdef DEBUG
void DemoApp::delua_result(error e)
{
    if (e)
    {
        cout << "User attribute removal failed (" << errorstring(e) << ")" << endl;
    }
    else
    {
        cout << "Success." << endl;
    }
}

void DemoApp::senddevcommand_result(int value)
{
    cout << "Dev subcommand finished with code: " << value << endl;
}

void exec_devcommand(autocomplete::ACState& s)
{
    const char *email = nullptr;
    if (s.words.size() == 3)
    {
        email = s.words[2].s.c_str();
    }
    const char *subcommand = s.words[1].s.c_str();
    client->senddevcommand(subcommand, email);
}
#endif


void DemoApp::notify_retry(dstime dsdelta, retryreason_t)
{
    if (dsdelta)
    {
        cout << "API request failed, retrying in " << dsdelta * 100 << " ms - Use 'retry' to retry immediately..."
             << endl;
    }
    else
    {
        cout << "Retried API request completed" << endl;
    }
}

string DemoApp::getExtraInfoErrorString(const Error& e)
{
    string textError;

    if (e.getUserStatus() == 7)
    {
        textError.append("User status is suspended due to ETD. ");
    }

    textError.append("Link status is: ");
    switch (e.getLinkStatus())
    {
        case 0:
            textError.append("Undeleted");
            break;
        case 1:
            textError.append("Deleted/down");
            break;
        case 2:
            textError.append("Down due to an ETD specifically");
            break;
        default:
            textError.append("Unknown link status");
            break;
    }

    return textError;
}

static void store_line(char*);
static void process_line(char *);
static char* line;

static AccountDetails account;

static handle cwd = UNDEF;

static const char* rootnodenames[] =
{ "ROOT", "INBOX", "RUBBISH" };
static const char* rootnodepaths[] =
{ "/", "//in", "//bin" };

static void nodestats(int* c, const char* action)
{
    if (c[FILENODE])
    {
        cout << c[FILENODE] << ((c[FILENODE] == 1) ? " file" : " files");
    }
    if (c[FILENODE] && c[FOLDERNODE])
    {
        cout << " and ";
    }
    if (c[FOLDERNODE])
    {
        cout << c[FOLDERNODE] << ((c[FOLDERNODE] == 1) ? " folder" : " folders");
    }

    if (c[FILENODE] || c[FOLDERNODE])
    {
        cout << " " << action << endl;
    }
}

// list available top-level nodes and contacts/incoming shares
static void listtrees()
{
    for (int i = 0; i < (int) (sizeof client->rootnodes / sizeof *client->rootnodes); i++)
    {
        if (client->rootnodes[i] != UNDEF)
        {
            cout << rootnodenames[i] << " on " << rootnodepaths[i] << endl;
        }
    }

    for (user_map::iterator uit = client->users.begin(); uit != client->users.end(); uit++)
    {
        User* u = &uit->second;
        Node* n;

        if (u->show == VISIBLE || u->sharing.size())
        {
            for (handle_set::iterator sit = u->sharing.begin(); sit != u->sharing.end(); sit++)
            {
                if ((n = client->nodebyhandle(*sit)) && n->inshare)
                {
                    cout << "INSHARE on " << u->email << ":" << n->displayname() << " ("
                         << getAccessLevelStr(n->inshare->access) << ")" << endl;
                }
            }
        }
    }

    if (clientFolder && !ISUNDEF(clientFolder->rootnodes[0]))
    {
        Node *n = clientFolder->nodebyhandle(clientFolder->rootnodes[0]);
        if (n)
        {
            cout << "FOLDERLINK on " << n->displayname() << ":" << endl;
        }
    }
}

// returns node pointer determined by path relative to cwd
// path naming conventions:
// * path is relative to cwd
// * /path is relative to ROOT
// * //in is in INBOX
// * //bin is in RUBBISH
// * X: is user X's INBOX
// * X:SHARE is share SHARE from user X
// * Y:name is folder in FOLDERLINK, Y is the public handle
// * : and / filename components, as well as the \, must be escaped by \.
// (correct UTF-8 encoding is assumed)
// returns NULL if path malformed or not found
static Node* nodebypath(const char* ptr, string* user = NULL, string* namepart = NULL)
{
    vector<string> c;
    string s;
    int l = 0;
    const char* bptr = ptr;
    int remote = 0;
    int folderlink = 0;
    Node* n = nullptr;
    Node* nn;

    // split path by / or :
    do {
        if (!l)
        {
            if (*(const signed char*)ptr >= 0)
            {
                if (*ptr == '\\')
                {
                    if (ptr > bptr)
                    {
                        s.append(bptr, ptr - bptr);
                    }

                    bptr = ++ptr;

                    if (*bptr == 0)
                    {
                        c.push_back(s);
                        break;
                    }

                    ptr++;
                    continue;
                }

                if (*ptr == '/' || *ptr == ':' || !*ptr)
                {
                    if (*ptr == ':')
                    {
                        if (c.size())
                        {
                            return NULL;
                        }

                        remote = 1;
                    }

                    if (ptr > bptr)
                    {
                        s.append(bptr, ptr - bptr);
                    }

                    bptr = ptr + 1;

                    c.push_back(s);

                    s.erase();
                }
            }
            else if ((*ptr & 0xf0) == 0xe0)
            {
                l = 1;
            }
            else if ((*ptr & 0xf8) == 0xf0)
            {
                l = 2;
            }
            else if ((*ptr & 0xfc) == 0xf8)
            {
                l = 3;
            }
            else if ((*ptr & 0xfe) == 0xfc)
            {
                l = 4;
            }
        }
        else
        {
            l--;
        }
    } while (*ptr++);

    if (l)
    {
        return NULL;
    }

    if (remote)
    {
        // target: user inbox - record username/email and return NULL
        if (c.size() == 2 && c[0].find("@") != string::npos && !c[1].size())
        {
            if (user)
            {
                *user = c[0];
            }

            return NULL;
        }

        // target is not a user, but a public folder link
        if (c.size() >= 2 && c[0].find("@") == string::npos)
        {
            if (!clientFolder)
            {
                return NULL;
            }

            n = clientFolder->nodebyhandle(clientFolder->rootnodes[0]);
            if (c.size() == 2 && c[1].empty())
            {
                return n;
            }
            l = 1;   // <folder_name>:[/<subfolder>][/<file>]
            folderlink = 1;
        }

        User* u;

        if ((u = client->finduser(c[0].c_str())))
        {
            // locate matching share from this user
            handle_set::iterator sit;
            string name;
            for (sit = u->sharing.begin(); sit != u->sharing.end(); sit++)
            {
                if ((n = client->nodebyhandle(*sit)))
                {
                    if(!name.size())
                    {
                        name =  c[1];
                        n->client->fsaccess->normalize(&name);
                    }

                    if (!strcmp(name.c_str(), n->displayname()))
                    {
                        l = 2;
                        break;
                    }
                }
            }
        }

        if (!l)
        {
            return NULL;
        }
    }
    else
    {
        // path starting with /
        if (c.size() > 1 && !c[0].size())
        {
            // path starting with //
            if (c.size() > 2 && !c[1].size())
            {
                if (c[2] == "in")
                {
                    n = client->nodebyhandle(client->rootnodes[1]);
                }
                else if (c[2] == "bin")
                {
                    n = client->nodebyhandle(client->rootnodes[2]);
                }
                else
                {
                    return NULL;
                }

                l = 3;
            }
            else
            {
                n = client->nodebyhandle(client->rootnodes[0]);

                l = 1;
            }
        }
        else
        {
            n = client->nodebyhandle(cwd);
        }
    }

    // parse relative path
    while (n && l < (int)c.size())
    {
        if (c[l] != ".")
        {
            if (c[l] == "..")
            {
                if (n->parent)
                {
                    n = n->parent;
                }
            }
            else
            {
                // locate child node (explicit ambiguity resolution: not implemented)
                if (c[l].size())
                {
                    if (folderlink)
                    {
                        nn = clientFolder->childnodebyname(n, c[l].c_str());
                    }
                    else
                    {
                        nn = client->childnodebyname(n, c[l].c_str());
                    }

                    if (!nn)
                    {
                        // mv command target? return name part of not found
                        if (namepart && l == (int) c.size() - 1)
                        {
                            *namepart = c[l];
                            return n;
                        }

                        return NULL;
                    }

                    n = nn;
                }
            }
        }

        l++;
    }

    return n;
}

static void listnodeshares(Node* n)
{
    if(n->outshares)
    {
        for (share_map::iterator it = n->outshares->begin(); it != n->outshares->end(); it++)
        {
            cout << "\t" << n->displayname();

            if (it->first)
            {
                cout << ", shared with " << it->second->user->email << " (" << getAccessLevelStr(it->second->access) << ")"
                     << endl;
            }
            else
            {
                cout << ", shared as exported folder link" << endl;
            }
        }
    }
}

void TreeProcListOutShares::proc(MegaClient*, Node* n)
{
    listnodeshares(n);
}

bool handles_on = false;

static void dumptree(Node* n, bool recurse, int depth, const char* title, ofstream* toFile)
{
    std::ostream& stream = toFile ? *toFile : cout;
    string titleTmp;

    if (depth)
    {
        if (!toFile)
        {
            if (!title && !(title = n->displayname()))
            {
                title = "CRYPTO_ERROR";
            }

            for (int i = depth; i--; )
            {
                stream << "\t";
            }
        }
        else
        {
            titleTmp = n->displaypath();
            title = titleTmp.c_str();
        }

        stream << title << " (";

        switch (n->type)
        {
            case FILENODE:
                stream << n->size;

                if (handles_on)
                {
                    Base64Str<MegaClient::NODEHANDLE> handlestr(n->nodehandle);
                    stream << " " << handlestr.chars;
                }

                const char* p;
                if ((p = strchr(n->fileattrstring.c_str(), ':')))
                {
                    stream << ", has attributes " << p + 1;
                }

                if (n->plink)
                {
                    stream << ", shared as exported";
                    if (n->plink->ets)
                    {
                        stream << " temporal";
                    }
                    else
                    {
                        stream << " permanent";
                    }
                    stream << " file link";
                }

                break;

            case FOLDERNODE:
                stream << "folder";

                if (handles_on)
                {
                    Base64Str<MegaClient::NODEHANDLE> handlestr(n->nodehandle);
                    stream << " " << handlestr.chars;
                }

                if(n->outshares)
                {
                    for (share_map::iterator it = n->outshares->begin(); it != n->outshares->end(); it++)
                    {
                        if (it->first)
                        {
                            stream << ", shared with " << it->second->user->email << ", access "
                                 << getAccessLevelStr(it->second->access);
                        }
                    }

                    if (n->plink)
                    {
                        stream << ", shared as exported";
                        if (n->plink->ets)
                        {
                            stream << " temporal";
                        }
                        else
                        {
                            stream << " permanent";
                        }
                        stream << " folder link";
                    }
                }

                if (n->pendingshares)
                {
                    for (share_map::iterator it = n->pendingshares->begin(); it != n->pendingshares->end(); it++)
                    {
                        if (it->first)
                        {
                            stream << ", shared (still pending) with " << it->second->pcr->targetemail << ", access "
                                 << getAccessLevelStr(it->second->access);
                        }
                    }
                }

                if (n->inshare)
                {
                    stream << ", inbound " << getAccessLevelStr(n->inshare->access) << " share";
                }
                break;

            default:
                stream << "unsupported type, please upgrade";
        }

        stream << ")" << (n->changed.removed ? " (DELETED)" : "") << endl;

        if (!recurse)
        {
            return;
        }
    }

    if (n->type != FILENODE)
    {
        for (node_list::iterator it = n->children.begin(); it != n->children.end(); it++)
        {
            dumptree(*it, recurse, depth + 1, NULL, toFile);
        }
    }
}

#ifdef USE_FILESYSTEM
static void local_dumptree(const fs::path& de, int recurse, int depth = 0)
{
    if (depth)
    {
        for (int i = depth; i--; )
        {
            cout << "\t";
        }

        cout << de.filename().u8string() << " (";

        if (fs::is_directory(de))
        {
            cout << "folder";
        }

        cout << ")" << endl;

        if (!recurse)
        {
            return;
        }
    }

    if (fs::is_directory(de))
    {
        for (auto i = fs::directory_iterator(de); i != fs::directory_iterator(); ++i)
        {
            local_dumptree(*i, recurse, depth + 1);
        }
    }
}
#endif

static void nodepath(handle h, string* path)
{
    Node* n = client->nodebyhandle(h);
    *path = n ? n->displaypath() : "";
}

appfile_list appxferq[2];

static char dynamicprompt[128];

static const char* prompts[] =
{
    "MEGAcli> ", "Password:", "Old Password:", "New Password:", "Retype New Password:", "Master Key (base64):", "Type 2FA pin:", "Type pin to enable 2FA:"
};

enum prompttype
{
    COMMAND, LOGINPASSWORD, OLDPASSWORD, NEWPASSWORD, PASSWORDCONFIRM, MASTERKEY, LOGINTFA, SETTFA
};

static prompttype prompt = COMMAND;

#if defined(WIN32) && defined(NO_READLINE)
static char pw_buf[512];  // double space for unicode
#else
static char pw_buf[256];
#endif

static int pw_buf_pos;

static void setprompt(prompttype p)
{
    prompt = p;

    if (p == COMMAND)
    {
        console->setecho(true);
    }
    else
    {
        pw_buf_pos = 0;
#if defined(WIN32) && defined(NO_READLINE)
        static_cast<WinConsole*>(console)->updateInputPrompt(prompts[p]);
#else
        cout << prompts[p] << flush;
#endif
        console->setecho(false);
    }
}

class TreeProcCopy_mcli : public TreeProc
{
    // This is a duplicate of the TreeProcCopy declared in treeproc.h and defined in megaapi_impl.cpp.
    // However some products are built with the megaapi_impl intermediate layer and some without so
    // we can avoid duplicated symbols in some products this way
public:
    vector<NewNode> nn;
    unsigned nc = 0;
    bool populated = false;


    void allocnodes()
    {
        nn.resize(nc);
        populated = true;
    }

    // determine node tree size (nn = NULL) or write node tree to new nodes array
    void proc(MegaClient* mc, Node* n)
    {
        if (populated)
        {
            string attrstring;
            SymmCipher key;
            NewNode* t = &nn[--nc];

            // copy node
            t->source = NEW_NODE;
            t->type = n->type;
            t->nodehandle = n->nodehandle;
            t->parenthandle = n->parent ? n->parent->nodehandle : UNDEF;

            // copy key (if file) or generate new key (if folder)
            if (n->type == FILENODE)
            {
                t->nodekey = n->nodekey();
            }
            else
            {
                byte buf[FOLDERNODEKEYLENGTH];
                mc->rng.genblock(buf, sizeof buf);
                t->nodekey.assign((char*) buf, FOLDERNODEKEYLENGTH);
            }

            key.setkey((const byte*) t->nodekey.data(), n->type);

            AttrMap tattrs;
            tattrs.map = n->attrs.map;
            nameid rrname = AttrMap::string2nameid("rr");
            attr_map::iterator it = tattrs.map.find(rrname);
            if (it != tattrs.map.end())
            {
                LOG_debug << "Removing rr attribute";
                tattrs.map.erase(it);
            }

            t->attrstring.reset(new string);
            tattrs.getjson(&attrstring);
            mc->makeattr(&key, t->attrstring, attrstring.c_str());
        }
        else
        {
            nc++;
        }
    }
};

int loadfile(LocalPath& localPath, string* data)
{
    auto fa = client->fsaccess->newfileaccess();

    if (fa->fopen(localPath, 1, 0))
    {
        data->resize(size_t(fa->size));
        fa->fread(data, unsigned(data->size()), 0, 0);
        return 1;
    }
    return 0;
}

void xferq(direction_t d, int cancel, bool showActive, bool showAll, bool showCount)
{
    string name;
    int count = 0, activeCount = 0;

    DBTableTransactionCommitter committer(client->tctable);
    for (appfile_list::iterator it = appxferq[d].begin(); it != appxferq[d].end(); )
    {
        if (cancel < 0 || cancel == (*it)->seqno)
        {
            bool active = (*it)->transfer && (*it)->transfer->slot;
            (*it)->displayname(&name);

            if ((active && showActive) || showAll)
            {
                cout << (*it)->seqno << ": " << name;

                if (d == PUT)
                {
                    AppFilePut* f = (AppFilePut*)*it;

                    cout << " -> ";

                    if (f->targetuser.size())
                    {
                        cout << f->targetuser << ":";
                    }
                    else
                    {
                        string path;
                        nodepath(f->h, &path);
                        cout << path;
                    }
                }

                if (active)
                {
                    cout << " [ACTIVE] " << ((*it)->transfer->slot->progressreported * 100 / ((*it)->transfer->size ? (*it)->transfer->size : 1)) << "% of " << (*it)->transfer->size;
                }
                cout << endl;
            }

            if (cancel >= 0)
            {
                cout << "Cancelling..." << endl;


                if ((*it)->transfer)
                {
                    client->stopxfer(*it++, &committer);  // stopping calls us back, we delete it, destructor removes it from the map
                }
                continue;
            }

            ++count;
            activeCount += active ? 1 : 0;
        }
        ++it;
    }
    if (showCount)
    {
        cout << "Transfer count: " << count << " active: " << activeCount << endl;
    }
}

#ifdef USE_MEDIAINFO

string showMediaInfo(const MediaProperties& mp, MediaFileInfo& mediaInfo, bool oneline)
{
    ostringstream out;
    string sep(oneline ? " " : "\n");

    MediaFileInfo::MediaCodecs::shortformatrec sf;
    sf.containerid = 0;
    sf.videocodecid = 0;
    sf.audiocodecid = 0;
    if (mp.shortformat == 255)
    {
        return "MediaInfo could not identify this file";
    }
    else if (mp.shortformat == 0)
    {
        // from attribute 9
        sf.containerid = mp.containerid;
        sf.videocodecid = mp.videocodecid;
        sf.audiocodecid = mp.audiocodecid;
    }
    else if (mp.shortformat < mediaInfo.mediaCodecs.shortformats.size())
    {
        sf = mediaInfo.mediaCodecs.shortformats[mp.shortformat];
    }

    for (std::map<std::string, unsigned>::const_iterator i = mediaInfo.mediaCodecs.containers.begin(); i != mediaInfo.mediaCodecs.containers.end(); ++i)
    {
        if (i->second == sf.containerid)
        {
            out << "Format: " << i->first << sep;
        }
    }
    for (std::map<std::string, unsigned>::const_iterator i = mediaInfo.mediaCodecs.videocodecs.begin(); i != mediaInfo.mediaCodecs.videocodecs.end(); ++i)
    {
        if (i->second == sf.videocodecid)
        {
            out << "Video: " << i->first << sep;
        }
    }

    for (std::map<std::string, unsigned>::const_iterator i = mediaInfo.mediaCodecs.audiocodecs.begin(); i != mediaInfo.mediaCodecs.audiocodecs.end(); ++i)
    {
        if (i->second == sf.audiocodecid)
        {
            out << "Audio: " << i->first << sep;
        }
    }

    if (mp.width > 0)
    {
        out << "Width: " << mp.width << sep;
    }
    if (mp.height > 0)
    {
        out << "Height: " << mp.height << sep;
    }
    if (mp.fps > 0)
    {
        out << "Fps: " << mp.fps << sep;
    }
    if (mp.playtime > 0)
    {
        out << "Playtime: " << mp.playtime << sep;
    }

    string result = out.str();
    result.erase(result.size() - (result.empty() ? 0 : 1));
    return result;
}

string showMediaInfo(const std::string& fileattributes, uint32_t fakey[4], MediaFileInfo& mediaInfo, bool oneline)
{
    MediaProperties mp = MediaProperties::decodeMediaPropertiesAttributes(fileattributes, fakey);
    return showMediaInfo(mp, mediaInfo, oneline);
}

string showMediaInfo(Node* n, MediaFileInfo& /*mediaInfo*/, bool oneline)
{
    if (n->hasfileattribute(fa_media))
    {
        MediaProperties mp = MediaProperties::decodeMediaPropertiesAttributes(n->fileattrstring, (uint32_t*)(n->nodekey().data() + FILENODEKEYLENGTH / 2));
        return showMediaInfo(mp, client->mediaFileInfo, oneline);
    }
    return "The node has no mediainfo attribute";
}

#endif

// password change-related state information
static byte pwkey[SymmCipher::KEYLENGTH];
static byte pwkeybuf[SymmCipher::KEYLENGTH];
static byte newpwkey[SymmCipher::KEYLENGTH];
static string newpassword;

// readline callback - exit if EOF, add to history unless password
#if !defined(WIN32) || !defined(NO_READLINE)
static void store_line(char* l)
{
    if (!l)
    {
#ifndef NO_READLINE
        rl_callback_handler_remove();
#endif /* ! NO_READLINE */

        delete console;
        exit(0);
    }

#ifndef NO_READLINE
    if (*l && prompt == COMMAND)
    {
        add_history(l);
    }
#endif

    line = l;
}
#endif

class FileFindCommand : public Command
{
public:
    struct Stack : public std::deque<handle>
    {
        size_t filesLeft = 0;
        set<string> servers;
    };

    FileFindCommand(std::shared_ptr<Stack>& s, MegaClient* mc) : stack(s)
    {
        h = stack->front();
        stack->pop_front();

        client = mc;

        cmd("g");
        arg("n", (byte*)&h, MegaClient::NODEHANDLE);
        arg("g", 1);
        arg("v", 2);  // version 2: server can supply details for cloudraid files

        if (mc->usehttps)
        {
            arg("ssl", 2);
        }
    }

    static string server(const string& url)
    {
        const string pattern("://");
        size_t start_index = url.find(pattern);
        if (start_index != string::npos)
        {
            start_index += pattern.size();
            const size_t end_index = url.find("/", start_index);
            if (end_index != string::npos)
            {
                return url.substr(start_index, end_index - start_index);
            }
        }
        return "";
    }

    // process file credentials
    bool procresult(Result r) override
    {
        if (!r.wasErrorOrOK())
        {
            std::vector<string> tempurls;
            bool done = false;
            while (!done)
            {
                switch (client->json.getnameid())
                {
                case EOO:
                    done = true;
                    break;

                case 'g':
                    if (client->json.enterarray())   // now that we are requesting v2, the reply will be an array of 6 URLs for a raid download, or a single URL for the original direct download
                    {
                        for (;;)
                        {
                            std::string tu;
                            if (!client->json.storeobject(&tu))
                            {
                                break;
                            }
                            tempurls.push_back(tu);
                        }
                        client->json.leavearray();
                        if (tempurls.size() == 6)
                        {
                            if (Node* n = client->nodebyhandle(h))
                            {
                                cout << n->displaypath() << endl;

                                for (const auto& url : tempurls)
                                {
                                    stack->servers.insert(server(url));
                                }
                            }
                        }
                        break;
                    }
                    // otherwise fall through

                default:
                    client->json.storeobject();
                }
            }
        }

        // now query for the next one - we don't send them all at once as there may be a lot!
        --stack->filesLeft;
        if (!stack->empty())
        {
            client->reqs.add(new FileFindCommand(stack, client));
        }
        else if (!stack->filesLeft)
        {
            cout << "<find complete>" << endl;
            for (auto s : stack->servers)
            {
                cout << s << endl;
            }
        }
        return true;
    }

private:
    handle h;
    std::shared_ptr<Stack> stack;
};


void getDepthFirstFileHandles(Node* n, deque<handle>& q)
{
    for (auto c : n->children)
    {
        if (c->type == FILENODE)
        {
            q.push_back(c->nodehandle);
        }
    }
    for (auto& c : n->children)
    {
        if (c->type > FILENODE)
        {
            getDepthFirstFileHandles(c, q);
        }
    }
}

void exec_find(autocomplete::ACState& s)
{
    if (s.words[1].s == "raided")
    {
        if (Node* n = client->nodebyhandle(cwd))
        {
            auto q = std::make_shared<FileFindCommand::Stack>();
            getDepthFirstFileHandles(n, *q);
            q->filesLeft = q->size();
            cout << "<find checking " << q->size() << " files>" << endl;
            if (q->empty())
            {
                cout << "<find complete>" << endl;
            }
            else
            {
                for (int i = 0; i < 25 && !q->empty(); ++i)
                {
                    client->reqs.add(new FileFindCommand(q, client));
                }
            }
        }
    }
}

bool recurse_findemptysubfoldertrees(Node* n, bool moveToTrash)
{
    if (n->type == FILENODE)
    {
        return false;
    }

    std::vector<Node*> emptyFolders;
    bool empty = true;
    Node* trash = client->nodebyhandle(client->rootnodes[2]);
    for (auto c : n->children)
    {
        bool subfolderEmpty = recurse_findemptysubfoldertrees(c, moveToTrash);
        if (subfolderEmpty)
        {
            emptyFolders.push_back(c);
        }
        empty = empty && subfolderEmpty;
    }
    if (!empty)
    {
        for (auto c : emptyFolders)
        {
            if (moveToTrash)
            {
                cout << "moving to trash: " << c->displaypath() << endl;
                client->rename(c, trash);
            }
            else
            {
                cout << "empty folder tree at: " << c->displaypath() << endl;
            }
        }
    }
    return empty;
}

void exec_findemptysubfoldertrees(autocomplete::ACState& s)
{
    bool moveToTrash = s.extractflag("-movetotrash");
    if (Node* n = client->nodebyhandle(cwd))
    {
        if (recurse_findemptysubfoldertrees(n, moveToTrash))
        {
            cout << "the search root path only contains empty folders: " << n->displaypath() << endl;
        }
    }
}

bool typematchesnodetype(nodetype_t pathtype, nodetype_t nodetype)
{
    switch (pathtype)
    {
    case FILENODE:
    case FOLDERNODE: return nodetype == pathtype;
    default: return false;
    }
}

#ifdef USE_FILESYSTEM
bool recursiveCompare(Node* mn, fs::path p)
{
    nodetype_t pathtype = fs::is_directory(p) ? FOLDERNODE : fs::is_regular_file(p) ? FILENODE : TYPE_UNKNOWN;
    if (!typematchesnodetype(pathtype, mn->type))
    {
        cout << "Path type mismatch: " << mn->displaypath() << ":" << mn->type << " " << p.u8string() << ":" << pathtype << endl;
        return false;
    }

    if (pathtype == FILENODE)
    {
        uint64_t size = (uint64_t) fs::file_size(p);
        if (size != (uint64_t) mn->size)
        {
            cout << "File size mismatch: " << mn->displaypath() << ":" << mn->size << " " << p.u8string() << ":" << size << endl;
        }
    }

    if (pathtype != FOLDERNODE)
    {
        return true;
    }

    std::string path = p.u8string();
    auto fileSystemType = client->fsaccess->getFilesystemType(LocalPath::fromPath(path, *client->fsaccess));
    multimap<string, Node*> ms;
    multimap<string, fs::path> ps;
    for (auto& m : mn->children)
    {
        string leafname = m->displayname();
        client->fsaccess->escapefsincompatible(&leafname, fileSystemType);
        ms.emplace(leafname, m);
    }
    for (fs::directory_iterator pi(p); pi != fs::directory_iterator(); ++pi)
    {
        auto leafname = pi->path().filename().u8string();
        client->fsaccess->escapefsincompatible(&leafname, fileSystemType);
        ps.emplace(leafname, pi->path());
    }

    for (auto p_iter = ps.begin(); p_iter != ps.end(); )
    {
        auto er = ms.equal_range(p_iter->first);
        auto next_p = p_iter;
        ++next_p;
        for (auto i = er.first; i != er.second; ++i)
        {
            if (recursiveCompare(i->second, p_iter->second))
            {
                ms.erase(i);
                ps.erase(p_iter);
                break;
            }
        }
        p_iter = next_p;
    }
    if (ps.empty() && ms.empty())
    {
        return true;
    }
    else
    {
        cout << "Extra content detected between " << mn->displaypath() << " and " << p.u8string() << endl;
        for (auto& mi : ms) cout << "Extra remote: " << mi.first << endl;
        for (auto& pi : ps) cout << "Extra local: " << pi.second << endl;
        return false;
    };
}
#endif
Node* nodeFromRemotePath(const string& s)
{
    Node* n;
    if (s.empty())
    {
        n = client->nodebyhandle(cwd);
    }
    else
    {
        n = nodebypath(s.c_str());
    }
    if (!n)
    {
        cout << "remote path not found: '" << s << "'" << endl;
    }
    return n;
}

#ifdef MEGA_MEASURE_CODE

void exec_deferRequests(autocomplete::ACState& s)
{
    // cause all the API requests of this type to be gathered up so they will be sent in a single batch, for timing purposes
    bool putnodes = s.extractflag("-putnodes");
    bool movenode = s.extractflag("-movenode");
    bool delnode = s.extractflag("-delnode");

    client->reqs.deferRequests =    [=](Command* c)
                                    {
                                        return  (putnodes && dynamic_cast<CommandPutNodes*>(c)) ||
                                                (movenode && dynamic_cast<CommandMoveNode*>(c)) ||
                                                (delnode && dynamic_cast<CommandDelNode*>(c));
                                    };
}

void exec_sendDeferred(autocomplete::ACState& s)
{
    // send those gathered up commands, and optionally reset the gathering
    client->reqs.sendDeferred();

    if (s.extractflag("-reset"))
    {
        client->reqs.deferRequests = nullptr;
    }
}

void exec_codeTimings(autocomplete::ACState& s)
{
    bool reset = s.extractflag("-reset");
    cout << client->performanceStats.report(reset, client->httpio, client->waiter, client->reqs) << flush;
}

#endif

#ifdef USE_FILESYSTEM
fs::path pathFromLocalPath(const string& s, bool mustexist)
{
    fs::path p = s.empty() ? fs::current_path() : fs::u8path(s);
#ifdef WIN32
    p = fs::u8path("\\\\?\\" + p.u8string());
#endif
    if (mustexist && !fs::exists(p))
    {
        cout << "local path not found: '" << s << "'";
        return fs::path();
    }
    return p;
}

void exec_treecompare(autocomplete::ACState& s)
{
    fs::path p = pathFromLocalPath(s.words[1].s, true);
    Node* n = nodeFromRemotePath(s.words[2].s);
    if (n && !p.empty())
    {
        recursiveCompare(n, p);
    }
}


bool buildLocalFolders(fs::path targetfolder, const string& prefix, int foldersperfolder, int recurselevel, int filesperfolder, int filesize, int& totalfilecount, int& totalfoldercount)
{
    fs::path p = targetfolder / fs::u8path(prefix);
    if (!fs::is_directory(p) && !fs::create_directory(p))
        return false;
    ++totalfoldercount;

    for (int i = 0; i < filesperfolder; ++i)
    {
        string filename = prefix + "_file_" + std::to_string(++totalfilecount);
        fs::path fp = p / fs::u8path(filename);
        ofstream fs(fp.u8string(), std::ios::binary);

        for (unsigned j = filesize / sizeof(int); j--; )
        {
            fs.write((char*)&totalfilecount, sizeof(int));
        }
        fs.write((char*)&totalfilecount, filesize % sizeof(int));
    }

    if (recurselevel > 1)
    {
        for (int i = 0; i < foldersperfolder; ++i)
        {
            if (!buildLocalFolders(p, prefix + "_" + std::to_string(i), foldersperfolder, recurselevel - 1, filesperfolder, filesize, totalfilecount, totalfoldercount))
                return false;
        }
    }
    return true;
}

void exec_generatetestfilesfolders(autocomplete::ACState& s)
{
    string param, nameprefix = "test";
    int folderdepth = 1, folderwidth = 1, filecount = 100, filesize = 1024;
    if (s.extractflagparam("-folderdepth", param)) folderdepth = atoi(param.c_str());
    if (s.extractflagparam("-folderwidth", param)) folderwidth = atoi(param.c_str());
    if (s.extractflagparam("-filecount", param)) filecount = atoi(param.c_str());
    if (s.extractflagparam("-filesize", param)) filesize = atoi(param.c_str());
    if (s.extractflagparam("-nameprefix", param)) nameprefix = param;

    fs::path p = pathFromLocalPath(s.words[1].s, true);
    if (!p.empty())
    {
        int totalfilecount = 0, totalfoldercount = 0;
        buildLocalFolders(p, nameprefix, folderwidth, folderdepth, filecount, filesize, totalfilecount, totalfoldercount);
        cout << "created " << totalfilecount << " files and " << totalfoldercount << " folders" << endl;
    }
    else
    {
        cout << "invalid directory: " << p.u8string() << endl;
    }
}

#endif

void exec_getcloudstorageused(autocomplete::ACState& s)
{
    cout << client->mFingerprints.getSumSizes() << endl;
}

void exec_getuserquota(autocomplete::ACState& s)
{
    bool storage = s.extractflag("-storage");
    bool transfer = s.extractflag("-transfer");
    bool pro = s.extractflag("-pro");

    if (!storage && !transfer && !pro)
    {
        storage = transfer = pro = true;
    }

    client->getaccountdetails(new AccountDetails, storage, transfer, pro, false, false, false, -1);
}

void exec_getuserdata(autocomplete::ACState& s)
{
    client->getuserdata();
}

void exec_querytransferquota(autocomplete::ACState& ac)
{
    client->querytransferquota(atoll(ac.words[1].s.c_str()));
}

void DemoApp::querytransferquota_result(int n)
{
    cout << "querytransferquota_result: " << n << endl;
}

autocomplete::ACN autocompleteTemplate;

void exec_help(ac::ACState&)
{
    cout << *autocompleteTemplate << flush;
}

bool quit_flag = false;

void exec_quit(ac::ACState&)
{
    quit_flag = true;
}

void exec_showattributes(autocomplete::ACState& s)
{
    if (const Node* n = nodeFromRemotePath(s.words[1].s))
    {
        for (auto pair : n->attrs.map)
        {
            char namebuf[10]{};
            AttrMap::nameid2string(pair.first, namebuf);
            if (pair.first == 'c')
            {
                FileFingerprint f;
                f.unserializefingerprint(&pair.second);
                cout << namebuf << ": " << pair.second << " (fingerprint: size " << f.size << " mtime " << f.mtime
                    << " crc " << std::hex << f.crc[0] << " " << f.crc[1] << " " << f.crc[2] << " " << f.crc[3] << std::dec << ")"
                    << " (node fingerprint: size " << n->size << " mtime " << n->mtime
                    << " crc " << std::hex << n->crc[0] << " " << n->crc[1] << " " << n->crc[2] << " " << n->crc[3] << std::dec << ")" << endl;
            }
            else
            {
                cout << namebuf << ": " << pair.second << endl;
            }
        }
    }
}

void printAuthringInformation(handle userhandle)
{
    for (auto &it : client->mAuthRings)
    {
        AuthRing &authring = it.second;
        attr_t at = it.first;
        cout << User::attr2string(at) << ": " << endl;
        for (auto &uh : authring.getTrackedUsers())
        {
            if (uh == userhandle || ISUNDEF(userhandle))    // no user was typed --> show authring for all users
            {
                User *user = client->finduser(uh);
                string email = user ? user->email : "not a contact";

                cout << "\tUserhandle: \t" << Base64Str<MegaClient::USERHANDLE>(uh) << endl;
                cout << "\tEmail:      \t" << email << endl;
                cout << "\tFingerprint:\t" << Utils::stringToHex(authring.getFingerprint(uh)) << endl;
                cout << "\tAuth. level: \t" << AuthRing::authMethodToStr(authring.getAuthMethod(uh)) << endl;
            }
        }
    }
}

void exec_setmaxconnections(autocomplete::ACState& s)
{
    auto direction = s.words[1].s == "put" ? PUT : GET;
    if (s.words.size() == 3)
    {
        client->setmaxconnections(direction, atoi(s.words[2].s.c_str()));
    }
    cout << "connections: " << (int)client->connections[direction] << endl;
}


class MegaCLILogger : public ::mega::Logger {
public:
    ofstream mLogFile;

    void log(const char*, int loglevel, const char*, const char *message
#ifdef ENABLE_LOG_PERFORMANCE
                 , const char **directMessages, size_t *directMessagesSizes, unsigned numberMessages
#endif
    ) override
    {
        if (mLogFile.is_open())
        {
            mLogFile << Waiter::ds << " " << SimpleLogger::toStr(static_cast<LogLevel>(loglevel)) << ": ";
            if (message) mLogFile << message;
#ifdef ENABLE_LOG_PERFORMANCE
            for (unsigned i = 0; i < numberMessages; ++i) mLogFile.write(directMessages[i], directMessagesSizes[i]);
#endif
            mLogFile << std::endl;
        }
        else
        {
#ifdef _WIN32
            auto t = std::time(NULL);
            char ts[50];
            if (!std::strftime(ts, sizeof(ts), "%H:%M:%S", std::localtime(&t)))
            {
                ts[0] = '\0';
            }

            string s;
            s.reserve(1024);
            s += ts;
            s += " ";
            if (message) s += message;
#ifdef ENABLE_LOG_PERFORMANCE
            for (unsigned i = 0; i < numberMessages; ++i) s.append(directMessages[i], directMessagesSizes[i]);
#endif
            s += "\r\n";
            OutputDebugStringA(s.c_str());
#else
            if (loglevel >= SimpleLogger::logCurrentLevel)
            {
                auto t = std::time(NULL);
                char ts[50];
                if (!std::strftime(ts, sizeof(ts), "%H:%M:%S", std::localtime(&t)))
                {
                    ts[0] = '\0';
                }
                std::cout << "[" << ts << "] " << SimpleLogger::toStr(static_cast<LogLevel>(loglevel)) << ": " << message << std::endl;
        }
#endif
        }
    }
};

void exec_fingerprint(autocomplete::ACState& s)
{
    auto localfilepath = LocalPath::fromPath(s.words[1].s, *client->fsaccess);
    auto fa = client->fsaccess->newfileaccess();

    if (fa->fopen(localfilepath, true, false, nullptr))
    {
        FileFingerprint fp;
        fp.genfingerprint(fa.get());
        cout << Utils::stringToHex(std::string((const char*)&fp.size, sizeof(fp.size))) << "/" <<
                Utils::stringToHex(std::string((const char*)&fp.mtime, sizeof(fp.mtime))) << "/" <<
                Utils::stringToHex(std::string((const char*)&fp.crc, sizeof(fp.crc))) << endl;
    }
    else
    {
        cout << "Failed to open: " << s.words[1].s << endl;
    }
}

MegaCLILogger gLogger;

autocomplete::ACN autocompleteSyntax()
{
    using namespace autocomplete;
    std::unique_ptr<Either> p(new Either("      "));

    p->Add(exec_apiurl, sequence(text("apiurl"), opt(sequence(param("url"), opt(param("disablepkp"))))));
    p->Add(exec_login, sequence(text("login"), either(sequence(param("email"), opt(param("password"))), exportedLink(false, true), param("session"), sequence(text("autoresume"), opt(param("id"))))));
    p->Add(exec_begin, sequence(text("begin"), opt(param("ephemeralhandle#ephemeralpw"))));
    p->Add(exec_signup, sequence(text("signup"), either(sequence(param("email"), param("name")), param("confirmationlink"))));
    p->Add(exec_cancelsignup, sequence(text("cancelsignup")));
    p->Add(exec_confirm, sequence(text("confirm")));
    p->Add(exec_session, sequence(text("session"), opt(sequence(text("autoresume"), opt(param("id"))))));
    p->Add(exec_mount, sequence(text("mount")));
    p->Add(exec_ls, sequence(text("ls"), opt(flag("-R")), opt(sequence(flag("-tofile"), param("filename"))), opt(remoteFSFolder(client, &cwd))));
    p->Add(exec_cd, sequence(text("cd"), opt(remoteFSFolder(client, &cwd))));
    p->Add(exec_pwd, sequence(text("pwd")));
    p->Add(exec_lcd, sequence(text("lcd"), opt(localFSFolder())));
#ifdef USE_FILESYSTEM
    p->Add(exec_lls, sequence(text("lls"), opt(flag("-R")), opt(localFSFolder())));
    p->Add(exec_lpwd, sequence(text("lpwd")));
    p->Add(exec_lmkdir, sequence(text("lmkdir"), localFSFolder()));
#endif
    p->Add(exec_import, sequence(text("import"), exportedLink(true, false)));
    p->Add(exec_folderlinkinfo, sequence(text("folderlink"), opt(param("link"))));
    p->Add(exec_open, sequence(text("open"), exportedLink(false, true)));
    p->Add(exec_put, sequence(text("put"), opt(flag("-r")), localFSPath("localpattern"), opt(either(remoteFSPath(client, &cwd, "dst"),param("dstemail")))));
    p->Add(exec_putq, sequence(text("putq"), repeat(either(flag("-active"), flag("-all"), flag("-count"))), opt(param("cancelslot"))));
#ifdef USE_FILESYSTEM
    p->Add(exec_get, sequence(text("get"), opt(sequence(flag("-r"), opt(flag("-foldersonly")))), remoteFSPath(client, &cwd), opt(sequence(param("offset"), opt(param("length"))))));
#else
    p->Add(exec_get, sequence(text("get"), remoteFSPath(client, &cwd), opt(sequence(param("offset"), opt(param("length"))))));
#endif
    p->Add(exec_get, sequence(text("get"), flag("-re"), param("regularexpression")));
    p->Add(exec_get, sequence(text("get"), exportedLink(true, false), opt(sequence(param("offset"), opt(param("length"))))));
    p->Add(exec_getq, sequence(text("getq"), repeat(either(flag("-active"), flag("-all"), flag("-count"))), opt(param("cancelslot"))));
    p->Add(exec_pause, sequence(text("pause"), either(text("status"), sequence(opt(either(text("get"), text("put"))), opt(text("hard"))))));
    p->Add(exec_getfa, sequence(text("getfa"), wholenumber(1), opt(remoteFSPath(client, &cwd)), opt(text("cancel"))));
#ifdef USE_MEDIAINFO
    p->Add(exec_mediainfo, sequence(text("mediainfo"), either(sequence(text("calc"), localFSFile()), sequence(text("show"), remoteFSFile(client, &cwd)))));
#endif
    p->Add(exec_smsverify, sequence(text("smsverify"), either(sequence(text("send"), param("phonenumber"), opt(param("reverifywhitelisted"))), sequence(text("code"), param("verificationcode")))));
    p->Add(exec_verifiedphonenumber, sequence(text("verifiedphone")));
    p->Add(exec_resetverifiedphonenumber, sequence(text("resetverifiedphone")));
    p->Add(exec_mkdir, sequence(text("mkdir"), opt(flag("-allowduplicate")), opt(flag("-exactleafname")), remoteFSFolder(client, &cwd)));
    p->Add(exec_rm, sequence(text("rm"), remoteFSPath(client, &cwd), opt(sequence(flag("-regexchild"), param("regex")))));
    p->Add(exec_mv, sequence(text("mv"), remoteFSPath(client, &cwd, "src"), remoteFSPath(client, &cwd, "dst")));
    p->Add(exec_cp, sequence(text("cp"), remoteFSPath(client, &cwd, "src"), either(remoteFSPath(client, &cwd, "dst"), param("dstemail"))));
    p->Add(exec_du, sequence(text("du"), remoteFSPath(client, &cwd)));
#ifdef ENABLE_SYNC
    p->Add(exec_sync, sequence(text("sync"), opt(either(sequence(localFSPath(), remoteFSPath(client, &cwd, "dst")), param("cancelslot")))));
    p->Add(exec_syncconfig, sequence(text("syncconfig"), opt(sequence(param("type (TWOWAY/UP/DOWN)"), opt(sequence(param("syncDeletions (ON/OFF)"), param("forceOverwrite (ON/OFF)")))))));
#endif
    p->Add(exec_export, sequence(text("export"), remoteFSPath(client, &cwd), opt(either(param("expiretime"), text("del")))));
    p->Add(exec_share, sequence(text("share"), opt(sequence(remoteFSPath(client, &cwd), opt(sequence(contactEmail(client), opt(either(text("r"), text("rw"), text("full"))), opt(param("origemail"))))))));
    p->Add(exec_invite, sequence(text("invite"), param("dstemail"), opt(either(param("origemail"), text("del"), text("rmd")))));

    p->Add(exec_clink, sequence(text("clink"), either(text("renew"), sequence(text("query"), param("handle")), sequence(text("del"), opt(param("handle"))))));

    p->Add(exec_ipc, sequence(text("ipc"), param("handle"), either(text("a"), text("d"), text("i"))));
    p->Add(exec_showpcr, sequence(text("showpcr")));
    p->Add(exec_users, sequence(text("users"), opt(sequence(contactEmail(client), text("del")))));
    p->Add(exec_getua, sequence(text("getua"), param("attrname"), opt(contactEmail(client))));
    p->Add(exec_putua, sequence(text("putua"), param("attrname"), opt(either(text("del"), sequence(text("set"), param("string")), sequence(text("load"), localFSFile())))));
#ifdef DEBUG
    p->Add(exec_delua, sequence(text("delua"), param("attrname")));
    p->Add(exec_devcommand, sequence(text("devcommand"), param("subcommand"), opt(param("email"))));
#endif
    p->Add(exec_alerts, sequence(text("alerts"), opt(either(text("new"), text("old"), wholenumber(10), text("notify"), text("seen")))));
    p->Add(exec_recentactions, sequence(text("recentactions"), param("hours"), param("maxcount")));
    p->Add(exec_recentnodes, sequence(text("recentnodes"), param("hours"), param("maxcount")));

    p->Add(exec_putbps, sequence(text("putbps"), opt(either(wholenumber(100000), text("auto"), text("none")))));
    p->Add(exec_killsession, sequence(text("killsession"), opt(either(text("all"), param("sessionid")))));
    p->Add(exec_whoami, sequence(text("whoami"), repeat(either(flag("-storage"), flag("-transfer"), flag("-pro"), flag("-transactions"), flag("-purchases"), flag("-sessions")))));
    p->Add(exec_verifycredentials, sequence(text("credentials"), either(text("show"), text("status"), text("verify"), text("reset")), opt(contactEmail(client))));
    p->Add(exec_passwd, sequence(text("passwd")));
    p->Add(exec_reset, sequence(text("reset"), contactEmail(client), opt(text("mk"))));
    p->Add(exec_recover, sequence(text("recover"), param("recoverylink")));
    p->Add(exec_cancel, sequence(text("cancel"), opt(param("cancellink"))));
    p->Add(exec_email, sequence(text("email"), opt(either(param("newemail"), param("emaillink")))));
    p->Add(exec_retry, sequence(text("retry")));
    p->Add(exec_recon, sequence(text("recon")));
    p->Add(exec_reload, sequence(text("reload"), opt(text("nocache"))));
    p->Add(exec_logout, sequence(text("logout")));
    p->Add(exec_locallogout, sequence(text("locallogout")));
    p->Add(exec_symlink, sequence(text("symlink")));
    p->Add(exec_version, sequence(text("version")));
    p->Add(exec_debug, sequence(text("debug"), opt(either(flag("-on"), flag("-off"))), opt(localFSFile())));
    p->Add(exec_verbose, sequence(text("verbose"), opt(either(flag("-on"), flag("-off")))));
#if defined(WIN32) && defined(NO_READLINE)
    p->Add(exec_clear, sequence(text("clear")));
    p->Add(exec_codepage, sequence(text("codepage"), opt(sequence(wholenumber(65001), opt(wholenumber(65001))))));
    p->Add(exec_log, sequence(text("log"), either(text("utf8"), text("utf16"), text("codepage")), localFSFile()));
#endif
    p->Add(exec_test, sequence(text("test"), opt(param("data"))));
    p->Add(exec_fingerprint, sequence(text("fingerprint"), localFSFile("localfile")));
#ifdef ENABLE_CHAT
    p->Add(exec_chats, sequence(text("chats")));
    p->Add(exec_chatc, sequence(text("chatc"), param("group"), repeat(opt(sequence(contactEmail(client), either(text("ro"), text("sta"), text("mod")))))));
    p->Add(exec_chati, sequence(text("chati"), param("chatid"), contactEmail(client), either(text("ro"), text("sta"), text("mod"))));
    p->Add(exec_chatcp, sequence(text("chatcp"), param("mownkey"), opt(sequence(text("t"), param("title64"))), repeat(sequence(contactEmail(client), either(text("ro"), text("sta"), text("mod"))))));
    p->Add(exec_chatr, sequence(text("chatr"), param("chatid"), opt(contactEmail(client))));
    p->Add(exec_chatu, sequence(text("chatu"), param("chatid")));
    p->Add(exec_chatup, sequence(text("chatup"), param("chatid"), param("userhandle"), either(text("ro"), text("sta"), text("mod"))));
    p->Add(exec_chatpu, sequence(text("chatpu")));
    p->Add(exec_chatga, sequence(text("chatga"), param("chatid"), param("nodehandle"), param("uid")));
    p->Add(exec_chatra, sequence(text("chatra"), param("chatid"), param("nodehandle"), param("uid")));
    p->Add(exec_chatst, sequence(text("chatst"), param("chatid"), param("title64")));
    p->Add(exec_chata, sequence(text("chata"), param("chatid"), param("archive")));
    p->Add(exec_chatl, sequence(text("chatl"), param("chatid"), either(text("del"), text("query"))));
    p->Add(exec_chatsm, sequence(text("chatsm"), param("chatid"), opt(param("title64"))));
    p->Add(exec_chatlu, sequence(text("chatlu"), param("publichandle")));
    p->Add(exec_chatlj, sequence(text("chatlj"), param("publichandle"), param("unifiedkey")));
#endif
    p->Add(exec_enabletransferresumption, sequence(text("enabletransferresumption"), opt(either(text("on"), text("off")))));
    p->Add(exec_setmaxdownloadspeed, sequence(text("setmaxdownloadspeed"), opt(wholenumber(10000))));
    p->Add(exec_setmaxuploadspeed, sequence(text("setmaxuploadspeed"), opt(wholenumber(10000))));
    p->Add(exec_handles, sequence(text("handles"), opt(either(text("on"), text("off")))));
    p->Add(exec_httpsonly, sequence(text("httpsonly"), opt(either(text("on"), text("off")))));

    p->Add(exec_mfac, sequence(text("mfac"), param("email")));
    p->Add(exec_mfae, sequence(text("mfae")));
    p->Add(exec_mfad, sequence(text("mfad"), param("pin")));

#if defined(WIN32) && defined(NO_READLINE)
    p->Add(exec_autocomplete, sequence(text("autocomplete"), opt(either(text("unix"), text("dos")))));
    p->Add(exec_history, sequence(text("history")));
#endif
    p->Add(exec_help, either(text("help"), text("h"), text("?")));
    p->Add(exec_quit, either(text("quit"), text("q"), text("exit")));

    p->Add(exec_find, sequence(text("find"), text("raided")));
    p->Add(exec_findemptysubfoldertrees, sequence(text("findemptysubfoldertrees"), opt(flag("-movetotrash"))));

#ifdef MEGA_MEASURE_CODE
    p->Add(exec_deferRequests, sequence(text("deferrequests"), repeat(either(flag("-putnodes")))));
    p->Add(exec_sendDeferred, sequence(text("senddeferred"), opt(flag("-reset"))));
    p->Add(exec_codeTimings, sequence(text("codetimings"), opt(flag("-reset"))));
#endif

#ifdef USE_FILESYSTEM
    p->Add(exec_treecompare, sequence(text("treecompare"), localFSPath(), remoteFSPath(client, &cwd)));
    p->Add(exec_generatetestfilesfolders, sequence(text("generatetestfilesfolders"), repeat(either(sequence(flag("-folderdepth"), param("depth")),
                                                                                                   sequence(flag("-folderwidth"), param("width")),
                                                                                                   sequence(flag("-filecount"), param("count")),
                                                                                                   sequence(flag("-filesize"), param("size")),
                                                                                                   sequence(flag("-nameprefix"), param("prefix")))), localFSFolder("parent")));
#endif
    p->Add(exec_querytransferquota, sequence(text("querytransferquota"), param("filesize")));
    p->Add(exec_getcloudstorageused, sequence(text("getcloudstorageused")));
    p->Add(exec_getuserquota, sequence(text("getuserquota"), repeat(either(flag("-storage"), flag("-transfer"), flag("-pro")))));
    p->Add(exec_getuserdata, text("getuserdata"));

    p->Add(exec_showattributes, sequence(text("showattributes"), remoteFSPath(client, &cwd)));

    p->Add(exec_setmaxconnections, sequence(text("setmaxconnections"), either(text("put"), text("get")), opt(wholenumber(4))));
    p->Add(exec_metamac, sequence(text("metamac"), localFSPath(), remoteFSPath(client, &cwd)));

    return autocompleteTemplate = std::move(p);
}


#ifdef USE_FILESYSTEM
bool recursiveget(fs::path&& localpath, Node* n, bool folders, unsigned& queued)
{
    if (n->type == FILENODE)
    {
        if (!folders)
        {
            auto f = new AppFileGet(n, UNDEF, NULL, -1, 0, NULL, NULL, localpath.u8string());
            f->appxfer_it = appxferq[GET].insert(appxferq[GET].end(), f);
            DBTableTransactionCommitter committer(client->tctable);
            client->startxfer(GET, f, committer);
            queued += 1;
        }
    }
    else if (n->type == FOLDERNODE || n->type == ROOTNODE)
    {
        fs::path newpath = localpath / fs::u8path(n->type == ROOTNODE ? "ROOTNODE" : n->displayname());
        if (folders)
        {
            std::error_code ec;
            if (fs::create_directory(newpath, ec) || !ec)
            {
                cout << newpath << endl;
            }
            else
            {
                cout << "Failed trying to create " << newpath << ": " << ec.message() << endl;
                return false;
            }
        }
        for (node_list::iterator it = n->children.begin(); it != n->children.end(); it++)
        {
            if (!recursiveget(std::move(newpath), *it, folders, queued))
            {
                return false;
            }
        }
    }
    return true;
}
#endif

bool regexget(const string& expression, Node* n, unsigned& queued)
{
    try
    {
        std::regex re(expression);

        if (n->type == FOLDERNODE || n->type == ROOTNODE)
        {
            DBTableTransactionCommitter committer(client->tctable);
            for (node_list::iterator it = n->children.begin(); it != n->children.end(); it++)
            {
                if ((*it)->type == FILENODE)
                {
                    if (regex_search(string((*it)->displayname()), re))
                    {
                        auto f = new AppFileGet(*it);
                        f->appxfer_it = appxferq[GET].insert(appxferq[GET].end(), f);
                        client->startxfer(GET, f, committer);
                        queued += 1;
                    }
                }
            }
        }
    }
    catch (std::exception& e)
    {
        cout << "ERROR: " << e.what() << endl;
        return false;
    }
    return true;
}

struct Login
{
    string email, password, salt, pin;
    int version;

    Login() : version(0)
    {
    }

    void reset()
    {
        *this = Login();
    }

    void login(MegaClient* mc)
    {
        byte keybuf[SymmCipher::KEYLENGTH];

        if (version == 1)
        {
            if (error e = mc->pw_key(password.c_str(), keybuf))
            {
                cout << "Login error: " << e << endl;
            }
            else
            {
                mc->login(email.c_str(), keybuf, (!pin.empty()) ? pin.c_str() : NULL);
            }
        }
        else if (version == 2 && !salt.empty())
        {
            mc->login2(email.c_str(), password.c_str(), &salt, (!pin.empty()) ? pin.c_str() : NULL);
        }
        else
        {
            cout << "Login unexpected error" << endl;
        }
    }
};
static Login login;

ofstream* pread_file = NULL;
m_off_t pread_file_end = 0;


// execute command
static void process_line(char* l)
{
    switch (prompt)
    {
    case LOGINTFA:
        if (strlen(l) > 1)
        {
            login.pin = l;
            login.login(client);
        }
        else
        {
            cout << endl << "The pin length is invalid, please try to login again." << endl;
        }

        setprompt(COMMAND);
        return;

    case SETTFA:
        client->multifactorauthsetup(l);
        setprompt(COMMAND);
        return;

    case LOGINPASSWORD:

        if (signupcode.size())
        {
            // verify correctness of supplied signup password
            client->pw_key(l, pwkey);
            SymmCipher pwcipher(pwkey);
            pwcipher.ecb_decrypt(signuppwchallenge);

            if (MemAccess::get<int64_t>((const char*)signuppwchallenge + 4))
            {
                cout << endl << "Incorrect password, please try again." << endl;
            }
            else
            {
                client->confirmsignuplink((const byte*)signupcode.data(), unsigned(signupcode.size()),
                    MegaClient::stringhash64(&signupemail, &pwcipher));
            }

            signupcode.clear();
        }
        else if (recoverycode.size())   // cancelling account --> check password
        {
            client->pw_key(l, pwkey);
            client->validatepwd(pwkey);
        }
        else if (changecode.size())     // changing email --> check password to avoid creating an invalid hash
        {
            client->pw_key(l, pwkey);
            client->validatepwd(pwkey);
        }
        else
        {
            login.password = l;
            login.login(client);
            cout << endl << "Logging in..." << endl;
        }

        setprompt(COMMAND);
        return;

    case OLDPASSWORD:
        client->pw_key(l, pwkeybuf);

        if (!memcmp(pwkeybuf, pwkey, sizeof pwkey))
        {
            cout << endl;
            setprompt(NEWPASSWORD);
        }
        else
        {
            cout << endl << "Bad password, please try again" << endl;
            setprompt(COMMAND);
        }
        return;

    case NEWPASSWORD:
        newpassword = l;
        client->pw_key(l, newpwkey);

        cout << endl;
        setprompt(PASSWORDCONFIRM);
        return;

    case PASSWORDCONFIRM:
        client->pw_key(l, pwkeybuf);

        if (memcmp(pwkeybuf, newpwkey, sizeof pwkeybuf))
        {
            cout << endl << "Mismatch, please try again" << endl;
        }
        else
        {
            error e;

            if (signupemail.size())
            {
                client->sendsignuplink(signupemail.c_str(), signupname.c_str(), newpwkey);
            }
            else if (recoveryemail.size() && recoverycode.size())
            {
                cout << endl << "Resetting password..." << endl;

                if (hasMasterKey)
                {
                    client->confirmrecoverylink(recoverycode.c_str(), recoveryemail.c_str(), newpassword.c_str(), masterkey);
                }
                else
                {
                    client->confirmrecoverylink(recoverycode.c_str(), recoveryemail.c_str(), newpassword.c_str(), NULL);
                }

                recoverycode.clear();
                recoveryemail.clear();
                hasMasterKey = false;
                memset(masterkey, 0, sizeof masterkey);
            }
            else
            {
                if ((e = client->changepw(newpassword.c_str())) == API_OK)
                {
                    memcpy(pwkey, newpwkey, sizeof pwkey);
                    cout << endl << "Changing password..." << endl;
                }
                else
                {
                    cout << "You must be logged in to change your password." << endl;
                }
            }
        }

        setprompt(COMMAND);
        signupemail.clear();
        return;

    case MASTERKEY:
        cout << endl << "Retrieving private RSA key for checking integrity of the Master Key..." << endl;

        Base64::atob(l, masterkey, sizeof masterkey);
        client->getprivatekey(recoverycode.c_str());
        return;

    case COMMAND:
        try
        {
            std::string consoleOutput;
            ac::autoExec(string(l), string::npos, autocompleteTemplate, false, consoleOutput, true); // todo: pass correct unixCompletions flag
            if (!consoleOutput.empty())
            {
                cout << consoleOutput << flush;
            }
        }
        catch (std::exception& e)
        {
            cout << "Command failed: " << e.what() << endl;
        }
        return;
    }
}

void exec_ls(autocomplete::ACState& s)
{
    Node* n;
    bool recursive = s.extractflag("-R");
    string toFilename;
    bool toFileFlag = s.extractflagparam("-tofile", toFilename);

    ofstream toFile;
    if (toFileFlag)
    {
        toFile.open(toFilename);
    }

    if (s.words.size() > 1)
    {
        n = nodebypath(s.words[1].s.c_str());
    }
    else
    {
        n = client->nodebyhandle(cwd);
    }

    if (n)
    {
        dumptree(n, recursive, 0, NULL, toFileFlag ? &toFile : nullptr);
    }
}

void exec_cd(autocomplete::ACState& s)
{
    if (s.words.size() > 1)
    {
        if (Node* n = nodebypath(s.words[1].s.c_str()))
        {
            if (n->type == FILENODE)
            {
                cout << s.words[1].s << ": Not a directory" << endl;
            }
            else
            {
                cwd = n->nodehandle;
            }
        }
        else
        {
            cout << s.words[1].s << ": No such file or directory" << endl;
        }
    }
    else
    {
        cwd = client->rootnodes[0];
    }
}

void exec_rm(autocomplete::ACState& s)
{
    string childregexstring;
    bool useregex = s.extractflagparam("-regexchild", childregexstring);

    if (Node* n = nodebypath(s.words[1].s.c_str()))
    {
        vector<Node*> v;
        if (useregex)
        {
            std::regex re(childregexstring);
            for (Node* c : n->children)
            {
                if (std::regex_match(c->displayname(), re))
                {
                    v.push_back(c);
                }
            }
        }
        else
        {
            v.push_back(n);
        }

        for (auto d : v)
        {
            if (client->checkaccess(d, FULL))
            {
                error e = client->unlink(d, false, 0);

                if (e)
                {
                    cout << d->displaypath() << ": Deletion failed (" << errorstring(e) << ")" << endl;
                }
            }
            else
            {
                cout << d->displaypath() << ": Access denied" << endl;
            }
        }
    }
    else
    {
        cout << s.words[1].s << ": No such file or directory" << endl;
    }
}

void exec_mv(autocomplete::ACState& s)
{
    Node *n, *tn;
    string newname;

    if (s.words.size() > 2)
    {
        // source node must exist
        if ((n = nodebypath(s.words[1].s.c_str())))
        {
            // we have four situations:
            // 1. target path does not exist - fail
            // 2. target node exists and is folder - move
            // 3. target node exists and is file - delete and rename (unless same)
            // 4. target path exists, but filename does not - rename
            if ((tn = nodebypath(s.words[2].s.c_str(), NULL, &newname)))
            {
                error e;

                if (newname.size())
                {
                    if (tn->type == FILENODE)
                    {
                        cout << s.words[2].s << ": Not a directory" << endl;

                        return;
                    }
                    else
                    {
                        if ((e = client->checkmove(n, tn)) == API_OK)
                        {
                            if (!client->checkaccess(n, RDWR))
                            {
                                cout << "Write access denied" << endl;

                                return;
                            }

                            // rename
                            client->fsaccess->normalize(&newname);
                            n->attrs.map['n'] = newname;

                            if ((e = client->setattr(n)))
                            {
                                cout << "Cannot rename file (" << errorstring(e) << ")" << endl;
                            }
                        }
                    }
                }
                else
                {
                    if (tn->type == FILENODE)
                    {
                        // (there should never be any orphaned filenodes)
                        if (!tn->parent)
                        {
                            return;
                        }

                        if ((e = client->checkmove(n, tn->parent)) == API_OK)
                        {
                            if (!client->checkaccess(n, RDWR))
                            {
                                cout << "Write access denied" << endl;

                                return;
                            }

                            // overwrite existing target file: rename source...
                            n->attrs.map['n'] = tn->attrs.map['n'];
                            e = client->setattr(n);

                            if (e)
                            {
                                cout << "Rename failed (" << errorstring(e) << ")" << endl;
                            }

                            if (n != tn)
                            {
                                // ...delete target...
                                e = client->unlink(tn, false, 0);

                                if (e)
                                {
                                    cout << "Remove failed (" << errorstring(e) << ")" << endl;
                                }
                            }
                        }

                        // ...and set target to original target's parent
                        tn = tn->parent;
                    }
                    else
                    {
                        e = client->checkmove(n, tn);
                    }
                }

                if (n->parent != tn)
                {
                    if (e == API_OK)
                    {
                        e = client->rename(n, tn);

                        if (e)
                        {
                            cout << "Move failed (" << errorstring(e) << ")" << endl;
                        }
                    }
                    else
                    {
                        cout << "Move not permitted - try copy" << endl;
                    }
                }
            }
            else
            {
                cout << s.words[2].s << ": No such directory" << endl;
            }
        }
        else
        {
            cout << s.words[1].s << ": No such file or directory" << endl;
        }
    }
}


void exec_cp(autocomplete::ACState& s)
{
    Node *n, *tn;
    string targetuser;
    string newname;
    error e;

    if (s.words.size() > 2)
    {
        if ((n = nodebypath(s.words[1].s.c_str())))
        {
            if ((tn = nodebypath(s.words[2].s.c_str(), &targetuser, &newname)))
            {
                if (!client->checkaccess(tn, RDWR))
                {
                    cout << "Write access denied" << endl;

                    return;
                }

                if (tn->type == FILENODE)
                {
                    if (n->type == FILENODE)
                    {
                        // overwrite target if source and taret are files

                        // (there should never be any orphaned filenodes)
                        if (!tn->parent)
                        {
                            return;
                        }

                        // ...delete target...
                        e = client->unlink(tn, false, 0);

                        if (e)
                        {
                            cout << "Cannot delete existing file (" << errorstring(e) << ")"
                                << endl;
                        }

                        // ...and set target to original target's parent
                        tn = tn->parent;
                    }
                    else
                    {
                        cout << "Cannot overwrite file with folder" << endl;
                        return;
                    }
                }
            }

            TreeProcCopy_mcli tc;
            handle ovhandle = UNDEF;

            if (!n->keyApplied())
            {
                cout << "Cannot copy a node without key" << endl;
                return;
            }

            if (n->attrstring)
            {
                n->applykey();
                n->setattr();
                if (n->attrstring)
                {
                    cout << "Cannot copy undecryptable node" << endl;
                    return;
                }
            }

            string sname;
            if (newname.size())
            {
                sname = newname;
                client->fsaccess->normalize(&sname);
            }
            else
            {
                attr_map::iterator it = n->attrs.map.find('n');
                if (it != n->attrs.map.end())
                {
                    sname = it->second;
                }
            }

            if (!client->versions_disabled && tn && n->type == FILENODE)
            {
                Node *ovn = client->childnodebyname(tn, sname.c_str(), true);
                if (ovn)
                {
                    if (n->isvalid && ovn->isvalid && *(FileFingerprint*)n == *(FileFingerprint*)ovn)
                    {
                        cout << "Skipping identical node" << endl;
                        return;
                    }

                    ovhandle = ovn->nodehandle;
                }
            }

            // determine number of nodes to be copied
            client->proctree(n, &tc, false, ovhandle != UNDEF);

            tc.allocnodes();

            // build new nodes array
            client->proctree(n, &tc, false, ovhandle != UNDEF);

            // if specified target is a filename, use it
            if (newname.size())
            {
                SymmCipher key;
                string attrstring;

                // copy source attributes and rename
                AttrMap attrs;

                attrs.map = n->attrs.map;
                attrs.map['n'] = sname;

                key.setkey((const byte*)tc.nn[0].nodekey.data(), tc.nn[0].type);

                // JSON-encode object and encrypt attribute string
                attrs.getjson(&attrstring);
                tc.nn[0].attrstring.reset(new string);
                client->makeattr(&key, tc.nn[0].attrstring, attrstring.c_str());
            }

            // tree root: no parent
            tc.nn[0].parenthandle = UNDEF;
            tc.nn[0].ovhandle = ovhandle;

            if (tn)
            {
                // add the new nodes
                client->putnodes(tn->nodehandle, move(tc.nn));
            }
            else
            {
                if (targetuser.size())
                {
                    cout << "Attempting to drop into user " << targetuser << "'s inbox..." << endl;

                    client->putnodes(targetuser.c_str(), move(tc.nn));
                }
                else
                {
                    cout << s.words[2].s << ": No such file or directory" << endl;
                }
            }
        }
        else
        {
            cout << s.words[1].s << ": No such file or directory" << endl;
        }
    }
}

void exec_du(autocomplete::ACState& s)
{
    Node *n;
    TreeProcDU du;

    if (s.words.size() > 1)
    {
        if (!(n = nodebypath(s.words[1].s.c_str())))
        {
            cout << s.words[1].s << ": No such file or directory" << endl;

            return;
        }
    }
    else
    {
        n = client->nodebyhandle(cwd);
    }

    if (n)
    {
        client->proctree(n, &du);

        cout << "Total storage used: " << (du.numbytes / 1048576) << " MB" << endl;
        cout << "Total # of files: " << du.numfiles << endl;
        cout << "Total # of folders: " << du.numfolders << endl;
    }
}

void exec_get(autocomplete::ACState& s)
{
    Node *n;
    string regularexpression;
    if (s.extractflag("-r"))
    {
#ifdef USE_FILESYSTEM
        // recursive get.  create local folder structure first, then queue transfer of all files
        bool foldersonly = s.extractflag("-foldersonly");

        if (!(n = nodebypath(s.words[1].s.c_str())))
        {
            cout << s.words[1].s << ": No such folder (or file)" << endl;
        }
        else if (n->type != FOLDERNODE && n->type != ROOTNODE)
        {
            cout << s.words[1].s << ": not a folder" << endl;
        }
        else
        {
            unsigned queued = 0;
            cout << "creating folders: " << endl;
            if (recursiveget(fs::current_path(), n, true, queued))
            {
                if (!foldersonly)
                {
                    cout << "queueing files..." << endl;
                    bool alldone = recursiveget(fs::current_path(), n, false, queued);
                    cout << "queued " << queued << " files for download" << (!alldone ? " before failure" : "") << endl;
                }
            }
        }
#else
        cout << "Sorry, -r not supported yet" << endl;
#endif
    }
    else if (s.extractflagparam("-re", regularexpression))
    {
        if (!(n = nodebypath(".")))
        {
            cout << ": No current folder" << endl;
        }
        else if (n->type != FOLDERNODE && n->type != ROOTNODE)
        {
            cout << ": not in a folder" << endl;
        }
        else
        {
            unsigned queued = 0;
            if (regexget(regularexpression, n, queued))
            {
                cout << "queued " << queued << " files for download" << endl;
            }
        }
    }
    else
    {
        handle ph = UNDEF;
        byte key[FILENODEKEYLENGTH];
        if (client->parsepubliclink(s.words[1].s.c_str(), ph, key, false) == API_OK)
        {
            cout << "Checking link..." << endl;
            client->openfilelink(ph, key, 0);
            return;
        }

        n = nodebypath(s.words[1].s.c_str());

        if (n)
        {
            if (s.words.size() > 2)
            {
                // read file slice
                if (s.words.size() == 5)
                {
                    pread_file = new ofstream(s.words[4].s.c_str(), std::ios_base::binary);
                    pread_file_end = atol(s.words[2].s.c_str()) + atol(s.words[3].s.c_str());
                }

                client->pread(n, atol(s.words[2].s.c_str()), (s.words.size() > 3) ? atol(s.words[3].s.c_str()) : 0, NULL);
            }
            else
            {
                DBTableTransactionCommitter committer(client->tctable);

                // queue specified file...
                if (n->type == FILENODE)
                {
                    auto f = new AppFileGet(n);

                    string::size_type index = s.words[1].s.find(":");
                    // node from public folder link
                    if (index != string::npos && s.words[1].s.substr(0, index).find("@") == string::npos)
                    {
                        handle h = clientFolder->getrootpublicfolder();
                        char *pubauth = new char[12];
                        Base64::btoa((byte*)&h, MegaClient::NODEHANDLE, pubauth);
                        f->pubauth = pubauth;
                        f->hprivate = true;
                        f->hforeign = true;
                        memcpy(f->filekey, n->nodekey().data(), FILENODEKEYLENGTH);
                    }

                    f->appxfer_it = appxferq[GET].insert(appxferq[GET].end(), f);
                    client->startxfer(GET, f, committer);
                }
                else
                {
                    // ...or all files in the specified folder (non-recursive)
                    for (node_list::iterator it = n->children.begin(); it != n->children.end(); it++)
                    {
                        if ((*it)->type == FILENODE)
                        {
                            auto f = new AppFileGet(*it);
                            f->appxfer_it = appxferq[GET].insert(appxferq[GET].end(), f);
                            client->startxfer(GET, f, committer);
                        }
                    }
                }
            }
        }
        else
        {
            cout << s.words[1].s << ": No such file or folder" << endl;
        }
    }
}

void uploadLocalFolderContent(LocalPath& localname, Node* cloudFolder);

void uploadLocalPath(nodetype_t type, std::string name, LocalPath& localname, Node* parent, const std::string targetuser, DBTableTransactionCommitter& committer, int& total, bool recursive)
{

    Node *previousNode = client->childnodebyname(parent, name.c_str(), false);

    if (type == FILENODE)
    {
        auto fa = client->fsaccess->newfileaccess();
        if (fa->fopen(localname, true, false))
        {
            FileFingerprint fp;
            fp.genfingerprint(fa.get());

            if (previousNode)
            {
                if (previousNode->type == FILENODE)
                {
                    if (fp.isvalid && previousNode->isvalid && fp == *((FileFingerprint *)previousNode))
                    {
                        cout << "Identical file already exist. Skipping transfer of " << name << endl;
                        return;
                    }
                }
                else
                {
                    cout << "Can't upload file over the top of a folder with the same name: " << name << endl;
                    return;
                }
            }
            fa.reset();

            AppFile* f = new AppFilePut(localname, parent ? parent->nodehandle : UNDEF, targetuser.c_str());
            *static_cast<FileFingerprint*>(f) = fp;
            f->appxfer_it = appxferq[PUT].insert(appxferq[PUT].end(), f);
            client->startxfer(PUT, f, committer);
            total++;
        }
        else
        {
            cout << "Can't open file: " << name << endl;
        }
    }
    else if (type == FOLDERNODE && recursive)
    {

        if (previousNode)
        {
            if (previousNode->type == FILENODE)
            {
                cout << "Can't upload a folder over the top of a file with the same name: " << name << endl;
                return;
            }
            else
            {
                // upload into existing folder with the same name
                uploadLocalFolderContent(localname, previousNode);
            }
        }
        else
        {
            vector<NewNode> nn(1);
            client->putnodes_prepareOneFolder(&nn[0], name);

            gOnPutNodeTag[gNextClientTag] = [localname](Node* parent) {
                auto tmp = localname;
                uploadLocalFolderContent(tmp, parent);
            };

            client->reqtag = gNextClientTag++;
            client->putnodes(parent->nodehandle, move(nn));
            client->reqtag = 0;
        }
    }
}


string localpathToUtf8Leaf(const LocalPath& itemlocalname)
{

    size_t n = itemlocalname.lastpartlocal(*client->fsaccess);
    LocalPath leaf = itemlocalname.subpathFrom(n);
    return leaf.toPath(*client->fsaccess);
}

void uploadLocalFolderContent(LocalPath& localname, Node* cloudFolder)
{
    DirAccess* da = client->fsaccess->newdiraccess();

    if (da->dopen(&localname, NULL, false))
    {
        DBTableTransactionCommitter committer(client->tctable);

        int total = 0;
        nodetype_t type;
        LocalPath itemlocalleafname;
        while (da->dnext(localname, itemlocalleafname, true, &type))
        {
            string leafNameUtf8 = localpathToUtf8Leaf(itemlocalleafname);

            if (gVerboseMode)
            {
                cout << "Queueing " << leafNameUtf8 << "..." << endl;
            }
            auto newpath = localname;
            newpath.appendWithSeparator(itemlocalleafname, true, client->fsaccess->localseparator);
            uploadLocalPath(type, leafNameUtf8, newpath, cloudFolder, "", committer, total, true);
        }
        if (gVerboseMode)
        {
            cout << "Queued " << total << " more uploads from folder " << localpathToUtf8Leaf(localname) << endl;
        }
    }
}

void exec_put(autocomplete::ACState& s)
{
    handle target = cwd;
    string targetuser;
    string newname;
    int total = 0;
    Node* n = NULL;

    bool recursive = s.extractflag("-r");

    if (s.words.size() > 2)
    {
        if ((n = nodebypath(s.words[2].s.c_str(), &targetuser, &newname)))
        {
            target = n->nodehandle;
        }
    }
    else    // target is current path
    {
        n = client->nodebyhandle(target);
    }

    if (client->loggedin() == NOTLOGGEDIN && !targetuser.size())
    {
        cout << "Not logged in." << endl;

        return;
    }

    if (recursive && !targetuser.empty())
    {
        cout << "Sorry, can't send recursively to a user" << endl;
    }

    auto localname = LocalPath::fromPath(s.words[1].s, *client->fsaccess);

    DirAccess* da = client->fsaccess->newdiraccess();

    if (da->dopen(&localname, NULL, true))
    {
        DBTableTransactionCommitter committer(client->tctable);

        nodetype_t type;
        LocalPath itemlocalname;
        while (da->dnext(localname, itemlocalname, true, &type))
        {
            string leafNameUtf8 = localpathToUtf8Leaf(itemlocalname);

            if (gVerboseMode)
            {
                cout << "Queueing " << leafNameUtf8 << "..." << endl;
            }
            uploadLocalPath(type, leafNameUtf8, itemlocalname, n, targetuser, committer, total, recursive);
        }
    }

    delete da;

    cout << "Queued " << total << " file(s) for upload, " << appxferq[PUT].size()
        << " file(s) in queue" << endl;
}

void exec_pwd(autocomplete::ACState& s)
{
    string path;

    nodepath(cwd, &path);

    cout << path << endl;
}

void exec_lcd(autocomplete::ACState& s)
{
    LocalPath localpath = LocalPath::fromPath(s.words[1].s, *client->fsaccess);

    if (!client->fsaccess->chdirlocal(localpath))
    {
        cout << s.words[1].s << ": Failed" << endl;
    }
}

#ifdef USE_FILESYSTEM
void exec_lls(autocomplete::ACState& s)
{
    bool recursive = s.extractflag("-R");
    fs::path ls_folder = s.words.size() > 1 ? fs::u8path(s.words[1].s) : fs::current_path();
    std::error_code ec;
    auto status = fs::status(ls_folder, ec);
    (void)status;
    if (ec)
    {
        cerr << ec.message() << endl;
    }
    else if (!fs::exists(ls_folder))
    {
        cerr << "not found" << endl;
    }
    else
    {
        local_dumptree(ls_folder, recursive);
    }
}
#endif

void exec_ipc(autocomplete::ACState& s)
{
    // incoming pending contact action
    handle phandle;
    if (s.words.size() == 3 && Base64::atob(s.words[1].s.c_str(), (byte*) &phandle, sizeof phandle) == sizeof phandle)
    {
        ipcactions_t action;
        if (s.words[2].s == "a")
        {
            action = IPCA_ACCEPT;
        }
        else if (s.words[2].s == "d")
        {
            action = IPCA_DENY;
        }
        else if (s.words[2].s == "i")
        {
            action = IPCA_IGNORE;
        }
        else
        {
            return;
        }
        client->updatepcr(phandle, action);
    }
}

#if defined(WIN32) && defined(NO_READLINE)
void exec_log(autocomplete::ACState& s)
{
    if (s.words.size() == 1)
    {
        // close log
        static_cast<WinConsole*>(console)->log("", WinConsole::no_log);
        cout << "log closed" << endl;
    }
    else if (s.words.size() == 3)
    {
        // open log
        WinConsole::logstyle style = WinConsole::no_log;
        if (s.words[1].s == "utf8")
        {
            style = WinConsole::utf8_log;
        }
        else if (s.words[1].s == "utf16")
        {
            style = WinConsole::utf16_log;
        }
        else if (s.words[1].s == "codepage")
        {
            style = WinConsole::codepage_log;
        }
        else
        {
            cout << "unknown log style" << endl;
        }
        if (!static_cast<WinConsole*>(console)->log(s.words[2].s, style))
        {
            cout << "failed to open log file" << endl;
        }
    }
}
#endif

void exec_putq(autocomplete::ACState& s)
{
    bool showActive = s.extractflag("-active");
    bool showAll = s.extractflag("-all");
    bool showCount = s.extractflag("-count");

    if (!showActive && !showAll && !showCount)
    {
        showCount = true;
    }

    xferq(PUT, s.words.size() > 1 ? atoi(s.words[1].s.c_str()) : -1, showActive, showAll, showCount);
}

void exec_getq(autocomplete::ACState& s)
{
    bool showActive = s.extractflag("-active");
    bool showAll = s.extractflag("-all");
    bool showCount = s.extractflag("-count");

    if (!showActive && !showAll && !showCount)
    {
        showCount = true;
    }

    xferq(GET, s.words.size() > 1 ? atoi(s.words[1].s.c_str()) : -1, showActive, showAll, showCount);
}

void exec_open(autocomplete::ACState& s)
{
    if (strstr(s.words[1].s.c_str(), "#F!") || strstr(s.words[1].s.c_str(), "folder/"))  // folder link indicator
    {
        if (!clientFolder)
        {
            using namespace mega;
#ifdef GFX_CLASS
            auto gfx = new GFX_CLASS;
            gfx->startProcessingThread();
#endif
            // create a new MegaClient with a different MegaApp to process callbacks
            // from the client logged into a folder. Reuse the waiter and httpio
            clientFolder = new MegaClient(new DemoAppFolder, client->waiter,
                                            client->httpio, new FSACCESS_CLASS,
                #ifdef DBACCESS_CLASS
                                            new DBACCESS_CLASS,
                #else
                                            NULL,
                #endif
                #ifdef GFX_CLASS
                                            gfx,
                #else
                                            NULL,
                #endif
                                            "Gk8DyQBS",
                                            "megacli_folder/" TOSTRING(MEGA_MAJOR_VERSION)
                                            "." TOSTRING(MEGA_MINOR_VERSION)
                                            "." TOSTRING(MEGA_MICRO_VERSION),
                                            2);
        }
        else
        {
            clientFolder->logout();
        }

        return clientFolder->app->login_result(clientFolder->folderaccess(s.words[1].s.c_str()));
    }
    else
    {
        cout << "Invalid folder link." << endl;
    }
}

#ifdef ENABLE_SYNC
void exec_sync(autocomplete::ACState& s)
{
    if (s.words.size() == 3)
    {
        Node* n = nodebypath(s.words[2].s.c_str());

        if (client->checkaccess(n, FULL))
        {

            if (!n)
            {
                cout << s.words[2].s << ": Not found." << endl;
            }
            else if (n->type == FILENODE)
            {
                cout << s.words[2].s << ": Remote sync root must be a folder." << endl;
            }
            else
            {
<<<<<<< HEAD
                static int syncTag = 2027;
                SyncConfig syncConfig{syncTag++, s.words[1].s, s.words[1].s, n->nodehandle, s.words[2].s, 0, {}, true, newSyncConfig.type,
                            newSyncConfig.syncDeletions, newSyncConfig.forceOverwrite};
                SyncError syncError;
                error e = client->addsync(std::move(syncConfig), DEBRISFOLDER, NULL, syncError);
=======
                SyncConfig syncConfig{s.words[1].s, n->nodehandle, 0, {}, newSyncConfig.getType(),
                            newSyncConfig.syncDeletions(), newSyncConfig.forceOverwrite()};
                error e = client->addsync(std::move(syncConfig), DEBRISFOLDER, NULL);
>>>>>>> e70d608c

                if (e)
                {
                    cout << "Sync could not be added: " << errorstring(e) << endl;
                }
            }
        }
        else
        {
            cout << s.words[2].s << ": Syncing requires full access to path." << endl;
        }
    }
    else if (s.words.size() == 2)
    {
        int i = 0, cancel = atoi(s.words[1].s.c_str());

        for (sync_list::iterator it = client->syncs.begin(); it != client->syncs.end(); it++)
        {
            if ((*it)->state > SYNC_CANCELED && i++ == cancel)
            {
                auto tag = (*it)->tag;
                client->delsync(*it);

                cout << "Sync " << cancel << " deactivated and removed. tag: " << tag << endl;
                break;
            }
        }
    }
    else if (s.words.size() == 1)
    {
        if (client->syncs.size())
        {
            int i = 0;
            string remotepath, localpath;

            for (sync_list::iterator it = client->syncs.begin(); it != client->syncs.end(); it++)
            {
                if ((*it)->state > SYNC_CANCELED)
                {
                    static const char* syncstatenames[] =
                    { "Initial scan, please wait", "Active", "Failed" };

                    if ((*it)->localroot->node)
                    {
                        nodepath((*it)->localroot->node->nodehandle, &remotepath);
                        localpath = (*it)->localroot->localname.toPath(*client->fsaccess);

                        cout << i++ << " (" << syncConfigToString((*it)->getConfig()) << "): " << localpath << " to " << remotepath << " - "
                                << syncstatenames[(*it)->state] << ", " << (*it)->localbytes
                                << " byte(s) in " << (*it)->localnodes[FILENODE] << " file(s) and "
                                << (*it)->localnodes[FOLDERNODE] << " folder(s)" << endl;
                    }
                }
            }
        }
        else
        {
            cout << "No syncs active at this time." << endl;
        }
    }
}

void exec_syncconfig(autocomplete::ACState& s)
{
    if (s.words.size() == 1)
    {
        cout << "Current sync config: " << syncConfigToString(newSyncConfig) << endl;
    }
    else if (s.words.size() == 2 || s.words.size() == 4)
    {
        auto pair = syncConfigFromStrings(s.words[1].s,
                (s.words.size() > 2 ? s.words[2].s : "off"),
                (s.words.size() > 3 ? s.words[3].s : "off"));

        if (pair.first)
        {
            newSyncConfig = pair.second;
            cout << "Successfully applied new sync config!" << endl;
        }
        else
        {
            cout << "Invalid parameters for syncconfig command." << endl;
        }
    }
    else
    {
        assert(false);
    }
}
#endif

#ifdef USE_FILESYSTEM
void exec_lpwd(autocomplete::ACState& s)
{
    cout << fs::current_path().u8string() << endl;
}
#endif


void exec_test(autocomplete::ACState& s)
{
}

void exec_mfad(autocomplete::ACState& s)
{
    client->multifactorauthdisable(s.words[1].s.c_str());
}

void exec_mfac(autocomplete::ACState& s)
{
    string email;
    if (s.words.size() == 2)
    {
        email = s.words[1].s;
    }
    else
    {
        email = login.email;
    }

    client->multifactorauthcheck(email.c_str());
}

void exec_mfae(autocomplete::ACState& s)
{
    client->multifactorauthsetup();
}

void exec_login(autocomplete::ACState& s)
{
    if (client->loggedin() == NOTLOGGEDIN)
    {
        if (s.words.size() > 1)
        {
            if ((s.words.size() == 2 || s.words.size() == 3) && s.words[1].s == "autoresume")
            {
                string filename = "megacli_autoresume_session" + (s.words.size() == 3 ? "_" + s.words[2].s : "");
                ifstream file(filename.c_str());
                string session;
                file >> session;
                if (file.is_open() && session.size())
                {
                    byte sessionraw[64];
                    if (session.size() < sizeof sessionraw * 4 / 3)
                    {
                        int size = Base64::atob(session.c_str(), sessionraw, sizeof sessionraw);

                        cout << "Resuming session..." << endl;
                        return client->login(sessionraw, size);
                    }
                }
                cout << "Failed to get a valid session id from file " << filename << endl;
            }
            else if (strchr(s.words[1].s.c_str(), '@'))
            {
                login.reset();
                login.email = s.words[1].s;

                // full account login
                if (s.words.size() > 2)
                {
                    login.password = s.words[2].s;
                    cout << "Initiated login attempt..." << endl;
                }
                client->prelogin(login.email.c_str());
            }
            else
            {
                const char* ptr;
                if ((ptr = strchr(s.words[1].s.c_str(), '#')))  // folder link indicator
                {
                    return client->app->login_result(client->folderaccess(s.words[1].s.c_str()));
                }
                else
                {
                    byte session[64];
                    int size;

                    if (s.words[1].s.size() < sizeof session * 4 / 3)
                    {
                        size = Base64::atob(s.words[1].s.c_str(), session, sizeof session);

                        cout << "Resuming session..." << endl;

                        return client->login(session, size);
                    }
                }

                cout << "Invalid argument. Please specify a valid e-mail address, "
                    << "a folder link containing the folder key "
                    << "or a valid session." << endl;
            }
        }
        else
        {
            cout << "      login email [password]" << endl
                << "      login exportedfolderurl#key" << endl
                << "      login session" << endl;
        }
    }
    else
    {
        cout << "Already logged in. Please log out first." << endl;
    }
}

void exec_begin(autocomplete::ACState& s)
{
    if (s.words.size() == 1)
    {
        cout << "Creating ephemeral session..." << endl;
        pdf_to_import = true;
        client->createephemeral();
    }
    else if (s.words.size() == 2)
    {
        handle uh;
        byte pw[SymmCipher::KEYLENGTH];

        if (Base64::atob(s.words[1].s.c_str(), (byte*) &uh, MegaClient::USERHANDLE) == sizeof uh && Base64::atob(
            s.words[1].s.c_str() + 12, pw, sizeof pw) == sizeof pw)
        {
            client->resumeephemeral(uh, pw);
        }
        else
        {
            cout << "Malformed ephemeral session identifier." << endl;
        }
    }
}

void exec_mount(autocomplete::ACState& s)
{
    listtrees();
}

void exec_share(autocomplete::ACState& s)
{
    switch (s.words.size())
    {
    case 1:		// list all shares (incoming and outgoing)
    {
        TreeProcListOutShares listoutshares;
        Node* n;

        cout << "Shared folders:" << endl;

        for (unsigned i = 0; i < sizeof client->rootnodes / sizeof *client->rootnodes; i++)
        {
            if ((n = client->nodebyhandle(client->rootnodes[i])))
            {
                client->proctree(n, &listoutshares);
            }
        }

        for (user_map::iterator uit = client->users.begin();
            uit != client->users.end(); uit++)
        {
            User* u = &uit->second;
            Node* n;

            if (u->show == VISIBLE && u->sharing.size())
            {
                cout << "From " << u->email << ":" << endl;

                for (handle_set::iterator sit = u->sharing.begin();
                    sit != u->sharing.end(); sit++)
                {
                    if ((n = client->nodebyhandle(*sit)))
                    {
                        cout << "\t" << n->displayname() << " ("
                            << getAccessLevelStr(n->inshare->access) << ")" << endl;
                    }
                }
            }
        }
    }
    break;

    case 2:	    // list all outgoing shares on this path
    case 3:	    // remove outgoing share to specified e-mail address
    case 4:	    // add outgoing share to specified e-mail address
    case 5:     // user specified a personal representation to appear as for the invitation
        if (Node* n = nodebypath(s.words[1].s.c_str()))
        {
            if (s.words.size() == 2)
            {
                listnodeshares(n);
            }
            else
            {
                accesslevel_t a = ACCESS_UNKNOWN;
                const char* personal_representation = NULL;
                if (s.words.size() > 3)
                {
                    if (s.words[3].s == "r" || s.words[3].s == "ro")
                    {
                        a = RDONLY;
                    }
                    else if (s.words[3].s == "rw")
                    {
                        a = RDWR;
                    }
                    else if (s.words[3].s == "full")
                    {
                        a = FULL;
                    }
                    else
                    {
                        cout << "Access level must be one of r, rw or full" << endl;

                        return;
                    }

                    if (s.words.size() > 4)
                    {
                        personal_representation = s.words[4].s.c_str();
                    }
                }

                client->setshare(n, s.words[2].s.c_str(), a, personal_representation);
            }
        }
        else
        {
            cout << s.words[1].s << ": No such directory" << endl;
        }
        break;
    }
}

void exec_users(autocomplete::ACState& s)
{
    if (s.words.size() == 1)
    {
        for (user_map::iterator it = client->users.begin(); it != client->users.end(); it++)
        {
            if (it->second.email.size())
            {
                cout << "\t" << it->second.email;

                if (it->second.userhandle == client->me)
                {
                    cout << ", session user";
                }
                else if (it->second.show == VISIBLE)
                {
                    cout << ", visible";
                }
                else if (it->second.show == HIDDEN)
                {
                    cout << ", hidden";
                }
                else if (it->second.show == INACTIVE)
                {
                    cout << ", inactive";
                }
                else if (it->second.show == BLOCKED)
                {
                    cout << ", blocked";
                }
                else
                {
                    cout << ", unknown visibility (" << it->second.show << ")";
                }

                if (it->second.sharing.size())
                {
                    cout << ", sharing " << it->second.sharing.size() << " folder(s)";
                }

                if (it->second.pubk.isvalid())
                {
                    cout << ", public key cached";
                }

                if (it->second.mBizMode == BIZ_MODE_MASTER)
                {
                    cout << ", business master user";
                }
                else if (it->second.mBizMode == BIZ_MODE_SUBUSER)
                {
                    cout << ", business sub-user";
                }

                cout << endl;
            }
        }
    }
    else if (s.words.size() == 3 && s.words[2].s == "del")
    {
        client->removecontact(s.words[1].s.c_str(), HIDDEN);
    }
}

void exec_mkdir(autocomplete::ACState& s)
{
    bool allowDuplicate = s.extractflag("-allowduplicate");
    bool exactLeafName = s.extractflag("-exactleafname");

    if (s.words.size() > 1)
    {
        string newname;

        Node* n;
        if (exactLeafName)
        {
            n = client->nodebyhandle(cwd);
            newname = s.words[1].s;
        }
        else
        {
            n = nodebypath(s.words[1].s.c_str(), NULL, &newname);
        }

        if (n)
        {
            if (!client->checkaccess(n, RDWR))
            {
                cout << "Write access denied" << endl;

                return;
            }

            if (newname.size())
            {
                vector<NewNode> nn(1);
                client->putnodes_prepareOneFolder(&nn[0], newname);
                client->putnodes(n->nodehandle, move(nn));
            }
            else if (allowDuplicate && n->parent && n->parent->nodehandle != UNDEF)
            {
                // the leaf name already exists and was returned in n
                auto leafname = s.words[1].s;
                auto pos = leafname.find_last_of("/");
                if (pos != string::npos) leafname.erase(0, pos + 1);
                vector<NewNode> nn(1);
                client->putnodes_prepareOneFolder(&nn[0], leafname);
                client->putnodes(n->parent->nodehandle, move(nn));
            }
            else
            {
                cout << s.words[1].s << ": Path already exists" << endl;
            }
        }
        else
        {
            cout << s.words[1].s << ": Target path not found" << endl;
        }
    }
}

void exec_getfa(autocomplete::ACState& s)
{
    Node* n;
    int cancel = s.words.size() > 2 && s.words.back().s == "cancel";

    if (s.words.size() < 3)
    {
        n = client->nodebyhandle(cwd);
    }
    else if (!(n = nodebypath(s.words[2].s.c_str())))
    {
        cout << s.words[2].s << ": Path not found" << endl;
    }

    if (n)
    {
        int c = 0;
        fatype type;

        type = fatype(atoi(s.words[1].s.c_str()));

        if (n->type == FILENODE)
        {
            if (n->hasfileattribute(type))
            {
                client->getfa(n->nodehandle, &n->fileattrstring, n->nodekey(), type, cancel);
                c++;
            }
        }
        else
        {
            for (node_list::iterator it = n->children.begin(); it != n->children.end(); it++)
            {
                if ((*it)->type == FILENODE && (*it)->hasfileattribute(type))
                {
                    client->getfa((*it)->nodehandle, &(*it)->fileattrstring, (*it)->nodekey(), type, cancel);
                    c++;
                }
            }
        }

        cout << (cancel ? "Canceling " : "Fetching ") << c << " file attribute(s) of type " << type << "..." << endl;
    }
}

void exec_getua(autocomplete::ACState& s)
{
    User* u = NULL;

    if (s.words.size() == 3)
    {
        // get other user's attribute
        if (!(u = client->finduser(s.words[2].s.c_str())))
        {
            cout << "Retrieving user attribute for unknown user: " << s.words[2].s << endl;
            client->getua(s.words[2].s.c_str(), User::string2attr(s.words[1].s.c_str()));
            return;
        }
    }
    else if (s.words.size() != 2)
    {
        cout << "      getua attrname [email]" << endl;
        return;
    }

    if (!u)
    {
        // get logged in user's attribute
        if (!(u = client->ownuser()))
        {
            cout << "Must be logged in to query own attributes." << endl;
            return;
        }
    }

    if (s.words[1].s == "pubk")
    {
        client->getpubkey(u->uid.c_str());
        return;
    }

    client->getua(u, User::string2attr(s.words[1].s.c_str()));
}

void exec_putua(autocomplete::ACState& s)
{
    attr_t attrtype = User::string2attr(s.words[1].s.c_str());
    if (attrtype == ATTR_UNKNOWN)
    {
        cout << "Attribute not recognized" << endl;
        return;
    }

    if (s.words.size() == 2)
    {
        // delete attribute
        client->putua(attrtype);

        return;
    }
    else if (s.words.size() == 3)
    {
        if (s.words[2].s == "del")
        {
            client->putua(attrtype);

            return;
        }
    }
    else if (s.words.size() == 4)
    {
        if (s.words[2].s == "set")
        {
            client->putua(attrtype, (const byte*)s.words[3].s.c_str(), unsigned(s.words[3].s.size()));

            return;
        }
        else if (s.words[2].s == "set64")
        {
            int len = int(s.words[3].s.size() * 3 / 4 + 3);
            byte *value = new byte[len];
            int valuelen = Base64::atob(s.words[3].s.data(), value, len);
            client->putua(attrtype, value, valuelen);
            delete [] value;
            return;
        }
        else if (s.words[2].s == "load")
        {
            string data;
            auto localpath = LocalPath::fromPath(s.words[3].s, *client->fsaccess);

            if (loadfile(localpath, &data))
            {
                client->putua(attrtype, (const byte*) data.data(), unsigned(data.size()));
            }
            else
            {
                cout << "Cannot read " << s.words[3].s << endl;
            }

            return;
        }
    }
}

#ifdef DEBUG
void exec_delua(autocomplete::ACState& s)
{
    client->delua(s.words[1].s.c_str());
}
#endif

void exec_pause(autocomplete::ACState& s)
{
    bool getarg = false, putarg = false, hardarg = false, statusarg = false;

    for (size_t i = s.words.size(); --i; )
    {
        if (s.words[i].s == "get")
        {
            getarg = true;
        }
        if (s.words[i].s == "put")
        {
            putarg = true;
        }
        if (s.words[i].s == "hard")
        {
            hardarg = true;
        }
        if (s.words[i].s == "status")
        {
            statusarg = true;
        }
    }

    if (statusarg)
    {
        if (!hardarg && !getarg && !putarg)
        {
            if (!client->xferpaused[GET] && !client->xferpaused[PUT])
            {
                cout << "Transfers not paused at the moment." << endl;
            }
            else
            {
                if (client->xferpaused[GET])
                {
                    cout << "GETs currently paused." << endl;
                }
                if (client->xferpaused[PUT])
                {
                    cout << "PUTs currently paused." << endl;
                }
            }
        }
        return;
    }

    if (!getarg && !putarg)
    {
        getarg = true;
        putarg = true;
    }

    DBTableTransactionCommitter committer(client->tctable);

    if (getarg)
    {
        client->pausexfers(GET, client->xferpaused[GET] ^= true, hardarg, committer);
        if (client->xferpaused[GET])
        {
            cout << "GET transfers paused. Resume using the same command." << endl;
        }
        else
        {
            cout << "GET transfers unpaused." << endl;
        }
    }

    if (putarg)
    {
        client->pausexfers(PUT, client->xferpaused[PUT] ^= true, hardarg, committer);
        if (client->xferpaused[PUT])
        {
            cout << "PUT transfers paused. Resume using the same command." << endl;
        }
        else
        {
            cout << "PUT transfers unpaused." << endl;
        }
    }
}

void exec_debug(autocomplete::ACState& s)
{
    bool turnon = s.extractflag("-on");
    bool turnoff = s.extractflag("-off");

    if (s.words.size() > 1)
    {
        gLogger.mLogFile.close();
        if (!s.words[1].s.empty())
        {
            gLogger.mLogFile.open(s.words[1].s.c_str());
            if (!gLogger.mLogFile.is_open())
            {
                cout << "Log file open failed: '" << s.words[1].s << "'" << endl;
            }
        }
    }

    bool state = client->debugstate();
    if ((turnon && !state) || (turnoff && state) || (!turnon && !turnoff))
    {
        client->toggledebug();
    }

    cout << "Debug mode " << (client->debugstate() ? "on" : "off") << endl;
}

void exec_verbose(autocomplete::ACState& s)
{
    bool turnon = s.extractflag("-on");
    bool turnoff = s.extractflag("-off");

    if (turnon)
    {
        gVerboseMode = true;
    }
    else if (turnoff)
    {
        gVerboseMode = false;
    }
    else
    {
        gVerboseMode = !gVerboseMode;
    }
    cout << "Verbose mode " << (gVerboseMode ? "on" : "off") << endl;
}

#if defined(WIN32) && defined(NO_READLINE)
void exec_clear(autocomplete::ACState& s)
{
    static_cast<WinConsole*>(console)->clearScreen();
}
#endif

void exec_retry(autocomplete::ACState& s)
{
    if (client->abortbackoff())
    {
        cout << "Retrying..." << endl;
    }
    else
    {
        cout << "No failed request pending." << endl;
    }
}

void exec_recon(autocomplete::ACState& s)
{
    cout << "Closing all open network connections..." << endl;

    client->disconnect();
}

void exec_email(autocomplete::ACState& s)
{
    if (s.words.size() == 1)
    {
        User *u = client->finduser(client->me);
        if (u)
        {
            cout << "Your current email address is " << u->email << endl;
        }
        else
        {
            cout << "Please, login first" << endl;
        }
    }
    else if (s.words.size() == 2)
    {
        if (s.words[1].s.find("@") != string::npos)    // get change email link
        {
            client->getemaillink(s.words[1].s.c_str());
        }
        else    // confirm change email link
        {
            string link = s.words[1].s;

            size_t pos = link.find("#verify");
            if (pos == link.npos)
            {
                cout << "Invalid email change link." << endl;
                return;
            }

            changecode.assign(link.substr(pos + strlen("#verify")));
            client->queryrecoverylink(changecode.c_str());
        }
    }
}

#ifdef ENABLE_CHAT
void exec_chatc(autocomplete::ACState& s)
{
    size_t wordscount = s.words.size();
    if (wordscount < 2 || wordscount == 3)
    {
        cout << "Invalid syntax to create chatroom" << endl;
        cout << "      chatc group [email ro|sta|mod]* " << endl;
        return;
    }

    int group = atoi(s.words[1].s.c_str());
    if (group != 0 && group != 1)
    {
        cout << "Invalid syntax to create chatroom" << endl;
        cout << "      chatc group [email ro|sta|mod]* " << endl;
        return;
    }

    unsigned parseoffset = 2;
    if (((wordscount - parseoffset) % 2) == 0)
    {
        if (!group && (wordscount - parseoffset) != 2)
        {
            cout << "Peer to peer chats must have only one peer" << endl;
            return;
        }

        userpriv_vector *userpriv = new userpriv_vector;

        unsigned numUsers = 0;
        while ((numUsers + 1) * 2 + parseoffset <= wordscount)
        {
            string email = s.words[numUsers * 2 + parseoffset].s;
            User *u = client->finduser(email.c_str(), 0);
            if (!u)
            {
                cout << "User not found: " << email << endl;
                delete userpriv;
                return;
            }

            string privstr = s.words[numUsers * 2 + parseoffset + 1].s;
            privilege_t priv;
            if (!group) // 1:1 chats enforce peer to be moderator
            {
                priv = PRIV_MODERATOR;
            }
            else
            {
                if (privstr == "ro")
                {
                    priv = PRIV_RO;
                }
                else if (privstr == "sta")
                {
                    priv = PRIV_STANDARD;
                }
                else if (privstr == "mod")
                {
                    priv = PRIV_MODERATOR;
                }
                else
                {
                    cout << "Unknown privilege for " << email << endl;
                    delete userpriv;
                    return;
                }
            }

            userpriv->push_back(userpriv_pair(u->userhandle, priv));
            numUsers++;
        }

        client->createChat(group, false, userpriv);
        delete userpriv;
    }
}

void exec_chati(autocomplete::ACState& s)
{
    if (s.words.size() >= 4 && s.words.size() <= 7)
    {
        handle chatid;
        Base64::atob(s.words[1].s.c_str(), (byte*)&chatid, MegaClient::CHATHANDLE);

        string email = s.words[2].s;
        User *u = client->finduser(email.c_str(), 0);
        if (!u)
        {
            cout << "User not found: " << email << endl;
            return;
        }

        string privstr = s.words[3].s;
        privilege_t priv;
        if (privstr == "ro")
        {
            priv = PRIV_RO;
        }
        else if (privstr == "sta")
        {
            priv = PRIV_STANDARD;
        }
        else if (privstr == "mod")
        {
            priv = PRIV_MODERATOR;
        }
        else
        {
            cout << "Unknown privilege for " << email << endl;
            return;
        }

        string title;
        string unifiedKey;
        if (s.words.size() == 5)
        {
            unifiedKey = s.words[4].s;
        }
        else if (s.words.size() >= 6 && s.words[4].s == "t")
        {
            title = s.words[5].s;
            if (s.words.size() == 7)
            {
                unifiedKey = s.words[6].s;
            }
        }
        const char *t = !title.empty() ? title.c_str() : NULL;
        const char *uk = !unifiedKey.empty() ? unifiedKey.c_str() : NULL;

        client->inviteToChat(chatid, u->userhandle, priv, uk, t);
        return;
    }
}

void exec_chatr(autocomplete::ACState& s)
{
    if (s.words.size() > 1 && s.words.size() < 4)
    {
        handle chatid;
        Base64::atob(s.words[1].s.c_str(), (byte*)&chatid, MegaClient::CHATHANDLE);

        if (s.words.size() == 2)
        {
            client->removeFromChat(chatid, client->me);
            return;
        }
        else if (s.words.size() == 3)
        {
            string email = s.words[2].s;
            User *u = client->finduser(email.c_str(), 0);
            if (!u)
            {
                cout << "User not found: " << email << endl;
                return;
            }

            client->removeFromChat(chatid, u->userhandle);
            return;
        }
    }
}

void exec_chatu(autocomplete::ACState& s)
{
    handle chatid;
    Base64::atob(s.words[1].s.c_str(), (byte*)&chatid, MegaClient::CHATHANDLE);

    client->getUrlChat(chatid);
}

void exec_chata(autocomplete::ACState& s)
{
    handle chatid;
    Base64::atob(s.words[1].s.c_str(), (byte*)&chatid, MegaClient::CHATHANDLE);
    bool archive = (s.words[2].s == "1");
    if (!archive && (s.words[2].s != "0"))
    {
        cout << "Use 1 or 0 to archive/unarchive chats" << endl;
        return;
    }

    client->archiveChat(chatid, archive);
}

void exec_chats(autocomplete::ACState& s)
{
    if (s.words.size() == 1)
    {
        textchat_map::iterator it;
        for (it = client->chats.begin(); it != client->chats.end(); it++)
        {
            DemoApp::printChatInformation(it->second);
        }
        return;
    }
    if (s.words.size() == 2)
    {
        handle chatid;
        Base64::atob(s.words[1].s.c_str(), (byte*)&chatid, MegaClient::CHATHANDLE);

        textchat_map::iterator it = client->chats.find(chatid);
        if (it == client->chats.end())
        {
            cout << "Chatid " << s.words[1].s.c_str() << " not found" << endl;
            return;
        }

        DemoApp::printChatInformation(it->second);
        return;
    }
}

void exec_chatl(autocomplete::ACState& s)
{
    handle chatid;
    Base64::atob(s.words[1].s.c_str(), (byte*) &chatid, MegaClient::CHATHANDLE);
    bool delflag = (s.words.size() == 3 && s.words[2].s == "del");
    bool createifmissing = s.words.size() == 2 || (s.words.size() == 3 && s.words[2].s != "query");

    client->chatlink(chatid, delflag, createifmissing);
}
#endif

void exec_reset(autocomplete::ACState& s)
{
    if (client->loggedin() != NOTLOGGEDIN)
    {
        cout << "You're logged in. Please, logout first." << endl;
    }
    else if (s.words.size() == 2 ||
        (s.words.size() == 3 && (hasMasterKey = (s.words[2].s == "mk"))))
    {
        recoveryemail = s.words[1].s;
        client->getrecoverylink(recoveryemail.c_str(), hasMasterKey);
    }
    else
    {
        cout << "      reset email [mk]" << endl;
    }
}

void exec_clink(autocomplete::ACState& s)
{
    bool renew = false;
    if (s.words.size() == 1 || (s.words.size() == 2 && (renew = s.words[1].s == "renew")))
    {
        client->contactlinkcreate(renew);
    }
    else if ((s.words.size() == 3) && (s.words[1].s == "query"))
    {
        handle clink = UNDEF;
        Base64::atob(s.words[2].s.c_str(), (byte*)&clink, MegaClient::CONTACTLINKHANDLE);

        client->contactlinkquery(clink);

    }
    else if (((s.words.size() == 3) || (s.words.size() == 2)) && (s.words[1].s == "del"))
    {
        handle clink = UNDEF;

        if (s.words.size() == 3)
        {
            Base64::atob(s.words[2].s.c_str(), (byte*)&clink, MegaClient::CONTACTLINKHANDLE);
        }

        client->contactlinkdelete(clink);
    }
}

void exec_apiurl(autocomplete::ACState& s)
{
    if (s.words.size() == 1)
    {
        cout << "Current APIURL = " << MegaClient::APIURL << endl;
        cout << "Current disablepkp = " << (MegaClient::disablepkp ? "true" : "false") << endl;
    }
    else if (client->loggedin() != NOTLOGGEDIN)
    {
        cout << "You must not be logged in, to change APIURL" << endl;
    }
    else if (s.words.size() == 3 || s.words.size() == 2)
    {
        if (s.words[1].s.size() < 8 || s.words[1].s.substr(0, 8) != "https://")
        {
            s.words[1].s = "https://" + s.words[1].s;
        }
        if (s.words[1].s.empty() || s.words[1].s[s.words[1].s.size() - 1] != '/')
        {
            s.words[1].s += '/';
        }
        MegaClient::APIURL = s.words[1].s;
        if (s.words.size() == 3)
        {
            MegaClient::disablepkp = s.words[2].s == "true";
        }
    }
}

void exec_passwd(autocomplete::ACState& s)
{
    if (client->loggedin() != NOTLOGGEDIN)
    {
        setprompt(NEWPASSWORD);
    }
    else
    {
        cout << "Not logged in." << endl;
    }
}

void exec_putbps(autocomplete::ACState& s)
{
    if (s.words.size() > 1)
    {
        if (s.words[1].s == "auto")
        {
            client->putmbpscap = -1;
        }
        else if (s.words[1].s == "none")
        {
            client->putmbpscap = 0;
        }
        else
        {
            int t = atoi(s.words[1].s.c_str());

            if (t > 0)
            {
                client->putmbpscap = t;
            }
            else
            {
                cout << "      putbps [limit|auto|none]" << endl;
                return;
            }
        }
    }

    cout << "Upload speed limit set to ";

    if (client->putmbpscap < 0)
    {
        cout << "AUTO (approx. 90% of your available bandwidth)" << endl;
    }
    else if (!client->putmbpscap)
    {
        cout << "NONE" << endl;
    }
    else
    {
        cout << client->putmbpscap << " byte(s)/second" << endl;
    }
}

void exec_invite(autocomplete::ACState& s)
{
    if (client->loggedin() != FULLACCOUNT)
    {
        cout << "Not logged in." << endl;
    }
    else
    {
        if (client->ownuser()->email.compare(s.words[1].s))
        {
            int delflag = s.words.size() == 3 && s.words[2].s == "del";
            int rmd = s.words.size() == 3 && s.words[2].s == "rmd";
            int clink = s.words.size() == 4 && s.words[2].s == "clink";
            if (s.words.size() == 2 || s.words.size() == 3 || s.words.size() == 4)
            {
                if (delflag || rmd)
                {
                    client->setpcr(s.words[1].s.c_str(), delflag ? OPCA_DELETE : OPCA_REMIND);
                }
                else
                {
                    handle contactLink = UNDEF;
                    if (clink)
                    {
                        Base64::atob(s.words[3].s.c_str(), (byte*)&contactLink, MegaClient::CONTACTLINKHANDLE);
                    }

                    // Original email is not required, but can be used if this account has multiple email addresses associated,
                    // to have the invite come from a specific email
                    client->setpcr(s.words[1].s.c_str(), OPCA_ADD, "Invite from MEGAcli", s.words.size() == 3 ? s.words[2].s.c_str() : NULL, contactLink);
                }
            }
            else
            {
                cout << "      invite dstemail [origemail|del|rmd|clink <link>]" << endl;
            }
        }
        else
        {
            cout << "Cannot send invitation to your own user" << endl;
        }
    }
}

void exec_signup(autocomplete::ACState& s)
{
    if (s.words.size() == 2)
    {
        const char* ptr = s.words[1].s.c_str();
        const char* tptr;

        if ((tptr = strstr(ptr, "#confirm")))
        {
            ptr = tptr + 8;
        }

        unsigned len = unsigned((s.words[1].s.size() - (ptr - s.words[1].s.c_str())) * 3 / 4 + 4);

        byte* c = new byte[len];
        len = Base64::atob(ptr, c, len);
        // we first just query the supplied signup link,
        // then collect and verify the password,
        // then confirm the account
        client->querysignuplink(c, len);
        delete[] c;
    }
    else if (s.words.size() == 3)
    {
        switch (client->loggedin())
        {
        case FULLACCOUNT:
            cout << "Already logged in." << endl;
            break;

        case CONFIRMEDACCOUNT:
            cout << "Current account already confirmed." << endl;
            break;

        case EPHEMERALACCOUNT:
            if (s.words[1].s.find('@') + 1 && s.words[1].s.find('.') + 1)
            {
                signupemail = s.words[1].s;
                signupname = s.words[2].s;

                cout << endl;
                setprompt(NEWPASSWORD);
            }
            else
            {
                cout << "Please enter a valid e-mail address." << endl;
            }
            break;

        case NOTLOGGEDIN:
            cout << "Please use the begin command to commence or resume the ephemeral session to be upgraded." << endl;
        }
    }
}

void exec_cancelsignup(autocomplete::ACState& s)
{
    client->cancelsignup();
}

void exec_whoami(autocomplete::ACState& s)
{
    if (client->loggedin() == NOTLOGGEDIN)
    {
        cout << "Not logged in." << endl;
    }
    else
    {
        User* u;

        if ((u = client->finduser(client->me)))
        {
            cout << "Account e-mail: " << u->email << " handle: " << Base64Str<MegaClient::USERHANDLE>(client->me) << endl;
            if (client->signkey)
            {
                string pubKey((const char *)client->signkey->pubKey, EdDSA::PUBLIC_KEY_LENGTH);
                cout << "Credentials: " << AuthRing::fingerprint(pubKey, true) << endl;
            }
        }

        bool storage = s.extractflag("-storage");
        bool transfer = s.extractflag("-transfer");
        bool pro = s.extractflag("-pro");
        bool transactions = s.extractflag("-transactions");
        bool purchases = s.extractflag("-purchases");
        bool sessions = s.extractflag("-sessions");

        bool all = !storage && !transfer && !pro && !transactions && !purchases && !sessions;

        cout << "Retrieving account status..." << endl;

        client->getaccountdetails(&account, all || storage, all || transfer, all || pro, all || transactions, all || purchases, all || sessions);
    }
}

void exec_verifycredentials(autocomplete::ACState& s)
{
    User* u = nullptr;
    if (s.words.size() == 2 && (s.words[1].s == "show" || s.words[1].s == "status"))
    {
        u = client->finduser(client->me);
    }
    else if (s.words.size() == 3)
    {
        u = client->finduser(s.words[2].s.c_str());
    }
    else
    {
        cout << "      credentials show|status|verify|reset [email]" << endl;
        return;
    }

    if (!u)
    {
        cout << "Invalid user" << endl;
        return;
    }

    if (s.words[1].s == "show")
    {
        if (u->isattrvalid(ATTR_ED25519_PUBK))
        {
            cout << "Credentials: " << AuthRing::fingerprint(*u->getattr(ATTR_ED25519_PUBK), true) << endl;
        }
        else
        {
            cout << "Fetching singing key... " << endl;
            client->getua(u->uid.c_str(), ATTR_ED25519_PUBK);
        }
    }
    else if (s.words[1].s == "status")
    {
        handle uh = s.words.size() == 3 ? u->userhandle : UNDEF;
        printAuthringInformation(uh);
    }
    else if (s.words[1].s == "verify")
    {
        error e;
        if ((e = client->verifyCredentials(u->userhandle)))
        {
            cout << "Verification failed. Error: " << errorstring(e) << endl;
            return;
        }
    }
    else if (s.words[1].s == "reset")
    {
        error e;
        if ((e = client->resetCredentials(u->userhandle)))
        {
            cout << "Reset verification failed. Error: " << errorstring(e) << endl;
            return;
        }
    }
}

void exec_export(autocomplete::ACState& s)
{
    hlink = UNDEF;
    del = ets = 0;

    Node* n;
    int deltmp = 0;
    int etstmp = 0;

    if ((n = nodebypath(s.words[1].s.c_str())))
    {
        if (s.words.size() > 2)
        {
            deltmp = (s.words[2].s == "del");
            if (!deltmp)
            {
                etstmp = atoi(s.words[2].s.c_str());
            }
        }


        cout << "Exporting..." << endl;

        error e;
        if ((e = client->exportnode(n, deltmp, etstmp)))
        {
            cout << s.words[1].s << ": Export rejected (" << errorstring(e) << ")" << endl;
        }
        else
        {
            hlink = n->nodehandle;
            ets = etstmp;
            del = deltmp;
        }
    }
    else
    {
        cout << s.words[1].s << ": Not found" << endl;
    }
}

void exec_import(autocomplete::ACState& s)
{
    handle ph = UNDEF;
    byte key[FILENODEKEYLENGTH];
    error e = client->parsepubliclink(s.words[1].s.c_str(), ph, key, false);
    if (e == API_OK)
    {
        cout << "Opening link..." << endl;
        client->openfilelink(ph, key, 1);
    }
    else
    {
        cout << "Malformed link. Format: Exported URL or fileid#filekey" << endl;
    }
}

void exec_folderlinkinfo(autocomplete::ACState& s)
{
    publiclink = s.words[1].s;

    handle ph = UNDEF;
    byte folderkey[SymmCipher::KEYLENGTH];
    if (client->parsepubliclink(publiclink.c_str(), ph, folderkey, true) == API_OK)
    {
        cout << "Loading public folder link info..." << endl;
        client->getpubliclinkinfo(ph);
    }
    else
    {
        cout << "Malformed link: " << publiclink << endl;
    }
}

void exec_reload(autocomplete::ACState& s)
{
    cout << "Reloading account..." << endl;

    bool nocache = false;
    if (s.words.size() == 2 && s.words[1].s == "nocache")
    {
        nocache = true;
    }

    cwd = UNDEF;
    client->cachedscsn = UNDEF;
    client->fetchnodes(nocache);
}

void exec_logout(autocomplete::ACState& s)
{
    cout << "Logging off..." << endl;

    cwd = UNDEF;
    client->logout();

    if (clientFolder)
    {
        clientFolder->logout();
        delete clientFolder;
        clientFolder = NULL;
    }
}

#ifdef ENABLE_CHAT
void exec_chatga(autocomplete::ACState& s)
{
    handle chatid;
    Base64::atob(s.words[1].s.c_str(), (byte*) &chatid, MegaClient::CHATHANDLE);

    handle nodehandle = 0; // make sure top two bytes are 0
    Base64::atob(s.words[2].s.c_str(), (byte*) &nodehandle, MegaClient::NODEHANDLE);

    const char *uid = s.words[3].s.c_str();

    client->grantAccessInChat(chatid, nodehandle, uid);
}

void exec_chatra(autocomplete::ACState& s)
{
    handle chatid;
    Base64::atob(s.words[1].s.c_str(), (byte*)&chatid, MegaClient::CHATHANDLE);

    handle nodehandle = 0; // make sure top two bytes are 0
    Base64::atob(s.words[2].s.c_str(), (byte*)&nodehandle, MegaClient::NODEHANDLE);

    const char *uid = s.words[3].s.c_str();

    client->removeAccessInChat(chatid, nodehandle, uid);
}

void exec_chatst(autocomplete::ACState& s)
{
    handle chatid;
    Base64::atob(s.words[1].s.c_str(), (byte*)&chatid, MegaClient::CHATHANDLE);

    if (s.words.size() == 2)  // empty title / remove title
    {
        client->setChatTitle(chatid, "");
    }
    else if (s.words.size() == 3)
    {
        client->setChatTitle(chatid, s.words[2].s.c_str());
    }
}

void exec_chatpu(autocomplete::ACState& s)
{
    client->getChatPresenceUrl();
}

void exec_chatup(autocomplete::ACState& s)
{
    handle chatid;
    Base64::atob(s.words[1].s.c_str(), (byte*)&chatid, MegaClient::CHATHANDLE);

    handle uh;
    Base64::atob(s.words[2].s.c_str(), (byte*)&uh, MegaClient::USERHANDLE);

    string privstr = s.words[3].s;
    privilege_t priv;
    if (privstr == "ro")
    {
        priv = PRIV_RO;
    }
    else if (privstr == "sta")
    {
        priv = PRIV_STANDARD;
    }
    else if (privstr == "mod")
    {
        priv = PRIV_MODERATOR;
    }
    else
    {
        cout << "Unknown privilege for " << s.words[2].s << endl;
        return;
    }

    client->updateChatPermissions(chatid, uh, priv);
}

void exec_chatlu(autocomplete::ACState& s)
{
    handle publichandle = 0;
    Base64::atob(s.words[1].s.c_str(), (byte*)&publichandle, MegaClient::CHATLINKHANDLE);

    client->chatlinkurl(publichandle);
}

void exec_chatsm(autocomplete::ACState& s)
{
    handle chatid;
    Base64::atob(s.words[1].s.c_str(), (byte*)&chatid, MegaClient::CHATHANDLE);

    const char *title = (s.words.size() == 3) ? s.words[2].s.c_str() : NULL;
    client->chatlinkclose(chatid, title);
}

void exec_chatlj(autocomplete::ACState& s)
{
    handle publichandle = 0;
    Base64::atob(s.words[1].s.c_str(), (byte*)&publichandle, MegaClient::CHATLINKHANDLE);

    client->chatlinkjoin(publichandle, s.words[2].s.c_str());
}

void exec_chatcp(autocomplete::ACState& s)
{
    size_t wordscount = s.words.size();
    userpriv_vector *userpriv = new userpriv_vector;
    string_map *userkeymap = new string_map;
    string mownkey = s.words[1].s;
    unsigned parseoffset = 2;
    const char *title = NULL;

    if (wordscount >= 4)
    {
        if (s.words[2].s == "t")
        {
            if (s.words[3].s.empty())
            {
                cout << "Title cannot be set to empty string" << endl;
                delete userpriv;
                delete userkeymap;
                return;
            }
            title = s.words[3].s.c_str();
            parseoffset = 4;
        }

        if (((wordscount - parseoffset) % 3) != 0)
        {
            cout << "Invalid syntax to create chatroom" << endl;
            cout << "      chatcp mownkey [t title64] [email ro|sta|mod unifiedkey]* " << endl;
            delete userpriv;
            delete userkeymap;
            return;
        }

        unsigned numUsers = 0;
        while ((numUsers + 1) * 3 + parseoffset <= wordscount)
        {
            string email = s.words[numUsers * 3 + parseoffset].s;
            User *u = client->finduser(email.c_str(), 0);
            if (!u)
            {
                cout << "User not found: " << email << endl;
                delete userpriv;
                delete userkeymap;
                return;
            }

            string privstr = s.words[numUsers * 3 + parseoffset + 1].s;
            privilege_t priv;
            if (privstr == "ro")
            {
                priv = PRIV_RO;
            }
            else if (privstr == "sta")
            {
                priv = PRIV_STANDARD;
            }
            else if (privstr == "mod")
            {
                priv = PRIV_MODERATOR;
            }
            else
            {
                cout << "Unknown privilege for " << email << endl;
                delete userpriv;
                delete userkeymap;
                return;
            }
            userpriv->push_back(userpriv_pair(u->userhandle, priv));
            string unifiedkey = s.words[numUsers * 3 + parseoffset + 2].s;
            char uhB64[12];
            Base64::btoa((byte *)&u->userhandle, MegaClient::USERHANDLE, uhB64);
            uhB64[11] = '\0';
            userkeymap->insert(std::pair<string, string>(uhB64, unifiedkey));
            numUsers++;
        }
    }
    char ownHandleB64[12];
    Base64::btoa((byte *)&client->me, MegaClient::USERHANDLE, ownHandleB64);
    ownHandleB64[11] = '\0';
    userkeymap->insert(std::pair<string, string>(ownHandleB64, mownkey));
    client->createChat(true, true, userpriv, userkeymap, title);
    delete userpriv;
    delete userkeymap;
}
#endif

void exec_cancel(autocomplete::ACState& s)
{
    if (client->loggedin() != FULLACCOUNT)
    {
        cout << "Please, login into your account first." << endl;
        return;
    }

    if (s.words.size() == 1)  // get link
    {
        User *u = client->finduser(client->me);
        if (!u)
        {
            cout << "Error retrieving logged user." << endl;
            return;
        }
        client->getcancellink(u->email.c_str());
    }
    else if (s.words.size() == 2) // link confirmation
    {
        string link = s.words[1].s;

        size_t pos = link.find("#cancel");
        if (pos == link.npos)
        {
            cout << "Invalid cancellation link." << endl;
            return;
        }

        recoverycode.assign(link.substr(pos + strlen("#cancel")));
        setprompt(LOGINPASSWORD);
    }
}

void exec_alerts(autocomplete::ACState& s)
{
    bool shownew = false, showold = false;
    size_t showN = 0;
    if (s.words.size() == 1)
    {
        shownew = showold = true;
    }
    else if (s.words.size() == 2)
    {
        if (s.words[1].s == "seen")
        {
            client->useralerts.acknowledgeAll();
            return;
        }
        else if (s.words[1].s == "notify")
        {
            notifyAlerts = !notifyAlerts;
            cout << "notification of alerts is now " << (notifyAlerts ? "on" : "off") << endl;
            return;
        }
        else if (s.words[1].s == "old")
        {
            showold = true;
        }
        else if (s.words[1].s == "new")
        {
            shownew = true;
        }
        else if (s.words[1].s == "test_reminder")
        {
            client->useralerts.add(new UserAlert::PaymentReminder(time(NULL) - 86000*3 /2, client->useralerts.nextId()));
        }
        else if (s.words[1].s == "test_payment")
        {
            client->useralerts.add(new UserAlert::Payment(true, 1, time(NULL) + 86000 * 1, client->useralerts.nextId()));
        }
        else if (atoi(s.words[1].s.c_str()) > 0)
        {
            showN = atoi(s.words[1].s.c_str());
        }
    }
    if (showold || shownew || showN > 0)
    {
        UserAlerts::Alerts::const_iterator i = client->useralerts.alerts.begin();
        if (showN)
        {
            size_t n = 0;
            for (UserAlerts::Alerts::const_reverse_iterator i = client->useralerts.alerts.rbegin(); i != client->useralerts.alerts.rend(); ++i, ++n)
            {
                showN += ((*i)->relevant || n >= showN) ? 0 : 1;
            }
        }

        size_t n = client->useralerts.alerts.size();
        for (; i != client->useralerts.alerts.end(); ++i)
        {
            if ((*i)->relevant)
            {
                if (--n < showN || (shownew && !(*i)->seen) || (showold && (*i)->seen))
                {
                    printAlert(**i);
                }
            }
        }
    }
}

#ifdef USE_FILESYSTEM
void exec_lmkdir(autocomplete::ACState& s)
{
    std::error_code ec;
    if (!fs::create_directory(s.words[1].s.c_str(), ec))
    {
        cerr << "Create directory failed: " << ec.message() << endl;
    }
}
#endif


void exec_confirm(autocomplete::ACState& s)
{
    if (signupemail.size() && signupcode.size())
    {
        cout << "Please type " << signupemail << "'s password to confirm the signup." << endl;
        setprompt(LOGINPASSWORD);
    }
}

void exec_recover(autocomplete::ACState& s)
{
    if (client->loggedin() != NOTLOGGEDIN)
    {
        cout << "You're logged in. Please, logout first." << endl;
    }
    else if (s.words.size() == 2)
    {
        string link = s.words[1].s;

        size_t pos = link.find("#recover");
        if (pos == link.npos)
        {
            cout << "Invalid recovery link." << endl;
        }

        recoverycode.assign(link.substr(pos + strlen("#recover")));
        client->queryrecoverylink(recoverycode.c_str());
    }
}

void exec_session(autocomplete::ACState& s)
{
    byte session[64];
    int size;

    size = client->dumpsession(session, sizeof session);

    if (size > 0)
    {
        Base64Str<sizeof session> buf(session, size);

        if ((s.words.size() == 2 || s.words.size() == 3) && s.words[1].s == "autoresume")
        {
            string filename = "megacli_autoresume_session" + (s.words.size() == 3 ? "_" + s.words[2].s : "");
            ofstream file(filename.c_str());
            if (file.fail() || !file.is_open())
            {
                cout << "could not open file: " << filename << endl;
            }
            else
            {
                file << buf;
                cout << "Your (secret) session is saved in file '" << filename << "'" << endl;
            }
        }
        else
        {
            cout << "Your (secret) session is: " << buf << endl;
        }
    }
    else if (!size)
    {
        cout << "Not logged in." << endl;
    }
    else
    {
        cout << "Internal error." << endl;
    }
}

void exec_symlink(autocomplete::ACState& s)
{
    if (client->followsymlinks ^= true)
    {
        cout << "Now following symlinks. Please ensure that sync does not see any filesystem item twice!" << endl;
    }
    else
    {
        cout << "No longer following symlinks." << endl;
    }
}

void exec_version(autocomplete::ACState& s)
{
    cout << "MEGA SDK version: " << MEGA_MAJOR_VERSION << "." << MEGA_MINOR_VERSION << "." << MEGA_MICRO_VERSION << endl;

    cout << "Features enabled:" << endl;

#ifdef USE_CRYPTOPP
    cout << "* CryptoPP" << endl;
#endif

#ifdef USE_SQLITE
    cout << "* SQLite" << endl;
#endif

#ifdef USE_BDB
    cout << "* Berkeley DB" << endl;
#endif

#ifdef USE_INOTIFY
    cout << "* inotify" << endl;
#endif

#ifdef HAVE_FDOPENDIR
    cout << "* fdopendir" << endl;
#endif

#ifdef HAVE_SENDFILE
    cout << "* sendfile" << endl;
#endif

#ifdef _LARGE_FILES
    cout << "* _LARGE_FILES" << endl;
#endif

#ifdef USE_FREEIMAGE
    cout << "* FreeImage" << endl;
#endif

#ifdef ENABLE_SYNC
    cout << "* sync subsystem" << endl;
#endif

#ifdef USE_MEDIAINFO
    cout << "* MediaInfo" << endl;
#endif

    cwd = UNDEF;
}

void exec_showpcr(autocomplete::ACState& s)
{
    string outgoing = "";
    string incoming = "";
    for (handlepcr_map::iterator it = client->pcrindex.begin(); it != client->pcrindex.end(); it++)
    {
        if (it->second->isoutgoing)
        {
            ostringstream os;
            os << setw(34) << it->second->targetemail;

            os << "\t(id: ";
            os << Base64Str<MegaClient::PCRHANDLE>(it->second->id);

            os << ", ts: ";

            os << it->second->ts;

            outgoing.append(os.str());
            outgoing.append(")\n");
        }
        else
        {
            ostringstream os;
            os << setw(34) << it->second->originatoremail;

            os << "\t(id: ";
            os << Base64Str<MegaClient::PCRHANDLE>(it->second->id);

            os << ", ts: ";

            os << it->second->ts;

            incoming.append(os.str());
            incoming.append(")\n");
        }
    }
    cout << "Incoming PCRs:" << endl << incoming << endl;
    cout << "Outgoing PCRs:" << endl << outgoing << endl;
}

#if defined(WIN32) && defined(NO_READLINE)
void exec_history(autocomplete::ACState& s)
{
    static_cast<WinConsole*>(console)->outputHistory();
}
#endif

void exec_handles(autocomplete::ACState& s)
{
    if (s.words.size() == 2)
    {
        if (s.words[1].s == "on")
        {
            handles_on = true;
        }
        else if (s.words[1].s == "off")
        {
            handles_on = false;
        }
        else
        {
            cout << "invalid handles setting" << endl;
        }
    }
    else
    {
        cout << "      handles on|off " << endl;
    }
}


#if defined(WIN32) && defined(NO_READLINE)
void exec_codepage(autocomplete::ACState& s)
{
    WinConsole* wc = static_cast<WinConsole*>(console);
    if (s.words.size() == 1)
    {
        UINT cp1, cp2;
        wc->getShellCodepages(cp1, cp2);
        cout << "Current codepage is " << cp1;
        if (cp2 != cp1)
        {
            cout << " with failover to codepage " << cp2 << " for any absent glyphs";
        }
        cout << endl;
        for (int i = 32; i < 256; ++i)
        {
            string theCharUtf8 = WinConsole::toUtf8String(WinConsole::toUtf16String(string(1, (char)i), cp1));
            cout << "  dec/" << i << " hex/" << hex << i << dec << ": '" << theCharUtf8 << "'";
            if (i % 4 == 3)
            {
                cout << endl;
            }
        }
    }
    else if (s.words.size() == 2 && atoi(s.words[1].s.c_str()) != 0)
    {
        if (!wc->setShellConsole(atoi(s.words[1].s.c_str()), atoi(s.words[1].s.c_str())))
        {
            cout << "Code page change failed - unicode selected" << endl;
        }
    }
    else if (s.words.size() == 3 && atoi(s.words[1].s.c_str()) != 0 && atoi(s.words[2].s.c_str()) != 0)
    {
        if (!wc->setShellConsole(atoi(s.words[1].s.c_str()), atoi(s.words[2].s.c_str())))
        {
            cout << "Code page change failed - unicode selected" << endl;
        }
    }
}
#endif

void exec_httpsonly(autocomplete::ACState& s)
{
    if (s.words.size() == 1)
    {
        cout << "httpsonly: " << (client->usehttps ? "on" : "off") << endl;
    }
    else if (s.words.size() == 2)
    {
        if (s.words[1].s == "on")
        {
            client->usehttps = true;
        }
        else if (s.words[1].s == "off")
        {
            client->usehttps = false;
        }
        else
        {
            cout << "invalid setting" << endl;
        }
    }
}

#ifdef USE_MEDIAINFO
void exec_mediainfo(autocomplete::ACState& s)
{
    if (client->mediaFileInfo.mediaCodecsFailed)
    {
        cout << "Sorry, mediainfo lookups could not be retrieved." << endl;
        return;
    }
    else if (!client->mediaFileInfo.mediaCodecsReceived)
    {
        client->mediaFileInfo.requestCodecMappingsOneTime(client, NULL);
        cout << "Mediainfo lookups requested" << endl;
    }

    if (s.words.size() == 3 && s.words[1].s == "calc")
    {
        MediaProperties mp;
        auto localFilename = LocalPath::fromPath(s.words[2].s, *client->fsaccess);

        char ext[8];
        if (client->fsaccess->getextension(localFilename, ext, sizeof(ext)) && MediaProperties::isMediaFilenameExt(ext))
        {
            mp.extractMediaPropertyFileAttributes(localFilename, client->fsaccess);
                                uint32_t dummykey[4] = { 1, 2, 3, 4 };  // check encode/decode
                                string attrs = mp.convertMediaPropertyFileAttributes(dummykey, client->mediaFileInfo);
                                MediaProperties dmp = MediaProperties::decodeMediaPropertiesAttributes(":" + attrs, dummykey);
                                cout << showMediaInfo(dmp, client->mediaFileInfo, false) << endl;
        }
        else
        {
            cout << "Filename extension is not suitable for mediainfo analysis." << endl;
        }
    }
    else if (s.words.size() == 3 && s.words[1].s == "show")
    {
        if (Node *n = nodebypath(s.words[2].s.c_str()))
        {
            switch (n->type)
            {
            case FILENODE:
                cout << showMediaInfo(n, client->mediaFileInfo, false) << endl;
                break;

            case FOLDERNODE:
            case ROOTNODE:
            case INCOMINGNODE:
            case RUBBISHNODE:
                for (node_list::iterator m = n->children.begin(); m != n->children.end(); ++m)
                {
                    if ((*m)->type == FILENODE && (*m)->hasfileattribute(fa_media))
                    {
                        cout << (*m)->displayname() << "   " << showMediaInfo(*m, client->mediaFileInfo, true) << endl;
                    }
                }
                break;
            case TYPE_UNKNOWN: break;
            }
        }
        else
        {
            cout << "remote file not found: " << s.words[2].s << endl;
        }
    }
}
#endif

void exec_smsverify(autocomplete::ACState& s)
{
    if (s.words[1].s == "send")
    {
        bool reverifywhitelisted = (s.words.size() == 4 && s.words[3].s == "reverifywhitelisted");
        if (client->smsverificationsend(s.words[2].s, reverifywhitelisted) != API_OK)
        {
            cout << "phonenumber is invalid" << endl;
        }
    }
    else if (s.words[1].s == "code")
    {
        if (client->smsverificationcheck(s.words[2].s) != API_OK)
        {
            cout << "verificationcode is invalid" << endl;
        }
    }
}

void exec_verifiedphonenumber(autocomplete::ACState& s)
{
    cout << "Verified phone number: " << client->mSmsVerifiedPhone << endl;
}

void exec_killsession(autocomplete::ACState& s)
{
    if (s.words[1].s == "all")
    {
        // Kill all sessions (except current)
        client->killallsessions();
    }
    else
    {
        handle sessionid;
        if (Base64::atob(s.words[1].s.c_str(), (byte*)&sessionid, sizeof sessionid) == sizeof sessionid)
        {
            client->killsession(sessionid);
        }
        else
        {
            cout << "invalid session id provided" << endl;
        }
    }
}

void exec_locallogout(autocomplete::ACState& s)
{
    cout << "Logging off locally..." << endl;

    cwd = UNDEF;
    client->locallogout(false);
}

void exec_recentnodes(autocomplete::ACState& s)
{
    if (s.words.size() == 3)
    {
        node_vector nv = client->getRecentNodes(atoi(s.words[2].s.c_str()), m_time() - 60 * 60 * atoi(s.words[1].s.c_str()), false);
        for (unsigned i = 0; i < nv.size(); ++i)
        {
            cout << nv[i]->displaypath() << endl;
        }
    }
}

#if defined(WIN32) && defined(NO_READLINE)
void exec_autocomplete(autocomplete::ACState& s)
{
    if (s.words[1].s == "unix")
    {
        static_cast<WinConsole*>(console)->setAutocompleteStyle(true);
    }
    else if (s.words[1].s == "dos")
    {
        static_cast<WinConsole*>(console)->setAutocompleteStyle(false);
    }
    else
    {
        cout << "invalid autocomplete style" << endl;
    }
}
#endif

void exec_recentactions(autocomplete::ACState& s)
{
    recentactions_vector nvv = client->getRecentActions(atoi(s.words[2].s.c_str()), m_time() - 60 * 60 * atoi(s.words[1].s.c_str()));
    for (unsigned i = 0; i < nvv.size(); ++i)
    {
        if (i != 0)
        {
            cout << "---" << endl;
        }
        cout << displayTime(nvv[i].time) << " " << displayUser(nvv[i].user, client) << " " << (nvv[i].updated ? "updated" : "uploaded") << " " << (nvv[i].media ? "media" : "files") << endl;
        for (unsigned j = 0; j < nvv[i].nodes.size(); ++j)
        {
            cout << nvv[i].nodes[j]->displaypath() << "  (" << displayTime(nvv[i].nodes[j]->ctime) << ")" << endl;
        }
    }
}

void exec_setmaxuploadspeed(autocomplete::ACState& s)
{
    if (s.words.size() > 1)
    {
        bool done = client->setmaxuploadspeed(atoi(s.words[1].s.c_str()));
        cout << (done ? "Success. " : "Failed. ");
    }
    cout << "Max Upload Speed: " << client->getmaxuploadspeed() << endl;
}

void exec_setmaxdownloadspeed(autocomplete::ACState& s)
{
    if (s.words.size() > 1)
    {
        bool done = client->setmaxdownloadspeed(atoi(s.words[1].s.c_str()));
        cout << (done ? "Success. " : "Failed. ");
    }
    cout << "Max Download Speed: " << client->getmaxdownloadspeed() << endl;
}

void exec_enabletransferresumption(autocomplete::ACState& s)
{
    if (s.words.size() > 1 && s.words[1].s == "off")
    {
        client->disabletransferresumption(NULL);
        cout << "transfer resumption disabled" << endl;
    }
    else
    {
        client->enabletransferresumption(NULL);
        cout << "transfer resumption enabled" << endl;
    }
}

// callback for non-EAGAIN request-level errors
// in most cases, retrying is futile, so the application exits
// this can occur e.g. with syntactically malformed requests (due to a bug), an invalid application key
void DemoApp::request_error(error e)
{
    if ((e == API_ESID) || (e == API_ENOENT))   // Invalid session or Invalid folder handle
    {
        cout << "Invalid or expired session, logging out..." << endl;
        client->locallogout(false);
        return;
    }
    else if (e == API_EBLOCKED)
    {
        if (client->sid.size())
        {
            cout << "Your account is blocked." << endl;
            client->whyamiblocked();
        }
        else
        {
            cout << "The link has been blocked." << endl;
        }
        return;
    }

    cout << "FATAL: Request failed (" << errorstring(e) << "), exiting" << endl;

#ifndef NO_READLINE
    rl_callback_handler_remove();
#endif /* ! NO_READLINE */

    delete console;
    exit(0);
}

void DemoApp::request_response_progress(m_off_t current, m_off_t total)
{
    if (total > 0)
    {
        responseprogress = int(current * 100 / total);
    }
    else
    {
        responseprogress = -1;
    }
}

//2FA disable result
void DemoApp::multifactorauthdisable_result(error e)
{
    if (!e)
    {
        cout << "2FA, disabled succesfully..." << endl;
    }
    else
    {
        cout << "Error enabling 2FA : " << errorstring(e) << endl;
    }
    setprompt(COMMAND);
}

//2FA check result
void DemoApp::multifactorauthcheck_result(int enabled)
{
    if (enabled)
    {
        cout << "2FA is enabled for this account" << endl;
    }
    else
    {
        cout << "2FA is disabled for this account" << endl;
    }
    setprompt(COMMAND);
}

//2FA enable result
void DemoApp::multifactorauthsetup_result(string *code, error e)
{
    if (!e)
    {
        if (!code)
        {
            cout << "2FA enabled successfully" << endl;
            setprompt(COMMAND);
            attempts = 0;
        }
        else
        {
            cout << "2FA code: " << *code << endl;
            setprompt(SETTFA);
        }
    }
    else
    {
        cout << "Error enabling 2FA : " << errorstring(e) << endl;
        if (e == API_EFAILED)
        {
            if (++attempts >= 3)
            {
                attempts = 0;
                cout << "Too many attempts"<< endl;
                setprompt(COMMAND);
            }
            else
            {
                setprompt(SETTFA);
            }
        }
    }
}


void DemoApp::prelogin_result(int version, string* /*email*/, string *salt, error e)
{
    if (e)
    {
        cout << "Login error: " << e << endl;
        setprompt(COMMAND);
        return;
    }

    login.version = version;
    login.salt = (version == 2 && salt ? *salt : string());

    if (login.password.empty())
    {
        setprompt(LOGINPASSWORD);
    }
    else
    {
        login.login(client);
    }
}


// login result
void DemoApp::login_result(error e)
{
    if (!e)
    {
        login.reset();
        cout << "Login successful, retrieving account..." << endl;
        client->fetchnodes();
    }
    else if (e == API_EMFAREQUIRED)
    {
        setprompt(LOGINTFA);
    }
    else
    {
        login.reset();
        cout << "Login failed: " << errorstring(e) << endl;
    }
}

// ephemeral session result
void DemoApp::ephemeral_result(error e)
{
    if (e)
    {
        cout << "Ephemeral session error (" << errorstring(e) << ")" << endl;
    }
    pdf_to_import = false;
}

// signup link send request result
void DemoApp::sendsignuplink_result(error e)
{
    if (e)
    {
        cout << "Unable to send signup link (" << errorstring(e) << ")" << endl;
    }
    else
    {
        cout << "Thank you. Please check your e-mail and enter the command signup followed by the confirmation link." << endl;
    }
}

// signup link query result
void DemoApp::querysignuplink_result(handle /*uh*/, const char* email, const char* name, const byte* pwc, const byte* /*kc*/,
                                     const byte* c, size_t len)
{
    cout << "Ready to confirm user account " << email << " (" << name << ") - enter confirm to execute." << endl;

    signupemail = email;
    signupcode.assign((char*) c, len);
    memcpy(signuppwchallenge, pwc, sizeof signuppwchallenge);
    memcpy(signupencryptedmasterkey, pwc, sizeof signupencryptedmasterkey);
}

// signup link query failed
void DemoApp::querysignuplink_result(error e)
{
    cout << "Signuplink confirmation failed (" << errorstring(e) << ")" << endl;
}

// signup link (account e-mail) confirmation result
void DemoApp::confirmsignuplink_result(error e)
{
    if (e)
    {
        cout << "Signuplink confirmation failed (" << errorstring(e) << ")" << endl;
    }
    else
    {
        cout << "Signup confirmed, logging in..." << endl;
        client->login(signupemail.c_str(), pwkey);
    }
}

// asymmetric keypair configuration result
void DemoApp::setkeypair_result(error e)
{
    if (e)
    {
        cout << "RSA keypair setup failed (" << errorstring(e) << ")" << endl;
    }
    else
    {
        cout << "RSA keypair added. Account setup complete." << endl;
    }
}

void DemoApp::getrecoverylink_result(error e)
{
    if (e)
    {
        cout << "Unable to send the link (" << errorstring(e) << ")" << endl;
    }
    else
    {
        cout << "Please check your e-mail and enter the command \"recover\" / \"cancel\" followed by the link." << endl;
    }
}

void DemoApp::queryrecoverylink_result(error e)
{
        cout << "The link is invalid (" << errorstring(e) << ")." << endl;
}

void DemoApp::queryrecoverylink_result(int type, const char *email, const char* /*ip*/, time_t /*ts*/, handle /*uh*/, const vector<string>* /*emails*/)
{
    recoveryemail = email ? email : "";
    hasMasterKey = (type == RECOVER_WITH_MASTERKEY);

    cout << "The link is valid";

    if (type == RECOVER_WITH_MASTERKEY)
    {
        cout <<  " to reset the password for " << email << " with masterkey." << endl;

        setprompt(MASTERKEY);
    }
    else if (type == RECOVER_WITHOUT_MASTERKEY)
    {
        cout <<  " to reset the password for " << email << " without masterkey." << endl;

        setprompt(NEWPASSWORD);
    }
    else if (type == CANCEL_ACCOUNT)
    {
        cout << " to cancel the account for " << email << "." << endl;
    }
    else if (type == CHANGE_EMAIL)
    {
        cout << " to change the email from " << client->finduser(client->me)->email << " to " << email << "." << endl;

        changeemail = email ? email : "";
        setprompt(LOGINPASSWORD);
    }
}

void DemoApp::getprivatekey_result(error e,  const byte *privk, const size_t len_privk)
{
    if (e)
    {
        cout << "Unable to get private key (" << errorstring(e) << ")" << endl;
        setprompt(COMMAND);
    }
    else
    {
        // check the private RSA is valid after decryption with master key
        SymmCipher key;
        key.setkey(masterkey);

        byte privkbuf[AsymmCipher::MAXKEYLENGTH * 2];
        memcpy(privkbuf, privk, len_privk);
        key.ecb_decrypt(privkbuf, len_privk);

        AsymmCipher uk;
        if (!uk.setkey(AsymmCipher::PRIVKEY, privkbuf, unsigned(len_privk)))
        {
            cout << "The master key doesn't seem to be correct." << endl;

            recoverycode.clear();
            recoveryemail.clear();
            hasMasterKey = false;
            memset(masterkey, 0, sizeof masterkey);

            setprompt(COMMAND);
        }
        else
        {
            cout << "Private key successfully retrieved for integrity check masterkey." << endl;
            setprompt(NEWPASSWORD);
        }
    }
}

void DemoApp::confirmrecoverylink_result(error e)
{
    if (e)
    {
        cout << "Unable to reset the password (" << errorstring(e) << ")" << endl;
    }
    else
    {
        cout << "Password changed successfully." << endl;
    }
}

void DemoApp::confirmcancellink_result(error e)
{
    if (e)
    {
        cout << "Unable to cancel the account (" << errorstring(e) << ")" << endl;
    }
    else
    {
        cout << "Account cancelled successfully." << endl;
    }
}

void DemoApp::validatepassword_result(error e)
{
    if (e)
    {
        cout << "Wrong password (" << errorstring(e) << ")" << endl;
        setprompt(LOGINPASSWORD);
    }
    else
    {
        if (recoverycode.size())
        {
            cout << "Password is correct, cancelling account..." << endl;

            client->confirmcancellink(recoverycode.c_str());
            recoverycode.clear();
        }
        else if (changecode.size())
        {
            cout << "Password is correct, changing email..." << endl;

            client->confirmemaillink(changecode.c_str(), changeemail.c_str(), pwkey);
            changecode.clear();
            changeemail.clear();
        }
    }
}

void DemoApp::getemaillink_result(error e)
{
    if (e)
    {
        cout << "Unable to send the link (" << errorstring(e) << ")" << endl;
    }
    else
    {
        cout << "Please check your e-mail and enter the command \"email\" followed by the link." << endl;
    }
}

void DemoApp::confirmemaillink_result(error e)
{
    if (e)
    {
        cout << "Unable to change the email address (" << errorstring(e) << ")" << endl;
    }
    else
    {
        cout << "Email address changed successfully to " << changeemail << "." << endl;
    }
}

void DemoApp::ephemeral_result(handle uh, const byte* pw)
{
    cout << "Ephemeral session established, session ID: ";
    cout << Base64Str<MegaClient::USERHANDLE>(uh) << "#";
    cout << Base64Str<SymmCipher::KEYLENGTH>(pw) << endl;

    client->fetchnodes();
}

void DemoApp::cancelsignup_result(error)
{
    cout << "Singup link canceled. Start again!" << endl;
    signupcode.clear();
    signupemail.clear();
    signupname.clear();
}

void DemoApp::whyamiblocked_result(int code)
{
    if (code < 0)
    {
        error e = (error) code;
        cout << "Why am I blocked failed: " << errorstring(e) << endl;
    }
    else if (code == 0)
    {
        cout << "You're not blocked" << endl;
    }
    else    // code > 0
    {
        string reason = "Your account was terminated due to breach of Mega's Terms of Service, such as abuse of rights of others; sharing and/or importing illegal data; or system abuse.";

        if (code == 100)    // deprecated
        {
            reason = "You have been suspended due to excess data usage.";
        }
        else if (code == 200)
        {
            reason = "Your account has been suspended due to multiple breaches of Mega's Terms of Service. Please check your email inbox.";
        }
        else if (code == 300)
        {
            reason = "Your account has been suspended due to copyright violations. Please check your email inbox.";
        }
        else if (code == 400)
        {
            reason = "Your account has been disabled by your administrator. You may contact your business account administrator for further details.";
        }
        else if (code == 401)
        {
            reason = "Your account has been removed by your administrator. You may contact your business account administrator for further details.";
        }
        else if (code == 500)
        {
            reason = "Your account has been blocked pending verification via SMS.";
        }
        else if (code == 700)
        {
            reason = "Your account has been temporarily suspended for your safety. Please verify your email and follow its steps to unlock your account.";
        }
        //else if (code == ACCOUNT_BLOCKED_DEFAULT) --> default reason

        cout << "Reason: " << reason << endl;

        if (code != 500 && code != 700)
        {
            cout << "Logging out..." << endl;
            client->locallogout(true);
        }
    }
}

// password change result
void DemoApp::changepw_result(error e)
{
    if (e)
    {
        cout << "Password update failed: " << errorstring(e) << endl;
    }
    else
    {
        cout << "Password updated." << endl;
    }
}

// node export failed
void DemoApp::exportnode_result(error e)
{
    if (e)
    {
        cout << "Export failed: " << errorstring(e) << endl;
    }

    del = ets = 0;
    hlink = UNDEF;
}

void DemoApp::exportnode_result(handle h, handle ph)
{
    Node* n;

    if ((n = client->nodebyhandle(h)))
    {
        string path;
        nodepath(h, &path);
        cout << "Exported " << path << ": ";

        if (n->type != FILENODE && !n->sharekey)
        {
            cout << "No key available for exported folder" << endl;

            del = ets = 0;
            hlink = UNDEF;
            return;
        }

        if (n->type == FILENODE)
        {
            cout << MegaClient::getPublicLink(client->mNewLinkFormat, n->type, ph, Base64Str<FILENODEKEYLENGTH>((const byte*)n->nodekey().data())) << endl;
        }
        else
        {
            cout << MegaClient::getPublicLink(client->mNewLinkFormat, n->type, ph, Base64Str<FOLDERNODEKEYLENGTH>(n->sharekey->key)) << endl;
        }
    }
    else
    {
        cout << "Exported node no longer available" << endl;
    }

    del = ets = 0;
    hlink = UNDEF;
}

// the requested link could not be opened
void DemoApp::openfilelink_result(const Error& e)
{
    if (e)
    {
        if (pdf_to_import) // import welcome pdf has failed
        {
            cout << "Failed to import Welcome PDF file" << endl;
        }
        else
        {
            if (e == API_ETOOMANY && e.hasExtraInfo())
            {
                cout << "Failed to open link: " << getExtraInfoErrorString(e) << endl;
            }
            else
            {
                cout << "Failed to open link: " << errorstring(e) << endl;
            }

        }
    }
    pdf_to_import = false;
}

// the requested link was opened successfully - import to cwd
void DemoApp::openfilelink_result(handle ph, const byte* key, m_off_t size,
                                  string* a, string* /*fa*/, int)
{
    Node* n;

    if (!key)
    {
        cout << "File is valid, but no key was provided." << endl;
        pdf_to_import = false;
        return;
    }

    // check if the file is decryptable
    string attrstring;

    attrstring.resize(a->length()*4/3+4);
    attrstring.resize(Base64::btoa((const byte *)a->data(), int(a->length()), (char *)attrstring.data()));

    SymmCipher nodeKey;
    nodeKey.setkey(key, FILENODE);

    byte *buf = Node::decryptattr(&nodeKey,attrstring.c_str(), attrstring.size());
    if (!buf)
    {
        cout << "The file won't be imported, the provided key is invalid." << endl;
        pdf_to_import = false;
    }
    else if (client->loggedin() != NOTLOGGEDIN)
    {
        if (pdf_to_import)
        {
            n = client->nodebyhandle(client->rootnodes[0]);
        }
        else
        {
            n = client->nodebyhandle(cwd);
        }

        if (!n)
        {
            cout << "Target folder not found." << endl;
            pdf_to_import = false;
            delete [] buf;
            return;
        }

        AttrMap attrs;
        JSON json;
        nameid name;
        string* t;
        json.begin((char*)buf + 5);
        vector<NewNode> nn(1);
        NewNode* newnode = &nn[0];

        // set up new node as folder node
        newnode->source = NEW_PUBLIC;
        newnode->type = FILENODE;
        newnode->nodehandle = ph;
        newnode->parenthandle = UNDEF;
        newnode->nodekey.assign((char*)key, FILENODEKEYLENGTH);
        newnode->attrstring.reset(new string(*a));

        while ((name = json.getnameid()) != EOO && json.storeobject((t = &attrs.map[name])))
        {
            JSON::unescape(t);

            if (name == 'n')
            {
                client->fsaccess->normalize(t);
            }
        }

        attr_map::iterator it = attrs.map.find('n');
        if (it != attrs.map.end())
        {
            Node *ovn = client->childnodebyname(n, it->second.c_str(), true);
            if (ovn)
            {
                attr_map::iterator it2 = attrs.map.find('c');
                if (it2 != attrs.map.end())
                {
                    FileFingerprint ffp;
                    if (ffp.unserializefingerprint(&it2->second))
                    {
                        ffp.size = size;
                        if (ffp.isvalid && ovn->isvalid && ffp == *(FileFingerprint*)ovn)
                        {
                            cout << "Success. (identical node skipped)" << endl;
                            pdf_to_import = false;
                            delete [] buf;
                            return;
                        }
                    }
                }

                newnode->ovhandle = !client->versions_disabled ? ovn->nodehandle : UNDEF;
            }
        }

        client->putnodes(n->nodehandle, move(nn));
    }
    else
    {
        cout << "Need to be logged in to import file links." << endl;
        pdf_to_import = false;
    }

    delete [] buf;
}

void DemoApp::folderlinkinfo_result(error e, handle owner, handle /*ph*/, string *attr, string* k, m_off_t currentSize, uint32_t numFiles, uint32_t numFolders, m_off_t versionsSize, uint32_t numVersions)
{
    if (e != API_OK)
    {
        cout << "Retrieval of public folder link information failed: " << e << endl;
        return;
    }

    handle ph;
    byte folderkey[FOLDERNODEKEYLENGTH];
    #ifndef NDEBUG
    error eaux =
    #endif
    client->parsepubliclink(publiclink.c_str(), ph, folderkey, true);
    assert(eaux == API_OK);

    // Decrypt nodekey with the key of the folder link
    SymmCipher cipher;
    cipher.setkey(folderkey);
    const char *nodekeystr = k->data() + 9;    // skip the userhandle(8) and the `:`
    byte nodekey[FOLDERNODEKEYLENGTH];
    if (client->decryptkey(nodekeystr, nodekey, sizeof(nodekey), &cipher, 0, UNDEF))
    {
        // Decrypt node attributes with the nodekey
        cipher.setkey(nodekey);
        byte* buf = Node::decryptattr(&cipher, attr->c_str(), attr->size());
        if (buf)
        {
            AttrMap attrs;
            string fileName;
            string fingerprint;
            FileFingerprint ffp;
            m_time_t mtime = 0;
            Node::parseattr(buf, attrs, currentSize, mtime, fileName, fingerprint, ffp);

            // Normalize node name to UTF-8 string
            attr_map::iterator it = attrs.map.find('n');
            if (it != attrs.map.end() && !it->second.empty())
            {
                client->fsaccess->normalize(&(it->second));
                fileName = it->second.c_str();
            }

            std::string ownerStr, ownerBin((const char *)&owner, sizeof(owner));
            Base64::btoa(ownerBin, ownerStr);

            cout << "Folder link information:" << publiclink << endl;
            cout << "\tFolder name: " << fileName << endl;
            cout << "\tOwner: " << ownerStr << endl;
            cout << "\tNum files: " << numFiles << endl;
            cout << "\tNum folders: " << numFolders - 1 << endl;
            cout << "\tNum versions: " << numVersions << endl;

            delete [] buf;
        }
        else
        {
            cout << "folderlink: error decrypting node attributes with decrypted nodekey" << endl;
        }
    }
    else
    {
        cout << "folderlink: error decrypting nodekey with folder link key";
    }

    publiclink.clear();
}

void DemoApp::checkfile_result(handle /*h*/, const Error& e)
{
    if (e == API_ETOOMANY && e.hasExtraInfo())
    {
         cout << "Link check failed: " << getExtraInfoErrorString(e) << endl;
    }
    else
    {
        cout << "Link check failed: " << errorstring(e) << endl;
    }
}

void DemoApp::checkfile_result(handle h, error e, byte* filekey, m_off_t size, m_time_t /*ts*/, m_time_t tm, string* filename,
                               string* fingerprint, string* fileattrstring)
{
    cout << "Name: " << *filename << ", size: " << size;

    if (fingerprint->size())
    {
        cout << ", fingerprint available";
    }

    if (fileattrstring->size())
    {
        cout << ", has attributes";
    }

    cout << endl;

    if (e)
    {
        cout << "Not available: " << errorstring(e) << endl;
    }
    else
    {
        cout << "Initiating download..." << endl;

        DBTableTransactionCommitter committer(client->tctable);
        AppFileGet* f = new AppFileGet(NULL, h, filekey, size, tm, filename, fingerprint);
        f->appxfer_it = appxferq[GET].insert(appxferq[GET].end(), f);
        client->startxfer(GET, f, committer);
    }
}

bool DemoApp::pread_data(byte* data, m_off_t len, m_off_t pos, m_off_t, m_off_t, void* /*appdata*/)
{
    if (pread_file)
    {
        pread_file->write((const char*)data, (size_t)len);
        cout << "Received " << len << " partial read byte(s) at position " << pos << endl;
        if (pread_file_end == pos + len)
        {
            delete pread_file;
            pread_file = NULL;
            cout << "Completed pread" << endl;
        }
    }
    else
    {
        cout << "Received " << len << " partial read byte(s) at position " << pos << ": ";
        fwrite(data, 1, size_t(len), stdout);
        cout << endl;
    }
    return true;
}

dstime DemoApp::pread_failure(const Error &e, int retry, void* /*appdata*/, dstime)
{
    if (retry < 5 && !(e == API_ETOOMANY && e.hasExtraInfo()))
    {
        cout << "Retrying read (" << errorstring(e) << ", attempt #" << retry << ")" << endl;
        return (dstime)(retry*10);
    }
    else
    {
        cout << "Too many failures (" << errorstring(e) << "), giving up" << endl;
        if (pread_file)
        {
            delete pread_file;
            pread_file = NULL;
        }
        return ~(dstime)0;
    }
}

// reload needed
void DemoApp::reload(const char* reason)
{
    cout << "Reload suggested (" << reason << ") - use 'reload' to trigger" << endl;
}

// reload initiated
void DemoApp::clearing()
{
    LOG_debug << "Clearing all nodes/users...";
}

// nodes have been modified
// (nodes with their removed flag set will be deleted immediately after returning from this call,
// at which point their pointers will become invalid at that point.)
void DemoApp::nodes_updated(Node** n, int count)
{
    int c[2][6] = { { 0 } };

    if (n)
    {
        while (count--)
        {
            if ((*n)->type < 6)
            {
                c[!(*n)->changed.removed][(*n)->type]++;
                n++;
            }
        }
    }
    else
    {
        for (node_map::iterator it = client->nodes.begin(); it != client->nodes.end(); it++)
        {
            if (it->second->type < 6)
            {
                c[1][it->second->type]++;
            }
        }
    }

    nodestats(c[1], "added or updated");
    nodestats(c[0], "removed");

    if (ISUNDEF(cwd))
    {
        cwd = client->rootnodes[0];
    }
}

// nodes now (almost) current, i.e. no server-client notifications pending
void DemoApp::nodes_current()
{
    LOG_debug << "Nodes current.";
}

void DemoApp::account_updated()
{
    if (client->loggedin() == EPHEMERALACCOUNT)
    {
        LOG_debug << "Account has been confirmed by another client. Proceed to login with credentials.";
    }
    else
    {
        LOG_debug << "Account has been upgraded/downgraded.";
    }
}

void DemoApp::notify_confirmation(const char *email)
{
    if (client->loggedin() == EPHEMERALACCOUNT)
    {
        LOG_debug << "Account has been confirmed with email " << email << ". Proceed to login with credentials.";
    }
}

void DemoApp::enumeratequotaitems_result(unsigned, handle, unsigned, int, int, unsigned, unsigned, unsigned, const char*, const char*, const char*, const char*)
{
    // FIXME: implement
}

void DemoApp::enumeratequotaitems_result(error)
{
    // FIXME: implement
}

void DemoApp::additem_result(error)
{
    // FIXME: implement
}

void DemoApp::checkout_result(const char*, error)
{
    // FIXME: implement
}

void DemoApp::getmegaachievements_result(AchievementsDetails *details, error /*e*/)
{
    // FIXME: implement display of values
    delete details;
}

void DemoApp::getwelcomepdf_result(handle ph, string *k, error e)
{
    if (e)
    {
        cout << "Failed to get Welcome PDF. Error: " << e << endl;
        pdf_to_import = false;
    }
    else
    {
        cout << "Importing Welcome PDF file. Public handle: " << LOG_NODEHANDLE(ph) << endl;
        client->reqs.add(new CommandGetPH(client, ph, (const byte *)k->data(), 1));
    }
}

#ifdef ENABLE_CHAT
void DemoApp::richlinkrequest_result(string *json, error e)
{
    if (!e)
    {
        cout << "Result:" << endl << *json << endl;
    }
    else
    {
        cout << "Failed to request rich link. Error: " << e << endl;

    }
}
#endif

void DemoApp::contactlinkcreate_result(error e, handle h)
{
    if (e)
    {
        cout << "Failed to create contact link. Error: " << e << endl;
    }
    else
    {
        cout << "Contact link created successfully: " << LOG_NODEHANDLE(h) << endl;
    }
}

void DemoApp::contactlinkquery_result(error e, handle h, string *email, string *fn, string *ln, string* /*avatar*/)
{
    if (e)
    {
        cout << "Failed to get contact link details. Error: " << e << endl;
    }
    else
    {
        cout << "Contact link created successfully: " << endl;
        cout << "\tUserhandle: " << LOG_HANDLE(h) << endl;
        cout << "\tEmail: " << *email << endl;
        cout << "\tFirstname: " << Base64::atob(*fn) << endl;
        cout << "\tLastname: " << Base64::atob(*ln) << endl;
    }
}

void DemoApp::contactlinkdelete_result(error e)
{
    if (e)
    {
        cout << "Failed to delete contact link. Error: " << e << endl;
    }
    else
    {
        cout << "Contact link deleted successfully." << endl;
    }
}

// display account details/history
void DemoApp::account_details(AccountDetails* ad, bool storage, bool transfer, bool pro, bool purchases,
                              bool transactions, bool sessions)
{
    char timebuf[32], timebuf2[32];

    if (storage)
    {
        cout << "\tAvailable storage: " << ad->storage_max << " byte(s)  used:  " << ad->storage_used << " available: " << (ad->storage_max - ad->storage_used) << endl;

        for (unsigned i = 0; i < sizeof rootnodenames/sizeof *rootnodenames; i++)
        {
            NodeStorage* ns = &ad->storage[client->rootnodes[i]];

            cout << "\t\tIn " << rootnodenames[i] << ": " << ns->bytes << " byte(s) in " << ns->files << " file(s) and " << ns->folders << " folder(s)" << endl;
            cout << "\t\tUsed storage by versions: " << ns->version_bytes << " byte(s) in " << ns->version_files << " file(s)" << endl;
        }
    }

    if (transfer)
    {
        if (ad->transfer_max)
        {
            long long transferFreeUsed = 0;
            for (unsigned i = 0; i < ad->transfer_hist.size(); i++)
            {
                transferFreeUsed += ad->transfer_hist[i];
            }

            cout << "\tTransfer in progress: " << ad->transfer_own_reserved << "/" << ad->transfer_srv_reserved << endl;
            cout << "\tTransfer completed: " << ad->transfer_own_used << "/" << ad->transfer_srv_used << "/" << transferFreeUsed << " of "
                 << ad->transfer_max << " ("
                 << (100 * (ad->transfer_own_used + ad->transfer_srv_used + transferFreeUsed) / ad->transfer_max) << "%)" << endl;
            cout << "\tServing bandwidth ratio: " << ad->srv_ratio << "%" << endl;
        }

        if (ad->transfer_hist_starttime)
        {
            m_time_t t = m_time() - ad->transfer_hist_starttime;

            cout << "\tTransfer history:\n";

            for (unsigned i = 0; i < ad->transfer_hist.size(); i++)
            {
                cout << "\t\t" << t;
                t -= ad->transfer_hist_interval;
                if (t < 0)
                {
                    cout << " second(s) ago until now: ";
                }
                else
                {
                    cout << "-" << t << " second(s) ago: ";
                }
                cout << ad->transfer_hist[i] << " byte(s)" << endl;
            }
        }
    }

    if (pro)
    {
        cout << "\tPro level: " << ad->pro_level << endl;
        cout << "\tSubscription type: " << ad->subscription_type << endl;
        cout << "\tAccount balance:" << endl;

        for (vector<AccountBalance>::iterator it = ad->balances.begin(); it != ad->balances.end(); it++)
        {
            printf("\tBalance: %.3s %.02f\n", it->currency, it->amount);
        }
    }

    if (purchases)
    {
        cout << "Purchase history:" << endl;

        for (vector<AccountPurchase>::iterator it = ad->purchases.begin(); it != ad->purchases.end(); it++)
        {
            time_t ts = it->timestamp;
            strftime(timebuf, sizeof timebuf, "%c", localtime(&ts));
            printf("\tID: %.11s Time: %s Amount: %.3s %.02f Payment method: %d\n", it->handle, timebuf, it->currency,
                   it->amount, it->method);
        }
    }

    if (transactions)
    {
        cout << "Transaction history:" << endl;

        for (vector<AccountTransaction>::iterator it = ad->transactions.begin(); it != ad->transactions.end(); it++)
        {
            time_t ts = it->timestamp;
            strftime(timebuf, sizeof timebuf, "%c", localtime(&ts));
            printf("\tID: %.11s Time: %s Delta: %.3s %.02f\n", it->handle, timebuf, it->currency, it->delta);
        }
    }

    if (sessions)
    {
        cout << "Currently Active Sessions:" << endl;
        for (vector<AccountSession>::iterator it = ad->sessions.begin(); it != ad->sessions.end(); it++)
        {
            if (it->alive)
            {
                time_t ts = it->timestamp;
                strftime(timebuf, sizeof timebuf, "%c", localtime(&ts));
                ts = it->mru;
                strftime(timebuf2, sizeof timebuf, "%c", localtime(&ts));

                Base64Str<MegaClient::SESSIONHANDLE> id(it->id);

                if (it->current)
                {
                    printf("\t* Current Session\n");
                }
                printf("\tSession ID: %s\n\tSession start: %s\n\tMost recent activity: %s\n\tIP: %s\n\tCountry: %.2s\n\tUser-Agent: %s\n\t-----\n",
                        id.chars, timebuf, timebuf2, it->ip.c_str(), it->country, it->useragent.c_str());
            }
        }

        if(client->debugstate())
        {
            cout << endl << "Full Session history:" << endl;

            for (vector<AccountSession>::iterator it = ad->sessions.begin(); it != ad->sessions.end(); it++)
            {
                time_t ts = it->timestamp;
                strftime(timebuf, sizeof timebuf, "%c", localtime(&ts));
                ts = it->mru;
                strftime(timebuf2, sizeof timebuf, "%c", localtime(&ts));
                printf("\tSession start: %s\n\tMost recent activity: %s\n\tIP: %s\n\tCountry: %.2s\n\tUser-Agent: %s\n\t-----\n",
                        timebuf, timebuf2, it->ip.c_str(), it->country, it->useragent.c_str());
            }
        }
    }
}

// account details could not be retrieved
void DemoApp::account_details(AccountDetails* /*ad*/, error e)
{
    if (e)
    {
        cout << "Account details retrieval failed (" << errorstring(e) << ")" << endl;
    }
}

// account details could not be retrieved
void DemoApp::sessions_killed(handle sessionid, error e)
{
    if (e)
    {
        cout << "Session killing failed (" << errorstring(e) << ")" << endl;
        return;
    }

    if (sessionid == UNDEF)
    {
        cout << "All sessions except current have been killed" << endl;
    }
    else
    {
        Base64Str<MegaClient::SESSIONHANDLE> id(sessionid);
        cout << "Session with id " << id << " has been killed" << endl;
    }
}

void DemoApp::smsverificationsend_result(error e)
{
    if (e)
    {
        cout << "SMS send failed: " << e << endl;
    }
    else
    {
        cout << "SMS send succeeded" << endl;
    }
}

void DemoApp::smsverificationcheck_result(error e, string *phoneNumber)
{
    if (e)
    {
        cout << "SMS verification failed: " << e << endl;
    }
    else
    {
        cout << "SMS verification succeeded" << endl;
        if (phoneNumber)
        {
            cout << "Phone number: " << *phoneNumber << ")" << endl;
        }
    }
}

// user attribute update notification
void DemoApp::userattr_update(User* u, int priv, const char* n)
{
    cout << "Notification: User " << u->email << " -" << (priv ? " private" : "") << " attribute "
          << n << " added or updated" << endl;
}

void DemoApp::resetSmsVerifiedPhoneNumber_result(error e)
{
    if (e)
    {
        cout << "Reset verified phone number failed: " << e << endl;
    }
    else
    {
        cout << "Reset verified phone number succeeded" << endl;
    }
}

#ifndef NO_READLINE
char* longestCommonPrefix(ac::CompletionState& acs)
{
    string s = acs.completions[0].s;
    for (size_t i = acs.completions.size(); i--; )
    {
        for (unsigned j = 0; j < s.size() && j < acs.completions[i].s.size(); ++j)
        {
            if (s[j] != acs.completions[i].s[j])
            {
                s.erase(j, string::npos);
                break;
            }
        }
    }
    return strdup(s.c_str());
}

char** my_rl_completion(const char */*text*/, int /*start*/, int end)
{
    rl_attempted_completion_over = 1;

    std::string line(rl_line_buffer, end);
    ac::CompletionState acs = ac::autoComplete(line, line.size(), autocompleteTemplate, true);

    if (acs.completions.empty())
    {
        return NULL;
    }

    if (acs.completions.size() == 1 && !acs.completions[0].couldExtend)
    {
        acs.completions[0].s += " ";
    }

    char** result = (char**)malloc((sizeof(char*)*(2+acs.completions.size())));
    for (size_t i = acs.completions.size(); i--; )
    {
        result[i+1] = strdup(acs.completions[i].s.c_str());
    }
    result[acs.completions.size()+1] = NULL;
    result[0] = longestCommonPrefix(acs);
    //for (int i = 0; i <= acs.completions.size(); ++i)
    //{
    //    cout << "i " << i << ": " << result[i] << endl;
    //}
    rl_completion_suppress_append = true;
    rl_basic_word_break_characters = " \r\n";
    rl_completer_word_break_characters = strdup(" \r\n");
    rl_completer_quote_characters = "";
    rl_special_prefixes = "";
    return result;
}
#endif

// main loop
void megacli()
{
#ifndef NO_READLINE
    char *saved_line = NULL;
    int saved_point = 0;
    rl_attempted_completion_function = my_rl_completion;

    rl_save_prompt();

#elif defined(WIN32) && defined(NO_READLINE)

    static_cast<WinConsole*>(console)->setShellConsole(CP_UTF8, GetConsoleOutputCP());

    COORD fontSize;
    string fontname = static_cast<WinConsole*>(console)->getConsoleFont(fontSize);
    cout << "Using font '" << fontname << "', " << fontSize.X << "x" << fontSize.Y
         << ". <CHAR/hex> will be used for absent characters.  If seen, try the 'codepage' command or a different font." << endl;

#else
    #error non-windows platforms must use the readline library
#endif

    for (;;)
    {
        if (prompt == COMMAND)
        {
            // display put/get transfer speed in the prompt
            if (client->tslots.size() || responseprogress >= 0)
            {
                unsigned xferrate[2] = { 0 };
                Waiter::bumpds();

                for (transferslot_list::iterator it = client->tslots.begin(); it != client->tslots.end(); it++)
                {
                    if ((*it)->fa)
                    {
                        xferrate[(*it)->transfer->type]
                            += (*it)->mTransferSpeed.calculateSpeed();
                    }
                }
                xferrate[GET] /= 1024;
                xferrate[PUT] /= 1024;

                strcpy(dynamicprompt, "MEGA");

                if (xferrate[GET] || xferrate[PUT] || responseprogress >= 0)
                {
                    strcpy(dynamicprompt + 4, " (");

                    if (xferrate[GET])
                    {
                        sprintf(dynamicprompt + 6, "In: %u KB/s", xferrate[GET]);

                        if (xferrate[PUT])
                        {
                            strcat(dynamicprompt + 9, "/");
                        }
                    }

                    if (xferrate[PUT])
                    {
                        sprintf(strchr(dynamicprompt, 0), "Out: %u KB/s", xferrate[PUT]);
                    }

                    if (responseprogress >= 0)
                    {
                        sprintf(strchr(dynamicprompt, 0), "%d%%", responseprogress);
                    }

                    strcat(dynamicprompt + 6, ")");
                }

                strcat(dynamicprompt + 4, "> ");
            }
            else
            {
                *dynamicprompt = 0;
            }

#if defined(WIN32) && defined(NO_READLINE)
            static_cast<WinConsole*>(console)->updateInputPrompt(*dynamicprompt ? dynamicprompt : prompts[COMMAND]);
#else
            rl_callback_handler_install(*dynamicprompt ? dynamicprompt : prompts[COMMAND], store_line);

            // display prompt
            if (saved_line)
            {
                rl_replace_line(saved_line, 0);
                free(saved_line);
            }

            rl_point = saved_point;
            rl_redisplay();
#endif
        }

        // command editing loop - exits when a line is submitted or the engine requires the CPU
        for (;;)
        {
            int w = client->wait();

            if (w & Waiter::HAVESTDIN)
            {
#if defined(WIN32) && defined(NO_READLINE)
                line = static_cast<WinConsole*>(console)->checkForCompletedInputLine();
#else
                if (prompt == COMMAND)
                {
                    rl_callback_read_char();
                }
                else
                {
                    console->readpwchar(pw_buf, sizeof pw_buf, &pw_buf_pos, &line);
                }
#endif
            }

            if (w & Waiter::NEEDEXEC || line)
            {
                break;
            }
        }

#ifndef NO_READLINE
        // save line
        saved_point = rl_point;
        saved_line = rl_copy_text(0, rl_end);

        // remove prompt
        rl_save_prompt();
        rl_replace_line("", 0);
        rl_redisplay();
#endif

        if (line)
        {
            // execute user command
            if (*line)
            {
                process_line(line);
            }
            else if (prompt != COMMAND)
            {
                setprompt(prompt);
            }
            free(line);
            line = NULL;

            if (quit_flag)
            {
#ifndef NO_READLINE
                rl_callback_handler_remove();
#endif /* ! NO_READLINE */
                return;
            }

            if (!cerr)
            {
                cerr.clear();
                cerr << "Console error output failed, perhaps on a font related utf8 error or on NULL.  It is now reset." << endl;
            }
            if (!cout)
            {
                cout.clear();
                cerr << "Console output failed, perhaps on a font related utf8 error or on NULL.  It is now reset." << endl;
            }
        }


        auto puts = appxferq[PUT].size();
        auto gets = appxferq[GET].size();

        // pass the CPU to the engine (nonblocking)
        client->exec();

        if (puts && !appxferq[PUT].size())
        {
            cout << "Uploads complete" << endl;
        }
        if (gets && !appxferq[GET].size())
        {
            cout << "Downloads complete" << endl;
        }


        if (clientFolder)
        {
            clientFolder->exec();
        }
    }
}

int main()
{
#ifdef _WIN32
    SimpleLogger::setLogLevel(logMax);  // warning and stronger to console; info and weaker to VS output window
    SimpleLogger::setOutputClass(&gLogger);
#else
    SimpleLogger::setOutputClass(&gLogger);
#endif

    console = new CONSOLE_CLASS;

#ifdef GFX_CLASS
    auto gfx = new GFX_CLASS;
    gfx->startProcessingThread();
#endif

    // instantiate app components: the callback processor (DemoApp),
    // the HTTP I/O engine (WinHttpIO) and the MegaClient itself
    client = new MegaClient(new DemoApp,
#ifdef WIN32
                            new CONSOLE_WAIT_CLASS(static_cast<CONSOLE_CLASS*>(console)),
#else
                            new CONSOLE_WAIT_CLASS,
#endif
                            new HTTPIO_CLASS, new FSACCESS_CLASS,
#ifdef DBACCESS_CLASS
                            new DBACCESS_CLASS,
#else
                            NULL,
#endif
#ifdef GFX_CLASS
                            gfx,
#else
                            NULL,
#endif
                            "Gk8DyQBS",
                            "megacli/" TOSTRING(MEGA_MAJOR_VERSION)
                            "." TOSTRING(MEGA_MINOR_VERSION)
                            "." TOSTRING(MEGA_MICRO_VERSION),
                            2);

    ac::ACN acs = autocompleteSyntax();
#if defined(WIN32) && defined(NO_READLINE)
    static_cast<WinConsole*>(console)->setAutocompleteSyntax((acs));
#endif

    clientFolder = NULL;    // additional for folder links
    megacli();
}


void DemoAppFolder::login_result(error e)
{
    if (e)
    {
        cout << "Failed to load the folder link: " << errorstring(e) << endl;
    }
    else
    {
        cout << "Folder link loaded, retrieving account..." << endl;
        clientFolder->fetchnodes();
    }
}

void DemoAppFolder::fetchnodes_result(const Error& e)
{
    if (e)
    {
        if (e == API_ENOENT && e.hasExtraInfo())
        {
            cout << "File/folder retrieval failed: " << getExtraInfoErrorString(e) << endl;
        }
        else
        {
            cout << "File/folder retrieval failed (" << errorstring(e) << ")" << endl;
        }

        pdf_to_import = false;
    }
    else
    {
        // check if we fetched a folder link and the key is invalid
        handle h = clientFolder->getrootpublicfolder();
        if (h != UNDEF)
        {
            Node *n = clientFolder->nodebyhandle(h);
            if (n && (n->attrs.map.find('n') == n->attrs.map.end()))
            {
                cout << "File/folder retrieval succeed, but encryption key is wrong." << endl;
            }
        }
        else
        {
            cout << "Failed to load folder link" << endl;

            delete clientFolder;
            clientFolder = NULL;
        }

        if (pdf_to_import)
        {
            client->getwelcomepdf();
        }
    }
}

void DemoAppFolder::nodes_updated(Node **n, int count)
{
    int c[2][6] = { { 0 } };

    if (n)
    {
        while (count--)
        {
            if ((*n)->type < 6)
            {
                c[!(*n)->changed.removed][(*n)->type]++;
                n++;
            }
        }
    }
    else
    {
        for (node_map::iterator it = clientFolder->nodes.begin(); it != clientFolder->nodes.end(); it++)
        {
            if (it->second->type < 6)
            {
                c[1][it->second->type]++;
            }
        }
    }

    cout << "The folder link contains ";
    nodestats(c[1], "");
}

void exec_metamac(autocomplete::ACState& s)
{
    Node *node = nodebypath(s.words[2].s.c_str());
    if (!node || node->type != FILENODE)
    {
        cerr << s.words[2].s
             << (node ? ": No such file or directory"
                      : ": Not a file")
             << endl;
        return;
    }

    auto ifAccess = client->fsaccess->newfileaccess();
    {
        auto localPath = LocalPath::fromName(s.words[1].s, *client->fsaccess, client->fsaccess->getFilesystemType(LocalPath::fromPath(s.words[1].s, *client->fsaccess)));
        if (!ifAccess->fopen(localPath, 1, 0))
        {
            cerr << "Failed to open: " << s.words[1].s << endl;
            return;
        }
    }

    SymmCipher cipher;
    int64_t remoteIv;
    int64_t remoteMac;

    {
        std::string remoteKey = node->nodekey();
        const char *iva = &remoteKey[SymmCipher::KEYLENGTH];

        cipher.setkey((byte*)&remoteKey[0], node->type);
        remoteIv = MemAccess::get<int64_t>(iva);
        remoteMac = MemAccess::get<int64_t>(iva + sizeof(int64_t));
    }

    auto result = generateMetaMac(cipher, *ifAccess, remoteIv);
    if (!result.first)
    {
        cerr << "Failed to generate metamac for: "
             << s.words[1].s
             << endl;
    }
    else
    {
        const std::ios::fmtflags flags = cout.flags();

        cout << s.words[2].s
             << " (remote): "
             << std::hex
             << (uint64_t)remoteMac
             << "\n"
             << s.words[1].s
             << " (local): "
             << (uint64_t)result.second
             << endl;

        cout.flags(flags);
    }
}

void exec_resetverifiedphonenumber(autocomplete::ACState& s)
{
    client->resetSmsVerifiedPhoneNumber();
}<|MERGE_RESOLUTION|>--- conflicted
+++ resolved
@@ -119,7 +119,6 @@
 
 #ifdef ENABLE_SYNC
 
-<<<<<<< HEAD
 struct NewSyncConfig
 {
     SyncConfig::Type type = SyncConfig::Type::TYPE_TWOWAY;
@@ -136,11 +135,6 @@
     {}
 };
 
-// sync configuration used when creating a new sync
-static NewSyncConfig newSyncConfig;
-
-=======
->>>>>>> e70d608c
 // converts the given sync configuration to a string
 static std::string syncConfigToString(const SyncConfig& config)
 {
@@ -176,6 +170,7 @@
 // returns a pair where `first` is success and `second` is the sync config.
 static std::pair<bool, SyncConfig> syncConfigFromStrings(std::string type, std::string syncDel = {}, std::string overwrite = {})
 {
+    static int syncTag = 13217;
     auto toLower = [](std::string& s)
     {
         for (char& c : s) { c = static_cast<char>(tolower(c)); };
@@ -200,7 +195,7 @@
     }
     else
     {
-        return std::make_pair(false, SyncConfig("", UNDEF, 0));
+        return std::make_pair(false, SyncConfig(syncTag++, "", "", UNDEF, "", 0));
     }
 
     bool syncDeletions = false;
@@ -218,7 +213,7 @@
         }
         else
         {
-            return std::make_pair(false, SyncConfig("", UNDEF, 0));
+            return std::make_pair(false, SyncConfig(syncTag++, "", "", UNDEF, "", 0));
         }
 
         if (overwrite == "on")
@@ -231,11 +226,11 @@
         }
         else
         {
-            return std::make_pair(false, SyncConfig("", UNDEF, 0));
-        }
-    }
-
-    return std::make_pair(true, SyncConfig("", UNDEF, 0, {}, syncType, syncDeletions, forceOverwrite));
+            return std::make_pair(false, SyncConfig(syncTag++, "", "", UNDEF, "", 0));
+        }
+    }
+
+    return std::make_pair(true, SyncConfig(syncTag++, "", "", UNDEF, "", 0, {}, true, syncType, syncDeletions, forceOverwrite));
 }
 
 // sync configuration used when creating a new sync
@@ -4298,17 +4293,11 @@
             }
             else
             {
-<<<<<<< HEAD
                 static int syncTag = 2027;
-                SyncConfig syncConfig{syncTag++, s.words[1].s, s.words[1].s, n->nodehandle, s.words[2].s, 0, {}, true, newSyncConfig.type,
-                            newSyncConfig.syncDeletions, newSyncConfig.forceOverwrite};
+                SyncConfig syncConfig{syncTag++, s.words[1].s, s.words[1].s, n->nodehandle, s.words[2].s, 0, {}, true, newSyncConfig.getType(),
+                            newSyncConfig.syncDeletions(), newSyncConfig.forceOverwrite()};
                 SyncError syncError;
                 error e = client->addsync(std::move(syncConfig), DEBRISFOLDER, NULL, syncError);
-=======
-                SyncConfig syncConfig{s.words[1].s, n->nodehandle, 0, {}, newSyncConfig.getType(),
-                            newSyncConfig.syncDeletions(), newSyncConfig.forceOverwrite()};
-                error e = client->addsync(std::move(syncConfig), DEBRISFOLDER, NULL);
->>>>>>> e70d608c
 
                 if (e)
                 {
