/**
 * @file examples/megaclient.cpp
 * @brief Sample application, interactive GNU Readline CLI
 *
 * (c) 2013-2014 by Mega Limited, Auckland, New Zealand
 *
 * This file is part of the MEGA SDK - Client Access Engine.
 *
 * Applications using the MEGA API must present a valid application key
 * and comply with the the rules set forth in the Terms of Service.
 *
 * The MEGA SDK is distributed in the hope that it will be useful,
 * but WITHOUT ANY WARRANTY; without even the implied warranty of
 * MERCHANTABILITY or FITNESS FOR A PARTICULAR PURPOSE.
 *
 * @copyright Simplified (2-clause) BSD License.
 *
 * You should have received a copy of the license along with this
 * program.
 */

#include "mega.h"
#include "megacli.h"
#include <fstream>
#include <bitset>

#define USE_VARARGS
#define PREFER_STDARG

#ifndef NO_READLINE
    #include <readline/readline.h>
    #include <readline/history.h>
#endif

#if (__cplusplus >= 201703L)
    #include <filesystem>
    namespace fs = std::filesystem;
    #define USE_FILESYSTEM
#elif !defined(__MINGW32__) && !defined(__ANDROID__) && (!defined(__GNUC__) || (__GNUC__*100+__GNUC_MINOR__) >= 503)
#define USE_FILESYSTEM
#ifdef WIN32
    #include <filesystem>
    namespace fs = std::experimental::filesystem;
#else
    #include <experimental/filesystem>
    namespace fs = std::experimental::filesystem;
#endif
#endif

#include <regex>

#ifdef USE_FREEIMAGE
#include "mega/gfx/freeimage.h"
#endif

namespace ac = ::mega::autocomplete;

#include <iomanip>

using namespace mega;
using std::cout;
using std::cerr;
using std::endl;
using std::flush;
using std::ifstream;
using std::ofstream;
using std::setw;
using std::hex;
using std::dec;

MegaClient* client;
MegaClient* clientFolder;

int gNextClientTag = 1;
std::map<int, std::function<void(Node*)>> gOnPutNodeTag;

bool gVerboseMode = false;


// new account signup e-mail address and name
static string signupemail, signupname;

// true by default, to register a new account v2 (false means account v1)
bool signupV2 = true;

// signup code being confirmed
static string signupcode;

// signup password challenge and encrypted master key
static byte signuppwchallenge[SymmCipher::KEYLENGTH], signupencryptedmasterkey[SymmCipher::KEYLENGTH];

// password recovery e-mail address and code being confirmed
static string recoveryemail, recoverycode;

// password recovery code requires MK or not
static bool hasMasterKey;

// master key for password recovery
static byte masterkey[SymmCipher::KEYLENGTH];

// change email link to be confirmed
static string changeemail, changecode;

// chained folder link creation
static handle hlink = UNDEF;
static int del = 0;
static int ets = 0;

// import welcome pdf at account creation
static bool pdf_to_import = false;

// public link information
static string publiclink;

// local console
Console* console;

// loading progress of lengthy API responses
int responseprogress = -1;

//2FA pin attempts
int attempts = 0;

#ifdef ENABLE_SYNC


// converts the given sync configuration to a string
static std::string syncConfigToString(const SyncConfig& config)
{
    std::string description(Base64Str<MegaClient::BACKUPHANDLE>(config.getBackupId()));
    if (config.getType() == SyncConfig::TYPE_TWOWAY)
    {
        description.append(" TWOWAY");
    }
    else if (config.getType() == SyncConfig::TYPE_UP)
    {
        description.append(" UP");
    }
    else if (config.getType() == SyncConfig::TYPE_DOWN)
    {
        description.append(" DOWN");
    }
    return description;
}

// creates a NewSyncConfig object from config options as strings.
// returns a pair where `first` is success and `second` is the sync config.
static std::pair<bool, SyncConfig> syncConfigFromStrings(std::string type)
{
    auto toLower = [](std::string& s)
    {
        for (char& c : s) { c = static_cast<char>(tolower(c)); };
    };

    toLower(type);

    SyncConfig::Type syncType;
    if (type == "up")
    {
        syncType = SyncConfig::TYPE_UP;
    }
    else if (type == "down")
    {
        syncType = SyncConfig::TYPE_DOWN;
    }
    else if (type == "twoway")
    {
        syncType = SyncConfig::TYPE_TWOWAY;
    }
    else
    {
        return std::make_pair(false, SyncConfig(LocalPath(), "", UNDEF, "", 0));
    }

    return std::make_pair(true, SyncConfig(LocalPath(), "", UNDEF, "", 0, {}, true, syncType));
}

// sync configuration used when creating a new sync
static SyncConfig newSyncConfig = syncConfigFromStrings("twoway").second;

#endif

static const char* getAccessLevelStr(int access)
{
    switch(access)
    {
    case ACCESS_UNKNOWN:
        return "unkown";
    case RDONLY:
        return "read-only";
    case RDWR:
        return "read/write";
    case FULL:
        return "full access";
    case OWNER:
        return "owner access";
    case OWNERPRELOGIN:
        return "owner (prelogin) access";
    default:
        return "UNDEFINED";
    }
}

const char* errorstring(error e)
{
    switch (e)
    {
        case API_OK:
            return "No error";
        case API_EINTERNAL:
            return "Internal error";
        case API_EARGS:
            return "Invalid argument";
        case API_EAGAIN:
            return "Request failed, retrying";
        case API_ERATELIMIT:
            return "Rate limit exceeded";
        case API_EFAILED:
            return "Transfer failed";
        case API_ETOOMANY:
            return "Too many concurrent connections or transfers";
        case API_ERANGE:
            return "Out of range";
        case API_EEXPIRED:
            return "Expired";
        case API_ENOENT:
            return "Not found";
        case API_ECIRCULAR:
            return "Circular linkage detected";
        case API_EACCESS:
            return "Access denied";
        case API_EEXIST:
            return "Already exists";
        case API_EINCOMPLETE:
            return "Incomplete";
        case API_EKEY:
            return "Invalid key/integrity check failed";
        case API_ESID:
            return "Bad session ID";
        case API_EBLOCKED:
            return "Blocked";
        case API_EOVERQUOTA:
            return "Over quota";
        case API_ETEMPUNAVAIL:
            return "Temporarily not available";
        case API_ETOOMANYCONNECTIONS:
            return "Connection overflow";
        case API_EWRITE:
            return "Write error";
        case API_EREAD:
            return "Read error";
        case API_EAPPKEY:
            return "Invalid application key";
        case API_EGOINGOVERQUOTA:
            return "Not enough quota";
        case API_EMFAREQUIRED:
            return "Multi-factor authentication required";
        case API_EMASTERONLY:
            return "Access denied for users";
        case API_EBUSINESSPASTDUE:
            return "Business account has expired";
        case API_EPAYWALL:
            return "Over Disk Quota Paywall";
        default:
            return "Unknown error";
    }
}

#ifdef ENABLE_SYNC

const char* syncstatename(const syncstate_t state)
{
    switch (state)
    {
    case SYNC_DISABLED:
        return "DISABLED";
    case SYNC_FAILED:
        return "FAILED";
    case SYNC_CANCELED:
        return "CANCELED";
    case SYNC_INITIALSCAN:
        return "INITIALSCAN";
    case SYNC_ACTIVE:
        return "ACTIVE";
    default:
        return "UNKNOWN";
    }
}

const char *synctypename(const SyncConfig::Type type)
{
    switch (type)
    {
    case SyncConfig::TYPE_BACKUP:
        return "BACKUP";
    case SyncConfig::TYPE_DOWN:
        return "DOWN";
    case SyncConfig::TYPE_UP:
        return "UP";
    case SyncConfig::TYPE_TWOWAY:
        return "TWOWAY";
    default:
        return "UNKNOWN";
    }
}

#endif // ENABLE_SYNC

AppFile::AppFile()
{
    static int nextseqno;

    seqno = ++nextseqno;
}

// transfer start
void AppFilePut::start()
{
}

void AppFileGet::start()
{
}

// transfer completion
void AppFileGet::completed(Transfer*, LocalNode*)
{
    // (at this time, the file has already been placed in the final location)
    delete this;
}

// transfer terminated - too many failures, or unrecoverable failure, or cancelled
void AppFileGet::terminated()
{
    delete this;
}

void AppFilePut::completed(Transfer* t, LocalNode*)
{
    // perform standard completion (place node in user filesystem etc.)
    File::completed(t, NULL);

    delete this;
}

// transfer terminated - too many failures, or unrecoverable failure, or cancelled
void AppFilePut::terminated()
{
    delete this;
}

AppFileGet::~AppFileGet()
{
    appxferq[GET].erase(appxfer_it);
}

AppFilePut::~AppFilePut()
{
    appxferq[PUT].erase(appxfer_it);
}

void AppFilePut::displayname(string* dname)
{
    *dname = localname.toName(*transfer->client->fsaccess, client->fsaccess->getlocalfstype(localname));
}

// transfer progress callback
void AppFile::progress()
{
}

static void displaytransferdetails(Transfer* t, const char* action)
{
    string name;

    for (file_list::iterator it = t->files.begin(); it != t->files.end(); it++)
    {
        if (it != t->files.begin())
        {
            cout << "/";
        }

        (*it)->displayname(&name);
        cout << name;
    }

    cout << ": " << (t->type == GET ? "Incoming" : "Outgoing") << " file transfer " << action;
}

// a new transfer was added
void DemoApp::transfer_added(Transfer* /*t*/)
{
}

// a queued transfer was removed
void DemoApp::transfer_removed(Transfer* t)
{
    displaytransferdetails(t, "removed\n");
}

void DemoApp::transfer_update(Transfer* /*t*/)
{
    // (this is handled in the prompt logic)
}

void DemoApp::transfer_failed(Transfer* t, const Error& e, dstime)
{
    displaytransferdetails(t, "failed (");
    if (e == API_ETOOMANY && e.hasExtraInfo())
    {
         cout << getExtraInfoErrorString(e) << ")" << endl;
    }
    else
    {
        cout << errorstring(e) << ")" << endl;
    }
}

void DemoApp::transfer_complete(Transfer* t)
{
    if (gVerboseMode)
    {
        displaytransferdetails(t, "completed, ");

        if (t->slot)
        {
            cout << t->slot->progressreported * 10 / (1024 * (Waiter::ds - t->slot->starttime + 1)) << " KB/s" << endl;
        }
        else
        {
            cout << "delayed" << endl;
        }
    }
}

// transfer about to start - make final preparations (determine localfilename, create thumbnail for image upload)
void DemoApp::transfer_prepare(Transfer* t)
{
    if (gVerboseMode)
    {
        displaytransferdetails(t, "starting\n");
    }

    if (t->type == GET)
    {
        // only set localfilename if the engine has not already done so
        if (t->localfilename.empty())
        {
            client->fsaccess->tmpnamelocal(t->localfilename);
        }
    }
}

#ifdef ENABLE_SYNC
static void syncstat(Sync* sync)
{
    cout << ", local data in this sync: " << sync->localbytes << " byte(s) in " << sync->localnodes[FILENODE]
         << " file(s) and " << sync->localnodes[FOLDERNODE] << " folder(s)" << endl;
}

void DemoApp::syncupdate_stateconfig(handle backupId)
{
    cout << "Sync config updated: " << toHandle(backupId) << endl;
}


void DemoApp::syncupdate_active(handle backupId, bool active)
{
    cout << "Sync is now active: " << active << endl;
}

void DemoApp::sync_auto_resume_result(const UnifiedSync& s, bool attempted)
{
    handle backupId = s.mConfig.getBackupId();
    if (attempted)
    {
        cout << "Sync - autoresumed " << toHandle(backupId) << " " << s.mConfig.getLocalPath().toPath(*client->fsaccess)  << " enabled: "
             << s.mConfig.getEnabled()  << " syncError: " << s.mConfig.getError() << " Running: " << !!s.mSync << endl;
    }
    else
    {
        cout << "Sync - autoloaded " << toHandle(backupId) << " " << s.mConfig.getLocalPath().toPath(*client->fsaccess) << " enabled: "
            << s.mConfig.getEnabled() << " syncError: " << s.mConfig.getError() << " Running: " << !!s.mSync << endl;
    }
}

void DemoApp::sync_removed(handle backupId)
{
    cout << "Sync - removed: " << toHandle(backupId) << endl;

}

void DemoApp::syncupdate_scanning(bool active)
{
    if (active)
    {
        cout << "Sync - scanning files and folders" << endl;
    }
    else
    {
        cout << "Sync - scan completed" << endl;
    }
}

// sync update callbacks are for informational purposes only and must not change or delete the sync itself
void DemoApp::syncupdate_local_folder_addition(Sync* sync, LocalNode *, const char* path)
{
    cout << "Sync - local folder addition detected: " << path;
    syncstat(sync);
}

void DemoApp::syncupdate_local_folder_deletion(Sync* sync, LocalNode *localNode)
{
    cout << "Sync - local folder deletion detected: " << localNode->name;
    syncstat(sync);
}

void DemoApp::syncupdate_local_file_addition(Sync* sync, LocalNode *, const char* path)
{
    cout << "Sync - local file addition detected: " << path;
    syncstat(sync);
}

void DemoApp::syncupdate_local_file_deletion(Sync* sync, LocalNode *localNode)
{
    cout << "Sync - local file deletion detected: " << localNode->name;
    syncstat(sync);
}

void DemoApp::syncupdate_local_file_change(Sync* sync, LocalNode *, const char* path)
{
    cout << "Sync - local file change detected: " << path;
    syncstat(sync);
}

void DemoApp::syncupdate_local_move(Sync*, LocalNode *localNode, const char* path)
{
    cout << "Sync - local rename/move " << localNode->name << " -> " << path << endl;
}

void DemoApp::syncupdate_local_lockretry(bool locked)
{
    if (locked)
    {
        cout << "Sync - waiting for local filesystem lock" << endl;
    }
    else
    {
        cout << "Sync - local filesystem lock issue resolved, continuing..." << endl;
    }
}

void DemoApp::syncupdate_remote_move(Sync *, Node *n, Node *prevparent)
{
    cout << "Sync - remote move " << n->displayname() << ": " << (prevparent ? prevparent->displayname() : "?") <<
            " -> " << (n->parent ? n->parent->displayname() : "?") << endl;
}

void DemoApp::syncupdate_remote_rename(Sync *, Node *n, const char *prevname)
{
    cout << "Sync - remote rename " << prevname << " -> " <<  n->displayname() << endl;
}

void DemoApp::syncupdate_remote_folder_addition(Sync *, Node* n)
{
    cout << "Sync - remote folder addition detected " << n->displayname() << endl;
}

void DemoApp::syncupdate_remote_file_addition(Sync *, Node* n)
{
    cout << "Sync - remote file addition detected " << n->displayname() << endl;
}

void DemoApp::syncupdate_remote_folder_deletion(Sync *, Node* n)
{
    cout << "Sync - remote folder deletion detected " << n->displayname() << endl;
}

void DemoApp::syncupdate_remote_file_deletion(Sync *, Node* n)
{
    cout << "Sync - remote file deletion detected " << n->displayname() << endl;
}

void DemoApp::syncupdate_get(Sync*, Node *, const char* path)
{
    cout << "Sync - requesting file " << path << endl;
}

void DemoApp::syncupdate_put(Sync*, LocalNode *, const char* path)
{
    cout << "Sync - sending file " << path << endl;
}

void DemoApp::syncupdate_remote_copy(Sync*, const char* name)
{
    cout << "Sync - creating remote file " << name << " by copying existing remote file" << endl;
}

static const char* treestatename(treestate_t ts)
{
    switch (ts)
    {
        case TREESTATE_NONE:
            return "None/Undefined";
        case TREESTATE_SYNCED:
            return "Synced";
        case TREESTATE_PENDING:
            return "Pending";
        case TREESTATE_SYNCING:
            return "Syncing";
    }

    return "UNKNOWN";
}

void DemoApp::syncupdate_treestate(LocalNode* l)
{
    cout << "Sync - state change of node " << l->name << " to " << treestatename(l->ts) << endl;
}

// generic name filter
// FIXME: configurable regexps
static bool is_syncable(const char* name)
{
    return *name != '.' && *name != '~' && strcmp(name, "Thumbs.db") && strcmp(name, "desktop.ini");
}

// determines whether remote node should be synced
bool DemoApp::sync_syncable(Sync *, const char *, LocalPath&, Node *n)
{
    return is_syncable(n->displayname());
}

// determines whether local file should be synced
bool DemoApp::sync_syncable(Sync *, const char *name, LocalPath&)
{
    return is_syncable(name);
}
#endif

AppFileGet::AppFileGet(Node* n, handle ch, byte* cfilekey, m_off_t csize, m_time_t cmtime, string* cfilename,
                       string* cfingerprint, const string& targetfolder)
{
    if (n)
    {
        h = n->nodehandle;
        hprivate = true;

        *(FileFingerprint*) this = *n;
        name = n->displayname();
    }
    else
    {
        h = ch;
        memcpy(filekey, cfilekey, sizeof filekey);
        hprivate = false;

        size = csize;
        mtime = cmtime;

        if (!cfingerprint->size() || !unserializefingerprint(cfingerprint))
        {
            memcpy(crc.data(), filekey, sizeof crc);
        }

        name = *cfilename;
    }

    localname = LocalPath::fromName(name, *client->fsaccess, client->fsaccess->getlocalfstype(LocalPath::fromPath(name, *client->fsaccess)));
    if (!targetfolder.empty())
    {
        string s = targetfolder;
        localname.prependWithSeparator(LocalPath::fromPath(s, *client->fsaccess));
    }
}

AppFilePut::AppFilePut(const LocalPath& clocalname, handle ch, const char* ctargetuser)
{
    // full local path
    localname = clocalname;

    // target parent node
    h = ch;

    // target user
    targetuser = ctargetuser;

    // erase path component
    auto fileSystemType = client->fsaccess->getlocalfstype(clocalname);

    name = clocalname.leafName().toName(*client->fsaccess, fileSystemType);
}

// user addition/update (users never get deleted)
void DemoApp::users_updated(User** u, int count)
{
    if (count == 1)
    {
        cout << "1 user received or updated" << endl;
    }
    else
    {
        cout << count << " users received or updated" << endl;
    }

    if (u)
    {
        User* user;
        for (int i = 0; i < count; i++)
        {
            user = u[i];
            cout << "User " << user->email;
            if (user->getTag()) // false if external change
            {
                cout << " has been changed by your own client" << endl;
            }
            else
            {
                cout << " has been changed externally" << endl;
            }
        }
    }
}

bool notifyAlerts = true;

string displayUser(handle user, MegaClient* mc)
{
    User* u = mc->finduser(user);
    return u ? u->email : "<user not found>";
}

string displayTime(m_time_t t)
{
    char timebuf[32];
    struct tm tmptr;
    m_localtime(t, &tmptr);
    strftime(timebuf, sizeof timebuf, "%c", &tmptr);
    return timebuf;
}

void printAlert(UserAlert::Base& b)
{
    string header, title;
    b.text(header, title, client);
    cout << "**alert " << b.id << ": " << header << " - " << title << " [at " << displayTime(b.timestamp) << "]" << " seen: " << b.seen << endl;
}

void DemoApp::useralerts_updated(UserAlert::Base** b, int count)
{
    if (b && notifyAlerts)
    {
        for (int i = 0; i < count; ++i)
        {
            if (!b[i]->seen)
            {
                printAlert(*b[i]);
            }
        }
    }
}


#ifdef ENABLE_CHAT

void DemoApp::chatcreate_result(TextChat *chat, error e)
{
    if (e)
    {
        cout << "Chat creation failed (" << errorstring(e) << ")" << endl;
    }
    else
    {
        cout << "Chat created successfully" << endl;
        printChatInformation(chat);
        cout << endl;
    }
}

void DemoApp::chatinvite_result(error e)
{
    if (e)
    {
        cout << "Chat invitation failed (" << errorstring(e) << ")" << endl;
    }
    else
    {
        cout << "Chat invitation successful" << endl;
    }
}

void DemoApp::chatremove_result(error e)
{
    if (e)
    {
        cout << "Peer removal failed (" << errorstring(e) << ")" << endl;
    }
    else
    {
        cout << "Peer removal successful" << endl;
    }
}

void DemoApp::chaturl_result(string *url, error e)
{
    if (e)
    {
        cout << "Chat URL retrieval failed (" << errorstring(e) << ")" << endl;
    }
    else
    {
        cout << "Chat URL: " << *url << endl;
    }
}

void DemoApp::chatgrantaccess_result(error e)
{
    if (e)
    {
        cout << "Grant access to node failed (" << errorstring(e) << ")" << endl;
    }
    else
    {
        cout << "Access to node granted successfully" << endl;
    }
}

void DemoApp::chatremoveaccess_result(error e)
{
    if (e)
    {
        cout << "Revoke access to node failed (" << errorstring(e) << ")" << endl;
    }
    else
    {
        cout << "Access to node removed successfully" << endl;
    }
}

void DemoApp::chatupdatepermissions_result(error e)
{
    if (e)
    {
        cout << "Permissions update failed (" << errorstring(e) << ")" << endl;
    }
    else
    {
        cout << "Permissions updated successfully" << endl;
    }
}

void DemoApp::chattruncate_result(error e)
{
    if (e)
    {
        cout << "Truncate message/s failed (" << errorstring(e) << ")" << endl;
    }
    else
    {
        cout << "Message/s truncated successfully" << endl;
    }
}

void DemoApp::chatsettitle_result(error e)
{
    if (e)
    {
        cout << "Set title failed (" << errorstring(e) << ")" << endl;
    }
    else
    {
        cout << "Title updated successfully" << endl;
    }
}

void DemoApp::chatpresenceurl_result(string *url, error e)
{
    if (e)
    {
        cout << "Presence URL retrieval failed (" << errorstring(e) << ")" << endl;
    }
    else
    {
        cout << "Presence URL: " << *url << endl;
    }
}

void DemoApp::chatlink_result(handle h, error e)
{
    if (e)
    {
        cout << "Chat link failed (" << errorstring(e) << ")" << endl;
    }
    else
    {
        if (ISUNDEF(h))
        {
            cout << "Chat link deleted successfully" << endl;
        }
        else
        {
            char hstr[sizeof(handle) * 4 / 3 + 4];
            Base64::btoa((const byte *)&h, MegaClient::CHATLINKHANDLE, hstr);
            cout << "Chat link: " << hstr << endl;
        }
    }
}

void DemoApp::chatlinkclose_result(error e)
{
    if (e)
    {
        cout << "Set private mode for chat failed  (" << errorstring(e) << ")" << endl;
    }
    else
    {
        cout << "Private mode successfully set" << endl;
    }
}

void DemoApp::chatlinkurl_result(handle chatid, int shard, string *url, string *ct, int, m_time_t ts, error e)
{
    if (e)
    {
        cout << "URL request for chat-link failed (" << errorstring(e) << ")" << endl;
    }
    else
    {
        char idstr[sizeof(handle) * 4 / 3 + 4];
        Base64::btoa((const byte *)&chatid, MegaClient::CHATHANDLE, idstr);
        cout << "Chatid: " << idstr << " (shard " << shard << ")" << endl;
        cout << "URL for chat-link: " << url->c_str() << endl;
        cout << "Encrypted chat-topic: " << ct->c_str() << endl;
        cout << "Creation timestamp: " << ts << endl;
    }
}

void DemoApp::chatlinkjoin_result(error e)
{
    if (e)
    {
        cout << "Join to openchat failed (" << errorstring(e) << ")" << endl;
    }
    else
    {
        cout << "Joined to openchat successfully." << endl;
    }
}

void DemoApp::chats_updated(textchat_map *chats, int count)
{
    if (count == 1)
    {
        cout << "1 chat received or updated" << endl;
    }
    else
    {
        cout << count << " chats received or updated" << endl;
    }

    if (chats)
    {
        textchat_map::iterator it;
        for (it = chats->begin(); it != chats->end(); it++)
        {
            printChatInformation(it->second);
        }
    }
}

void DemoApp::printChatInformation(TextChat *chat)
{
    if (!chat)
    {
        return;
    }

    cout << "Chat ID: " << Base64Str<sizeof(handle)>(chat->id) << endl;
    cout << "\tOwn privilege level: " << DemoApp::getPrivilegeString(chat->priv) << endl;
    cout << "\tCreation ts: " << chat->ts << endl;
    cout << "\tChat shard: " << chat->shard << endl;
    if (chat->group)
    {
        cout << "\tGroup chat: yes" << endl;
    }
    else
    {
        cout << "\tGroup chat: no" << endl;
    }
    if (chat->isFlagSet(TextChat::FLAG_OFFSET_ARCHIVE))
    {
        cout << "\tArchived chat: yes" << endl;
    }
    else
    {
        cout << "\tArchived chat: no" << endl;
    }
    if (chat->publicchat)
    {
        cout << "\tPublic chat: yes" << endl;
        cout << "\tUnified key: " << chat->unifiedKey.c_str() << endl;
    }
    else
    {
        cout << "\tPublic chat: no" << endl;
    }
    cout << "\tPeers:";

    if (chat->userpriv)
    {
        cout << "\t\t(userhandle)\t(privilege level)" << endl;
        for (unsigned i = 0; i < chat->userpriv->size(); i++)
        {
            Base64Str<sizeof(handle)> hstr(chat->userpriv->at(i).first);
            cout << "\t\t\t" << hstr;
            cout << "\t" << DemoApp::getPrivilegeString(chat->userpriv->at(i).second) << endl;
        }
    }
    else
    {
        cout << " no peers (only you as participant)" << endl;
    }
    if (chat->tag)
    {
        cout << "\tIs own change: yes" << endl;
    }
    else
    {
        cout << "\tIs own change: no" << endl;
    }
    if (!chat->title.empty())
    {
        cout << "\tTitle: " << chat->title.c_str() << endl;
    }
}

string DemoApp::getPrivilegeString(privilege_t priv)
{
    switch (priv)
    {
    case PRIV_STANDARD:
        return "PRIV_STANDARD (standard access)";
    case PRIV_MODERATOR:
        return "PRIV_MODERATOR (moderator)";
    case PRIV_RO:
        return "PRIV_RO (read-only)";
    case PRIV_RM:
        return "PRIV_RM (removed)";
    case PRIV_UNKNOWN:
    default:
        return "PRIV_UNKNOWN";
    }
}

#endif


void DemoApp::pcrs_updated(PendingContactRequest** list, int count)
{
    int deletecount = 0;
    int updatecount = 0;
    if (list != NULL)
    {
        for (int i = 0; i < count; i++)
        {
            if (list[i]->changed.deleted)
            {
                deletecount++;
            }
            else
            {
                updatecount++;
            }
        }
    }
    else
    {
        // All pcrs are updated
        for (handlepcr_map::iterator it = client->pcrindex.begin(); it != client->pcrindex.end(); it++)
        {
            if (it->second->changed.deleted)
            {
                deletecount++;
            }
            else
            {
                updatecount++;
            }
        }
    }

    if (deletecount != 0)
    {
        cout << deletecount << " pending contact request" << (deletecount != 1 ? "s" : "") << " deleted" << endl;
    }
    if (updatecount != 0)
    {
        cout << updatecount << " pending contact request" << (updatecount != 1 ? "s" : "") << " received or updated" << endl;
    }
}

void DemoApp::setattr_result(handle, error e)
{
    if (e)
    {
        cout << "Node attribute update failed (" << errorstring(e) << ")" << endl;
    }
}

void DemoApp::rename_result(handle, error e)
{
    if (e)
    {
        cout << "Node move failed (" << errorstring(e) << ")" << endl;
    }
}

void DemoApp::unlink_result(handle, error e)
{
    if (e)
    {
        cout << "Node deletion failed (" << errorstring(e) << ")" << endl;
    }
}

void DemoApp::fetchnodes_result(const Error& e)
{
    if (e)
    {
        if (e == API_ENOENT && e.hasExtraInfo())
        {
            cout << "File/folder retrieval failed: " << getExtraInfoErrorString(e) << endl;
        }
        else
        {
            cout << "File/folder retrieval failed (" << errorstring(e) << ")" << endl;
        }
        pdf_to_import = false;
    }
    else
    {
        // check if we fetched a folder link and the key is invalid
        if (client->loggedinfolderlink())
        {
            if (client->isValidFolderLink())
            {
                cout << "Folder link loaded correctly." << endl;
            }
            else
            {
                assert(client->nodebyhandle(client->rootnodes[0]));   // node is there, but cannot be decrypted
                cout << "File/folder retrieval succeed, but encryption key is wrong." << endl;
            }
        }

        if (pdf_to_import)
        {
            client->getwelcomepdf();
        }
    }
}

void DemoApp::putnodes_result(const Error& e, targettype_t t, vector<NewNode>& nn, bool targetOverride)
{
    if (t == USER_HANDLE)
    {
        if (!e)
        {
            cout << "Success." << endl;
        }
    }

    if (pdf_to_import)   // putnodes from openfilelink_result()
    {
        if (!e)
        {
            cout << "Welcome PDF file has been imported successfully." << endl;
        }
        else
        {
            cout << "Failed to import Welcome PDF file" << endl;
        }

        pdf_to_import = false;
        return;
    }

    if (e)
    {
        cout << "Node addition failed (" << errorstring(e) << ")" << endl;
    }

    if (targetOverride)
    {
        cout << "Target folder has changed!" << endl;
    }

    auto i = gOnPutNodeTag.find(client->restag);
    if (i != gOnPutNodeTag.end())
    {
        if (client->nodenotify.size())
        {
            Node* n = client->nodenotify.back();  // same trick as the intermediate layer - only works when puts are one node at a time.
            i->second(n);
            gOnPutNodeTag.erase(i);
        }
    }
}

void DemoApp::share_result(error e, bool writable)
{
    if (e)
    {
        cout << "Share creation/modification request failed (" << errorstring(e) << ")" << endl;
    }
    else
    {
        if (hlink != UNDEF)
        {
            if (!del)
            {
                Node *n = client->nodebyhandle(hlink);
                if (!n)
                {
                    cout << "Node was not found. (" << Base64Str<sizeof hlink>(hlink) << ")" << endl;

                    hlink = UNDEF;
                    del = ets = 0;
                    return;
                }

                client->getpubliclink(n, del, ets, writable);
            }
            else
            {
                hlink = UNDEF;
                del = ets = 0;
            }
        }
    }
}

void DemoApp::share_result(int, error e, bool writable)
{
    if (e)
    {
        cout << "Share creation/modification failed (" << errorstring(e) << ")" << endl;
    }
    else
    {
        cout << "Share creation/modification succeeded" << endl;
    }
}

void DemoApp::setpcr_result(handle h, error e, opcactions_t action)
{
    if (e)
    {
        cout << "Outgoing pending contact request failed (" << errorstring(e) << ")" << endl;
    }
    else
    {
        if (h == UNDEF)
        {
            // must have been deleted
            cout << "Outgoing pending contact request " << (action == OPCA_DELETE ? "deleted" : "reminded") << " successfully" << endl;
        }
        else
        {
            cout << "Outgoing pending contact request succeeded, id: " << Base64Str<MegaClient::PCRHANDLE>(h) << endl;
        }
    }
}

void DemoApp::updatepcr_result(error e, ipcactions_t action)
{
    if (e)
    {
        cout << "Incoming pending contact request update failed (" << errorstring(e) << ")" << endl;
    }
    else
    {
        string labels[3] = {"accepted", "denied", "ignored"};
        cout << "Incoming pending contact request successfully " << labels[(int)action] << endl;
    }
}

void DemoApp::fa_complete(handle h, fatype type, const char* /*data*/, uint32_t len)
{
    cout << "Got attribute of type " << type << " (" << len << " byte(s))";
    Node *n = client->nodebyhandle(h);
    if (n)
    {
        cout << " for " << n->displayname() << endl;
    }
}

int DemoApp::fa_failed(handle, fatype type, int retries, error e)
{
    cout << "File attribute retrieval of type " << type << " failed (retries: " << retries << ") error: " << e << endl;

    return retries > 2;
}

void DemoApp::putfa_result(handle, fatype, error e)
{
    if (e)
    {
        cout << "File attribute attachment failed (" << errorstring(e) << ")" << endl;
    }
}

void DemoApp::removecontact_result(error e)
{
    if (e)
    {
        cout << "Contact removal failed (" << errorstring(e) << ")" << endl;
    }
    else
    {
        cout << "Success." << endl;
    }
}

void DemoApp::putua_result(error e)
{
    if (e)
    {
        cout << "User attribute update failed (" << errorstring(e) << ")" << endl;
    }
    else
    {
        cout << "Success." << endl;
    }
}

void DemoApp::getua_result(error e)
{
    if (client->fetchingkeys)
    {
        return;
    }

    cout << "User attribute retrieval failed (" << errorstring(e) << ")" << endl;
}

void DemoApp::getua_result(byte* data, unsigned l, attr_t type)
{
    if (client->fetchingkeys)
    {
        return;
    }

    if (gVerboseMode)
    {
        cout << "Received " << l << " byte(s) of user attribute: ";
        fwrite(data, 1, l, stdout);
        cout << endl;

        if (type == ATTR_ED25519_PUBK)
        {
            cout << "Credentials: " << AuthRing::fingerprint(string((const char*)data, l), true) << endl;
        }
    }

    if (type == ATTR_COOKIE_SETTINGS)
    {
        unsigned long cs = strtoul((const char*)data, nullptr, 10);
        std::bitset<32> bs(cs);
        cout << "Cookie settings = " << cs << " (" << bs << ')' << endl
             << "\tessential: " << bs[0] << endl
             << "\tpreferences: " << bs[1] << endl
             << "\tperformance: " << bs[2] << endl
             << "\tadvertising: " << bs[3] << endl
             << "\tthird party: " << bs[4] << endl;
    }
}

void DemoApp::getua_result(TLVstore *tlv, attr_t type)
{
    if (client->fetchingkeys)
    {
        return;
    }

    if (!tlv)
    {
        cout << "Error getting private user attribute" << endl;
    }
    else if (!gVerboseMode)
    {
        cout << "Received a TLV with " << tlv->size() << " item(s) of user attribute: " << endl;

        vector<string> *keys = tlv->getKeys();
        vector<string>::const_iterator it;
        unsigned valuelen;
        string value, key;
        char *buf;
        for (it=keys->begin(); it != keys->end(); it++)
        {
            key = (*it).empty() ? "(no key)" : *it;
            value = tlv->get(*it);
            valuelen = unsigned(value.length());

            buf = new char[valuelen * 4 / 3 + 4];
            Base64::btoa((const byte *) value.data(), valuelen, buf);

            cout << "\t" << key << "\t" << buf << endl;
            delete [] buf;
        }
        delete keys;
    }
}

#ifdef DEBUG
void DemoApp::delua_result(error e)
{
    if (e)
    {
        cout << "User attribute removal failed (" << errorstring(e) << ")" << endl;
    }
    else
    {
        cout << "Success." << endl;
    }
}

void DemoApp::senddevcommand_result(int value)
{
    cout << "Dev subcommand finished with code: " << value << endl;
}

void exec_devcommand(autocomplete::ACState& s)
{
    const char *email = nullptr;
    if (s.words.size() == 3)
    {
        email = s.words[2].s.c_str();
    }
    const char *subcommand = s.words[1].s.c_str();
    client->senddevcommand(subcommand, email);
}
#endif


void DemoApp::notify_retry(dstime dsdelta, retryreason_t)
{
    if (dsdelta)
    {
        cout << "API request failed, retrying in " << dsdelta * 100 << " ms - Use 'retry' to retry immediately..."
             << endl;
    }
    else
    {
        cout << "Retried API request completed" << endl;
    }
}

string DemoApp::getExtraInfoErrorString(const Error& e)
{
    string textError;

    if (e.getUserStatus() == 7)
    {
        textError.append("User status is suspended due to ETD. ");
    }

    textError.append("Link status is: ");
    switch (e.getLinkStatus())
    {
        case 0:
            textError.append("Undeleted");
            break;
        case 1:
            textError.append("Deleted/down");
            break;
        case 2:
            textError.append("Down due to an ETD specifically");
            break;
        default:
            textError.append("Unknown link status");
            break;
    }

    return textError;
}

static void store_line(char*);
static void process_line(char *);
static char* line;

static AccountDetails account;

// Current remote directory.
static handle cwd = UNDEF;

// Where we were on the local filesystem when megacli started.
static LocalPath startDir;

static const char* rootnodenames[] =
{ "ROOT", "INBOX", "RUBBISH" };
static const char* rootnodepaths[] =
{ "/", "//in", "//bin" };

static void nodestats(int* c, const char* action)
{
    if (c[FILENODE])
    {
        cout << c[FILENODE] << ((c[FILENODE] == 1) ? " file" : " files");
    }
    if (c[FILENODE] && c[FOLDERNODE])
    {
        cout << " and ";
    }
    if (c[FOLDERNODE])
    {
        cout << c[FOLDERNODE] << ((c[FOLDERNODE] == 1) ? " folder" : " folders");
    }

    if (c[FILENODE] || c[FOLDERNODE])
    {
        cout << " " << action << endl;
    }
}

// list available top-level nodes and contacts/incoming shares
static void listtrees()
{
    for (int i = 0; i < (int) (sizeof client->rootnodes / sizeof *client->rootnodes); i++)
    {
        if (client->rootnodes[i] != UNDEF)
        {
            cout << rootnodenames[i] << " on " << rootnodepaths[i] << endl;
        }
    }

    for (user_map::iterator uit = client->users.begin(); uit != client->users.end(); uit++)
    {
        User* u = &uit->second;
        Node* n;

        if (u->show == VISIBLE || u->sharing.size())
        {
            for (handle_set::iterator sit = u->sharing.begin(); sit != u->sharing.end(); sit++)
            {
                if ((n = client->nodebyhandle(*sit)) && n->inshare)
                {
                    cout << "INSHARE on " << u->email << ":" << n->displayname() << " ("
                         << getAccessLevelStr(n->inshare->access) << ")" << endl;
                }
            }
        }
    }

    if (clientFolder && !ISUNDEF(clientFolder->rootnodes[0]))
    {
        Node *n = clientFolder->nodebyhandle(clientFolder->rootnodes[0]);
        if (n)
        {
            cout << "FOLDERLINK on " << n->displayname() << ":" << endl;
        }
    }
}

// returns node pointer determined by path relative to cwd
// path naming conventions:
// * path is relative to cwd
// * /path is relative to ROOT
// * //in is in INBOX
// * //bin is in RUBBISH
// * X: is user X's INBOX
// * X:SHARE is share SHARE from user X
// * Y:name is folder in FOLDERLINK, Y is the public handle
// * : and / filename components, as well as the \, must be escaped by \.
// (correct UTF-8 encoding is assumed)
// returns NULL if path malformed or not found
static Node* nodebypath(const char* ptr, string* user = NULL, string* namepart = NULL)
{
    vector<string> c;
    string s;
    int l = 0;
    const char* bptr = ptr;
    int remote = 0;
    int folderlink = 0;
    Node* n = nullptr;
    Node* nn;

    // split path by / or :
    do {
        if (!l)
        {
            if (*(const signed char*)ptr >= 0)
            {
                if (*ptr == '\\')
                {
                    if (ptr > bptr)
                    {
                        s.append(bptr, ptr - bptr);
                    }

                    bptr = ++ptr;

                    if (*bptr == 0)
                    {
                        c.push_back(s);
                        break;
                    }

                    ptr++;
                    continue;
                }

                if (*ptr == '/' || *ptr == ':' || !*ptr)
                {
                    if (*ptr == ':')
                    {
                        if (c.size())
                        {
                            return NULL;
                        }

                        remote = 1;
                    }

                    if (ptr > bptr)
                    {
                        s.append(bptr, ptr - bptr);
                    }

                    bptr = ptr + 1;

                    c.push_back(s);

                    s.erase();
                }
            }
            else if ((*ptr & 0xf0) == 0xe0)
            {
                l = 1;
            }
            else if ((*ptr & 0xf8) == 0xf0)
            {
                l = 2;
            }
            else if ((*ptr & 0xfc) == 0xf8)
            {
                l = 3;
            }
            else if ((*ptr & 0xfe) == 0xfc)
            {
                l = 4;
            }
        }
        else
        {
            l--;
        }
    } while (*ptr++);

    if (l)
    {
        return NULL;
    }

    if (remote)
    {
        // target: user inbox - record username/email and return NULL
        if (c.size() == 2 && c[0].find("@") != string::npos && !c[1].size())
        {
            if (user)
            {
                *user = c[0];
            }

            return NULL;
        }

        // target is not a user, but a public folder link
        if (c.size() >= 2 && c[0].find("@") == string::npos)
        {
            if (!clientFolder)
            {
                return NULL;
            }

            n = clientFolder->nodebyhandle(clientFolder->rootnodes[0]);
            if (c.size() == 2 && c[1].empty())
            {
                return n;
            }
            l = 1;   // <folder_name>:[/<subfolder>][/<file>]
            folderlink = 1;
        }

        User* u;

        if ((u = client->finduser(c[0].c_str())))
        {
            // locate matching share from this user
            handle_set::iterator sit;
            string name;
            for (sit = u->sharing.begin(); sit != u->sharing.end(); sit++)
            {
                if ((n = client->nodebyhandle(*sit)))
                {
                    if(!name.size())
                    {
                        name =  c[1];
                        n->client->fsaccess->normalize(&name);
                    }

                    if (!strcmp(name.c_str(), n->displayname()))
                    {
                        l = 2;
                        break;
                    }
                }
            }
        }

        if (!l)
        {
            return NULL;
        }
    }
    else
    {
        // path starting with /
        if (c.size() > 1 && !c[0].size())
        {
            // path starting with //
            if (c.size() > 2 && !c[1].size())
            {
                if (c[2] == "in")
                {
                    n = client->nodebyhandle(client->rootnodes[1]);
                }
                else if (c[2] == "bin")
                {
                    n = client->nodebyhandle(client->rootnodes[2]);
                }
                else
                {
                    return NULL;
                }

                l = 3;
            }
            else
            {
                n = client->nodebyhandle(client->rootnodes[0]);

                l = 1;
            }
        }
        else
        {
            n = client->nodebyhandle(cwd);
        }
    }

    // parse relative path
    while (n && l < (int)c.size())
    {
        if (c[l] != ".")
        {
            if (c[l] == "..")
            {
                if (n->parent)
                {
                    n = n->parent;
                }
            }
            else
            {
                // locate child node (explicit ambiguity resolution: not implemented)
                if (c[l].size())
                {
                    if (folderlink)
                    {
                        nn = clientFolder->childnodebyname(n, c[l].c_str());
                    }
                    else
                    {
                        nn = client->childnodebyname(n, c[l].c_str());
                    }

                    if (!nn)
                    {
                        // mv command target? return name part of not found
                        if (namepart && l == (int) c.size() - 1)
                        {
                            *namepart = c[l];
                            return n;
                        }

                        return NULL;
                    }

                    n = nn;
                }
            }
        }

        l++;
    }

    return n;
}

static void listnodeshares(Node* n)
{
    if(n->outshares)
    {
        for (share_map::iterator it = n->outshares->begin(); it != n->outshares->end(); it++)
        {
            cout << "\t" << n->displayname();

            if (it->first)
            {
                cout << ", shared with " << it->second->user->email << " (" << getAccessLevelStr(it->second->access) << ")"
                     << endl;
            }
            else
            {
                cout << ", shared as exported folder link" << endl;
            }
        }
    }
}

void TreeProcListOutShares::proc(MegaClient*, Node* n)
{
    listnodeshares(n);
}

bool handles_on = false;

static void dumptree(Node* n, bool recurse, int depth, const char* title, ofstream* toFile)
{
    std::ostream& stream = toFile ? *toFile : cout;
    string titleTmp;

    if (depth)
    {
        if (!toFile)
        {
            if (!title && !(title = n->displayname()))
            {
                title = "CRYPTO_ERROR";
            }

            for (int i = depth; i--; )
            {
                stream << "\t";
            }
        }
        else
        {
            titleTmp = n->displaypath();
            title = titleTmp.c_str();
        }

        stream << title << " (";

        switch (n->type)
        {
            case FILENODE:
                stream << n->size;

                if (handles_on)
                {
                    Base64Str<MegaClient::NODEHANDLE> handlestr(n->nodehandle);
                    stream << " " << handlestr.chars;
                }

                const char* p;
                if ((p = strchr(n->fileattrstring.c_str(), ':')))
                {
                    stream << ", has attributes " << p + 1;
                }

                if (n->plink)
                {
                    stream << ", shared as exported";
                    if (n->plink->ets)
                    {
                        stream << " temporal";
                    }
                    else
                    {
                        stream << " permanent";
                    }
                    stream << " file link";
                }

                break;

            case FOLDERNODE:
                stream << "folder";

                if (handles_on)
                {
                    Base64Str<MegaClient::NODEHANDLE> handlestr(n->nodehandle);
                    stream << " " << handlestr.chars;
                }

                if(n->outshares)
                {
                    for (share_map::iterator it = n->outshares->begin(); it != n->outshares->end(); it++)
                    {
                        if (it->first)
                        {
                            stream << ", shared with " << it->second->user->email << ", access "
                                 << getAccessLevelStr(it->second->access);
                        }
                    }

                    if (n->plink)
                    {
                        stream << ", shared as exported";
                        if (n->plink->ets)
                        {
                            stream << " temporal";
                        }
                        else
                        {
                            stream << " permanent";
                        }
                        stream << " folder link";
                    }
                }

                if (n->pendingshares)
                {
                    for (share_map::iterator it = n->pendingshares->begin(); it != n->pendingshares->end(); it++)
                    {
                        if (it->first)
                        {
                            stream << ", shared (still pending) with " << it->second->pcr->targetemail << ", access "
                                 << getAccessLevelStr(it->second->access);
                        }
                    }
                }

                if (n->inshare)
                {
                    stream << ", inbound " << getAccessLevelStr(n->inshare->access) << " share";
                }
                break;

            default:
                stream << "unsupported type, please upgrade";
        }

        stream << ")" << (n->changed.removed ? " (DELETED)" : "") << endl;

        if (!recurse)
        {
            return;
        }
    }

    if (n->type != FILENODE)
    {
        for (node_list::iterator it = n->children.begin(); it != n->children.end(); it++)
        {
            dumptree(*it, recurse, depth + 1, NULL, toFile);
        }
    }
}

#ifdef USE_FILESYSTEM
static void local_dumptree(const fs::path& de, int recurse, int depth = 0)
{
    if (depth)
    {
        for (int i = depth; i--; )
        {
            cout << "\t";
        }

        cout << de.filename().u8string() << " (";

        if (fs::is_directory(de))
        {
            cout << "folder";
        }

        cout << ")" << endl;

        if (!recurse)
        {
            return;
        }
    }

    if (fs::is_directory(de))
    {
        for (auto i = fs::directory_iterator(de); i != fs::directory_iterator(); ++i)
        {
            local_dumptree(*i, recurse, depth + 1);
        }
    }
}
#endif

static void nodepath(handle h, string* path)
{
    Node* n = client->nodebyhandle(h);
    *path = n ? n->displaypath() : "";
}

appfile_list appxferq[2];

static const char* prompts[] =
{
    "MEGAcli> ", "Password:", "Old Password:", "New Password:", "Retype New Password:", "Master Key (base64):", "Type 2FA pin:", "Type pin to enable 2FA:"
};

enum prompttype
{
    COMMAND, LOGINPASSWORD, OLDPASSWORD, NEWPASSWORD, PASSWORDCONFIRM, MASTERKEY, LOGINTFA, SETTFA
};

static prompttype prompt = COMMAND;

#if defined(WIN32) && defined(NO_READLINE)
static char pw_buf[512];  // double space for unicode
#else
static char pw_buf[256];
#endif

static int pw_buf_pos;

static void setprompt(prompttype p)
{
    prompt = p;

    if (p == COMMAND)
    {
        console->setecho(true);
    }
    else
    {
        pw_buf_pos = 0;
#if defined(WIN32) && defined(NO_READLINE)
        static_cast<WinConsole*>(console)->updateInputPrompt(prompts[p]);
#else
        cout << prompts[p] << flush;
#endif
        console->setecho(false);
    }
}

class TreeProcCopy_mcli : public TreeProc
{
    // This is a duplicate of the TreeProcCopy declared in treeproc.h and defined in megaapi_impl.cpp.
    // However some products are built with the megaapi_impl intermediate layer and some without so
    // we can avoid duplicated symbols in some products this way
public:
    vector<NewNode> nn;
    unsigned nc = 0;
    bool populated = false;


    void allocnodes()
    {
        nn.resize(nc);
        populated = true;
    }

    // determine node tree size (nn = NULL) or write node tree to new nodes array
    void proc(MegaClient* mc, Node* n)
    {
        if (populated)
        {
            string attrstring;
            SymmCipher key;
            NewNode* t = &nn[--nc];

            // copy node
            t->source = NEW_NODE;
            t->type = n->type;
            t->nodehandle = n->nodehandle;
            t->parenthandle = n->parent ? n->parent->nodehandle : UNDEF;

            // copy key (if file) or generate new key (if folder)
            if (n->type == FILENODE)
            {
                t->nodekey = n->nodekey();
            }
            else
            {
                byte buf[FOLDERNODEKEYLENGTH];
                mc->rng.genblock(buf, sizeof buf);
                t->nodekey.assign((char*) buf, FOLDERNODEKEYLENGTH);
            }

            key.setkey((const byte*) t->nodekey.data(), n->type);

            AttrMap tattrs;
            tattrs.map = n->attrs.map;
            nameid rrname = AttrMap::string2nameid("rr");
            attr_map::iterator it = tattrs.map.find(rrname);
            if (it != tattrs.map.end())
            {
                LOG_debug << "Removing rr attribute";
                tattrs.map.erase(it);
            }

            t->attrstring.reset(new string);
            tattrs.getjson(&attrstring);
            mc->makeattr(&key, t->attrstring, attrstring.c_str());
        }
        else
        {
            nc++;
        }
    }
};

int loadfile(LocalPath& localPath, string* data)
{
    auto fa = client->fsaccess->newfileaccess();

    if (fa->fopen(localPath, 1, 0))
    {
        data->resize(size_t(fa->size));
        fa->fread(data, unsigned(data->size()), 0, 0);
        return 1;
    }
    return 0;
}

void xferq(direction_t d, int cancel, bool showActive, bool showAll, bool showCount)
{
    string name;
    int count = 0, activeCount = 0;

    DBTableTransactionCommitter committer(client->tctable);
    for (appfile_list::iterator it = appxferq[d].begin(); it != appxferq[d].end(); )
    {
        if (cancel < 0 || cancel == (*it)->seqno)
        {
            bool active = (*it)->transfer && (*it)->transfer->slot;
            (*it)->displayname(&name);

            if ((active && showActive) || showAll)
            {
                cout << (*it)->seqno << ": " << name;

                if (d == PUT)
                {
                    AppFilePut* f = (AppFilePut*)*it;

                    cout << " -> ";

                    if (f->targetuser.size())
                    {
                        cout << f->targetuser << ":";
                    }
                    else
                    {
                        string path;
                        nodepath(f->h, &path);
                        cout << path;
                    }
                }

                if (active)
                {
                    cout << " [ACTIVE] " << ((*it)->transfer->slot->progressreported * 100 / ((*it)->transfer->size ? (*it)->transfer->size : 1)) << "% of " << (*it)->transfer->size;
                }
                cout << endl;
            }

            if (cancel >= 0)
            {
                cout << "Cancelling..." << endl;


                if ((*it)->transfer)
                {
                    client->stopxfer(*it++, &committer);  // stopping calls us back, we delete it, destructor removes it from the map
                }
                continue;
            }

            ++count;
            activeCount += active ? 1 : 0;
        }
        ++it;
    }
    if (showCount)
    {
        cout << "Transfer count: " << count << " active: " << activeCount << endl;
    }
}

#ifdef USE_MEDIAINFO

string showMediaInfo(const MediaProperties& mp, MediaFileInfo& mediaInfo, bool oneline)
{
    ostringstream out;
    string sep(oneline ? " " : "\n");

    MediaFileInfo::MediaCodecs::shortformatrec sf;
    sf.containerid = 0;
    sf.videocodecid = 0;
    sf.audiocodecid = 0;
    if (mp.shortformat == 255)
    {
        return "MediaInfo could not identify this file";
    }
    else if (mp.shortformat == 0)
    {
        // from attribute 9
        sf.containerid = mp.containerid;
        sf.videocodecid = mp.videocodecid;
        sf.audiocodecid = mp.audiocodecid;
    }
    else if (mp.shortformat < mediaInfo.mediaCodecs.shortformats.size())
    {
        sf = mediaInfo.mediaCodecs.shortformats[mp.shortformat];
    }

    for (std::map<std::string, unsigned>::const_iterator i = mediaInfo.mediaCodecs.containers.begin(); i != mediaInfo.mediaCodecs.containers.end(); ++i)
    {
        if (i->second == sf.containerid)
        {
            out << "Format: " << i->first << sep;
        }
    }
    for (std::map<std::string, unsigned>::const_iterator i = mediaInfo.mediaCodecs.videocodecs.begin(); i != mediaInfo.mediaCodecs.videocodecs.end(); ++i)
    {
        if (i->second == sf.videocodecid)
        {
            out << "Video: " << i->first << sep;
        }
    }

    for (std::map<std::string, unsigned>::const_iterator i = mediaInfo.mediaCodecs.audiocodecs.begin(); i != mediaInfo.mediaCodecs.audiocodecs.end(); ++i)
    {
        if (i->second == sf.audiocodecid)
        {
            out << "Audio: " << i->first << sep;
        }
    }

    if (mp.width > 0)
    {
        out << "Width: " << mp.width << sep;
    }
    if (mp.height > 0)
    {
        out << "Height: " << mp.height << sep;
    }
    if (mp.fps > 0)
    {
        out << "Fps: " << mp.fps << sep;
    }
    if (mp.playtime > 0)
    {
        out << "Playtime: " << mp.playtime << sep;
    }

    string result = out.str();
    result.erase(result.size() - (result.empty() ? 0 : 1));
    return result;
}

string showMediaInfo(const std::string& fileattributes, uint32_t fakey[4], MediaFileInfo& mediaInfo, bool oneline)
{
    MediaProperties mp = MediaProperties::decodeMediaPropertiesAttributes(fileattributes, fakey);
    return showMediaInfo(mp, mediaInfo, oneline);
}

string showMediaInfo(Node* n, MediaFileInfo& /*mediaInfo*/, bool oneline)
{
    if (n->hasfileattribute(fa_media))
    {
        MediaProperties mp = MediaProperties::decodeMediaPropertiesAttributes(n->fileattrstring, (uint32_t*)(n->nodekey().data() + FILENODEKEYLENGTH / 2));
        return showMediaInfo(mp, client->mediaFileInfo, oneline);
    }
    return "The node has no mediainfo attribute";
}

#endif

// password change-related state information
static byte pwkey[SymmCipher::KEYLENGTH];
static byte pwkeybuf[SymmCipher::KEYLENGTH];
static byte newpwkey[SymmCipher::KEYLENGTH];
static string newpassword;

// readline callback - exit if EOF, add to history unless password
#if !defined(WIN32) || !defined(NO_READLINE)
static void store_line(char* l)
{
    if (!l)
    {
#ifndef NO_READLINE
        rl_callback_handler_remove();
#endif /* ! NO_READLINE */

        delete console;
        exit(0);
    }

#ifndef NO_READLINE
    if (*l && prompt == COMMAND)
    {
        add_history(l);
    }
#endif

    line = l;
}
#endif

class FileFindCommand : public Command
{
public:
    struct Stack : public std::deque<handle>
    {
        size_t filesLeft = 0;
        set<string> servers;
    };

    FileFindCommand(std::shared_ptr<Stack>& s, MegaClient* mc) : stack(s)
    {
        h = stack->front();
        stack->pop_front();

        client = mc;

        cmd("g");
        arg("n", (byte*)&h, MegaClient::NODEHANDLE);
        arg("g", 1);
        arg("v", 2);  // version 2: server can supply details for cloudraid files

        if (mc->usehttps)
        {
            arg("ssl", 2);
        }
    }

    static string server(const string& url)
    {
        const string pattern("://");
        size_t start_index = url.find(pattern);
        if (start_index != string::npos)
        {
            start_index += pattern.size();
            const size_t end_index = url.find("/", start_index);
            if (end_index != string::npos)
            {
                return url.substr(start_index, end_index - start_index);
            }
        }
        return "";
    }

    // process file credentials
    bool procresult(Result r) override
    {
        if (!r.wasErrorOrOK())
        {
            std::vector<string> tempurls;
            bool done = false;
            while (!done)
            {
                switch (client->json.getnameid())
                {
                case EOO:
                    done = true;
                    break;

                case 'g':
                    if (client->json.enterarray())   // now that we are requesting v2, the reply will be an array of 6 URLs for a raid download, or a single URL for the original direct download
                    {
                        for (;;)
                        {
                            std::string tu;
                            if (!client->json.storeobject(&tu))
                            {
                                break;
                            }
                            tempurls.push_back(tu);
                        }
                        client->json.leavearray();
                        if (tempurls.size() == 6)
                        {
                            if (Node* n = client->nodebyhandle(h))
                            {
                                cout << n->displaypath() << endl;

                                for (const auto& url : tempurls)
                                {
                                    stack->servers.insert(server(url));
                                }
                            }
                        }
                        break;
                    }
                    // fall-through

                default:
                    client->json.storeobject();
                }
            }
        }

        // now query for the next one - we don't send them all at once as there may be a lot!
        --stack->filesLeft;
        if (!stack->empty())
        {
            client->reqs.add(new FileFindCommand(stack, client));
        }
        else if (!stack->filesLeft)
        {
            cout << "<find complete>" << endl;
            for (auto s : stack->servers)
            {
                cout << s << endl;
            }
        }
        return true;
    }

private:
    handle h;
    std::shared_ptr<Stack> stack;
};


void getDepthFirstFileHandles(Node* n, deque<handle>& q)
{
    for (auto c : n->children)
    {
        if (c->type == FILENODE)
        {
            q.push_back(c->nodehandle);
        }
    }
    for (auto& c : n->children)
    {
        if (c->type > FILENODE)
        {
            getDepthFirstFileHandles(c, q);
        }
    }
}

void exec_find(autocomplete::ACState& s)
{
    if (s.words[1].s == "raided")
    {
        if (Node* n = client->nodebyhandle(cwd))
        {
            auto q = std::make_shared<FileFindCommand::Stack>();
            getDepthFirstFileHandles(n, *q);
            q->filesLeft = q->size();
            cout << "<find checking " << q->size() << " files>" << endl;
            if (q->empty())
            {
                cout << "<find complete>" << endl;
            }
            else
            {
                for (int i = 0; i < 25 && !q->empty(); ++i)
                {
                    client->reqs.add(new FileFindCommand(q, client));
                }
            }
        }
    }
}

bool recurse_findemptysubfoldertrees(Node* n, bool moveToTrash)
{
    if (n->type == FILENODE)
    {
        return false;
    }

    std::vector<Node*> emptyFolders;
    bool empty = true;
    Node* trash = client->nodebyhandle(client->rootnodes[2]);
    for (auto c : n->children)
    {
        bool subfolderEmpty = recurse_findemptysubfoldertrees(c, moveToTrash);
        if (subfolderEmpty)
        {
            emptyFolders.push_back(c);
        }
        empty = empty && subfolderEmpty;
    }
    if (!empty)
    {
        for (auto c : emptyFolders)
        {
            if (moveToTrash)
            {
                cout << "moving to trash: " << c->displaypath() << endl;
                client->rename(c, trash);
            }
            else
            {
                cout << "empty folder tree at: " << c->displaypath() << endl;
            }
        }
    }
    return empty;
}

void exec_findemptysubfoldertrees(autocomplete::ACState& s)
{
    bool moveToTrash = s.extractflag("-movetotrash");
    if (Node* n = client->nodebyhandle(cwd))
    {
        if (recurse_findemptysubfoldertrees(n, moveToTrash))
        {
            cout << "the search root path only contains empty folders: " << n->displaypath() << endl;
        }
    }
}

bool typematchesnodetype(nodetype_t pathtype, nodetype_t nodetype)
{
    switch (pathtype)
    {
    case FILENODE:
    case FOLDERNODE: return nodetype == pathtype;
    default: return false;
    }
}

#ifdef USE_FILESYSTEM
bool recursiveCompare(Node* mn, fs::path p)
{
    nodetype_t pathtype = fs::is_directory(p) ? FOLDERNODE : fs::is_regular_file(p) ? FILENODE : TYPE_UNKNOWN;
    if (!typematchesnodetype(pathtype, mn->type))
    {
        cout << "Path type mismatch: " << mn->displaypath() << ":" << mn->type << " " << p.u8string() << ":" << pathtype << endl;
        return false;
    }

    if (pathtype == FILENODE)
    {
        uint64_t size = (uint64_t) fs::file_size(p);
        if (size != (uint64_t) mn->size)
        {
            cout << "File size mismatch: " << mn->displaypath() << ":" << mn->size << " " << p.u8string() << ":" << size << endl;
        }
    }

    if (pathtype != FOLDERNODE)
    {
        return true;
    }

    std::string path = p.u8string();
    auto fileSystemType = client->fsaccess->getlocalfstype(LocalPath::fromPath(path, *client->fsaccess));
    multimap<string, Node*> ms;
    multimap<string, fs::path> ps;
    for (auto& m : mn->children)
    {
        string leafname = m->displayname();
        client->fsaccess->escapefsincompatible(&leafname, fileSystemType);
        ms.emplace(leafname, m);
    }
    for (fs::directory_iterator pi(p); pi != fs::directory_iterator(); ++pi)
    {
        auto leafname = pi->path().filename().u8string();
        client->fsaccess->escapefsincompatible(&leafname, fileSystemType);
        ps.emplace(leafname, pi->path());
    }

    for (auto p_iter = ps.begin(); p_iter != ps.end(); )
    {
        auto er = ms.equal_range(p_iter->first);
        auto next_p = p_iter;
        ++next_p;
        for (auto i = er.first; i != er.second; ++i)
        {
            if (recursiveCompare(i->second, p_iter->second))
            {
                ms.erase(i);
                ps.erase(p_iter);
                break;
            }
        }
        p_iter = next_p;
    }
    if (ps.empty() && ms.empty())
    {
        return true;
    }
    else
    {
        cout << "Extra content detected between " << mn->displaypath() << " and " << p.u8string() << endl;
        for (auto& mi : ms) cout << "Extra remote: " << mi.first << endl;
        for (auto& pi : ps) cout << "Extra local: " << pi.second << endl;
        return false;
    };
}
#endif
Node* nodeFromRemotePath(const string& s)
{
    Node* n;
    if (s.empty())
    {
        n = client->nodebyhandle(cwd);
    }
    else
    {
        n = nodebypath(s.c_str());
    }
    if (!n)
    {
        cout << "remote path not found: '" << s << "'" << endl;
    }
    return n;
}

#ifdef MEGA_MEASURE_CODE

void exec_deferRequests(autocomplete::ACState& s)
{
    // cause all the API requests of this type to be gathered up so they will be sent in a single batch, for timing purposes
    bool putnodes = s.extractflag("-putnodes");
    bool movenode = s.extractflag("-movenode");
    bool delnode = s.extractflag("-delnode");

    client->reqs.deferRequests =    [=](Command* c)
                                    {
                                        return  (putnodes && dynamic_cast<CommandPutNodes*>(c)) ||
                                                (movenode && dynamic_cast<CommandMoveNode*>(c)) ||
                                                (delnode && dynamic_cast<CommandDelNode*>(c));
                                    };
}

void exec_sendDeferred(autocomplete::ACState& s)
{
    // send those gathered up commands, and optionally reset the gathering
    client->reqs.sendDeferred();

    if (s.extractflag("-reset"))
    {
        client->reqs.deferRequests = nullptr;
    }
}

void exec_codeTimings(autocomplete::ACState& s)
{
    bool reset = s.extractflag("-reset");
    cout << client->performanceStats.report(reset, client->httpio, client->waiter, client->reqs) << flush;
}

#endif

#ifdef USE_FILESYSTEM
fs::path pathFromLocalPath(const string& s, bool mustexist)
{
    fs::path p = s.empty() ? fs::current_path() : fs::u8path(s);
#ifdef WIN32
    p = fs::u8path("\\\\?\\" + p.u8string());
#endif
    if (mustexist && !fs::exists(p))
    {
        cout << "local path not found: '" << s << "'";
        return fs::path();
    }
    return p;
}

void exec_treecompare(autocomplete::ACState& s)
{
    fs::path p = pathFromLocalPath(s.words[1].s, true);
    Node* n = nodeFromRemotePath(s.words[2].s);
    if (n && !p.empty())
    {
        recursiveCompare(n, p);
    }
}


bool buildLocalFolders(fs::path targetfolder, const string& prefix, int foldersperfolder, int recurselevel, int filesperfolder, int filesize, int& totalfilecount, int& totalfoldercount)
{
    fs::path p = targetfolder / fs::u8path(prefix);
    if (!fs::is_directory(p) && !fs::create_directory(p))
        return false;
    ++totalfoldercount;

    for (int i = 0; i < filesperfolder; ++i)
    {
        string filename = prefix + "_file_" + std::to_string(++totalfilecount);
        fs::path fp = p / fs::u8path(filename);
        ofstream fs(fp.u8string(), std::ios::binary);

        for (long unsigned j = filesize / sizeof(int); j--; )
        {
            fs.write((char*)&totalfilecount, sizeof(int));
        }
        fs.write((char*)&totalfilecount, filesize % sizeof(int));
    }

    if (recurselevel > 1)
    {
        for (int i = 0; i < foldersperfolder; ++i)
        {
            if (!buildLocalFolders(p, prefix + "_" + std::to_string(i), foldersperfolder, recurselevel - 1, filesperfolder, filesize, totalfilecount, totalfoldercount))
                return false;
        }
    }
    return true;
}

void exec_generatetestfilesfolders(autocomplete::ACState& s)
{
    string param, nameprefix = "test";
    int folderdepth = 1, folderwidth = 1, filecount = 100, filesize = 1024;
    if (s.extractflagparam("-folderdepth", param)) folderdepth = atoi(param.c_str());
    if (s.extractflagparam("-folderwidth", param)) folderwidth = atoi(param.c_str());
    if (s.extractflagparam("-filecount", param)) filecount = atoi(param.c_str());
    if (s.extractflagparam("-filesize", param)) filesize = atoi(param.c_str());
    if (s.extractflagparam("-nameprefix", param)) nameprefix = param;

    fs::path p = pathFromLocalPath(s.words[1].s, true);
    if (!p.empty())
    {
        int totalfilecount = 0, totalfoldercount = 0;
        buildLocalFolders(p, nameprefix, folderwidth, folderdepth, filecount, filesize, totalfilecount, totalfoldercount);
        cout << "created " << totalfilecount << " files and " << totalfoldercount << " folders" << endl;
    }
    else
    {
        cout << "invalid directory: " << p.u8string() << endl;
    }
}

#endif

void exec_getcloudstorageused(autocomplete::ACState& s)
{
    cout << client->mFingerprints.getSumSizes() << endl;
}

void exec_getuserquota(autocomplete::ACState& s)
{
    bool storage = s.extractflag("-storage");
    bool transfer = s.extractflag("-transfer");
    bool pro = s.extractflag("-pro");

    if (!storage && !transfer && !pro)
    {
        storage = transfer = pro = true;
    }

    client->getaccountdetails(new AccountDetails, storage, transfer, pro, false, false, false, -1);
}

void exec_getuserdata(autocomplete::ACState& s)
{
    client->getuserdata();
}

void exec_querytransferquota(autocomplete::ACState& ac)
{
    client->querytransferquota(atoll(ac.words[1].s.c_str()));
}

void DemoApp::querytransferquota_result(int n)
{
    cout << "querytransferquota_result: " << n << endl;
}

autocomplete::ACN autocompleteTemplate;

void exec_help(ac::ACState&)
{
    cout << *autocompleteTemplate << flush;
}

bool quit_flag = false;

void exec_quit(ac::ACState&)
{
    quit_flag = true;
}

void exec_showattributes(autocomplete::ACState& s)
{
    if (const Node* n = nodeFromRemotePath(s.words[1].s))
    {
        for (auto pair : n->attrs.map)
        {
            char namebuf[10]{};
            AttrMap::nameid2string(pair.first, namebuf);
            if (pair.first == 'c')
            {
                FileFingerprint f;
                f.unserializefingerprint(&pair.second);
                cout << namebuf << ": " << pair.second << " (fingerprint: size " << f.size << " mtime " << f.mtime
                    << " crc " << std::hex << f.crc[0] << " " << f.crc[1] << " " << f.crc[2] << " " << f.crc[3] << std::dec << ")"
                    << " (node fingerprint: size " << n->size << " mtime " << n->mtime
                    << " crc " << std::hex << n->crc[0] << " " << n->crc[1] << " " << n->crc[2] << " " << n->crc[3] << std::dec << ")" << endl;
            }
            else
            {
                cout << namebuf << ": " << pair.second << endl;
            }
        }
    }
}

void printAuthringInformation(handle userhandle)
{
    for (auto &it : client->mAuthRings)
    {
        AuthRing &authring = it.second;
        attr_t at = it.first;
        cout << User::attr2string(at) << ": " << endl;
        for (auto &uh : authring.getTrackedUsers())
        {
            if (uh == userhandle || ISUNDEF(userhandle))    // no user was typed --> show authring for all users
            {
                User *user = client->finduser(uh);
                string email = user ? user->email : "not a contact";

                cout << "\tUserhandle: \t" << Base64Str<MegaClient::USERHANDLE>(uh) << endl;
                cout << "\tEmail:      \t" << email << endl;
                cout << "\tFingerprint:\t" << Utils::stringToHex(authring.getFingerprint(uh)) << endl;
                cout << "\tAuth. level: \t" << AuthRing::authMethodToStr(authring.getAuthMethod(uh)) << endl;
            }
        }
    }
}

void exec_setmaxconnections(autocomplete::ACState& s)
{
    auto direction = s.words[1].s == "put" ? PUT : GET;
    if (s.words.size() == 3)
    {
        client->setmaxconnections(direction, atoi(s.words[2].s.c_str()));
    }
    cout << "connections: " << (int)client->connections[direction] << endl;
}


class MegaCLILogger : public ::mega::Logger {
public:
    ofstream mLogFile;

    void log(const char*, int loglevel, const char*, const char *message
#ifdef ENABLE_LOG_PERFORMANCE
                 , const char **directMessages, size_t *directMessagesSizes, unsigned numberMessages
#endif
    ) override
    {
        if (mLogFile.is_open())
        {
            mLogFile << Waiter::ds << " " << SimpleLogger::toStr(static_cast<LogLevel>(loglevel)) << ": ";
            if (message) mLogFile << message;
#ifdef ENABLE_LOG_PERFORMANCE
            for (unsigned i = 0; i < numberMessages; ++i) mLogFile.write(directMessages[i], directMessagesSizes[i]);
#endif
            mLogFile << std::endl;
        }
        else
        {
#ifdef _WIN32
            auto t = std::time(NULL);
            char ts[50];
            if (!std::strftime(ts, sizeof(ts), "%H:%M:%S", std::localtime(&t)))
            {
                ts[0] = '\0';
            }

            string s;
            s.reserve(1024);
            s += ts;
            s += " ";
            if (message) s += message;
#ifdef ENABLE_LOG_PERFORMANCE
            for (unsigned i = 0; i < numberMessages; ++i) s.append(directMessages[i], directMessagesSizes[i]);
#endif
            s += "\r\n";
            OutputDebugStringA(s.c_str());
#else
            if (loglevel >= SimpleLogger::logCurrentLevel)
            {
                auto t = std::time(NULL);
                char ts[50];
                if (!std::strftime(ts, sizeof(ts), "%H:%M:%S", std::localtime(&t)))
                {
                    ts[0] = '\0';
                }
                std::cout << "[" << ts << "] " << SimpleLogger::toStr(static_cast<LogLevel>(loglevel)) << ": " << message << std::endl;
        }
#endif
        }
    }
};

void exec_fingerprint(autocomplete::ACState& s)
{
    auto localfilepath = LocalPath::fromPath(s.words[1].s, *client->fsaccess);
    auto fa = client->fsaccess->newfileaccess();

    if (fa->fopen(localfilepath, true, false, nullptr))
    {
        FileFingerprint fp;
        fp.genfingerprint(fa.get());
        cout << Utils::stringToHex(std::string((const char*)&fp.size, sizeof(fp.size))) << "/" <<
                Utils::stringToHex(std::string((const char*)&fp.mtime, sizeof(fp.mtime))) << "/" <<
                Utils::stringToHex(std::string((const char*)&fp.crc, sizeof(fp.crc))) << endl;
    }
    else
    {
        cout << "Failed to open: " << s.words[1].s << endl;
    }
}

void exec_timelocal(autocomplete::ACState& s)
{
    bool get = s.words[1].s == "get";
    auto localfilepath = LocalPath::fromPath(s.words[2].s, *client->fsaccess);

    if ((get && s.words.size() != 3) || (!get && s.words.size() != 4))
    {
        cout << "wrong number of arguments for : " << s.words[1].s << endl;
        return;
    }

    m_time_t set_time = 0;

    if (!get)
    {
        // similar to Transfers::complete()

        std::istringstream is(s.words[3].s);
        std::tm tm_record;
        is >> std::get_time(&tm_record, "%Y-%m-%d %H:%M:%S");

        set_time = m_mktime(&tm_record);

        cout << "Setting mtime to " << set_time << endl;

        bool success = client->fsaccess->setmtimelocal(localfilepath, set_time);
        if (!success)
        {
            cout << "setmtimelocal failed!  Was it transient? " << client->fsaccess->transient_error << endl;
        }
    }

    // perform get in both cases
    auto fa = client->fsaccess->newfileaccess();
    if (fa->fopen(localfilepath, true, false))
    {
        FileFingerprint fp;
        fp.genfingerprint(fa.get());
        if (fp.isvalid)
        {
            std::tm tm_record;
            m_localtime(fp.mtime, &tm_record);
            cout << "mtime for file is " << fp.mtime << ": " << std::put_time(&tm_record, "%Y-%m-%d %H:%M:%S") << endl;

            if (!get)
            {
                if (::mega::abs(set_time - fp.mtime) <= 2)
                {
                    cout << "mtime read back is within 2 seconds, so success. Actual difference: " << ::mega::abs(set_time - fp.mtime) << endl;
                }
                else
                {
                    cout << "ERROR Silent failure in setmtimelocal, difference is " << ::mega::abs(set_time - fp.mtime) << endl;
                }
            }
        }
        else
        {
            cout << "fingerprint generation failed: " << localfilepath.toPath(*client->fsaccess) << endl;
        }
    }
    else
    {
        cout << "fopen failed: " << localfilepath.toPath(*client->fsaccess) << endl;
    }

}

void exec_backupcentre(autocomplete::ACState& s)
{
    bool del = s.extractflag("-del");

    if (s.words.size() == 1)
    {
        client->reqs.add(new CommandBackupSyncFetch([&](Error e, vector<CommandBackupSyncFetch::Data>& data){
            if (e)
            {
                cout << "backupcentre failed: " << e << endl;
            }
            else
            {
                for (auto& d : data)
                {
                    cout << "Backup ID: " << toHandle(d.backupId) << endl;
                    cout << "  backup type: " << backupTypeToStr(d.backupType) << endl;
                    cout << "  root handle: " << toNodeHandle(d.rootNode) << endl;
                    cout << "  local folder: " << d.localFolder << endl;
                    cout << "  device id: " << d.deviceId << endl;
                    cout << "  sync state: " << d.syncState << endl;
                    cout << "  sync substate: " << d.syncSubstate << endl;
                    cout << "  extra: " << d.extra << endl;
                    cout << "  heartbeat timestamp: " << d.hbTimestamp << endl;
                    cout << "  heartbeat status: " << d.hbStatus << endl;
                    cout << "  heartbeat progress: " << d.hbProgress << endl;
                    cout << "  heartbeat uploads: " << d.uploads << endl;
                    cout << "  heartbeat downloads: " << d.downloads << endl;
                    cout << "  last activity time: " << d.lastActivityTs << endl;
                    cout << "  last node handle: " << toNodeHandle(d.lastSyncedNodeHandle) << endl << endl;
                }

                cout << "Backup Centre - Backups count: " << data.size() << endl;
            }
        }));
    }
    else if (s.words.size() == 2 && del)
    {
        handle backupId;
        Base64::atob(s.words[1].s.c_str(), (byte*)&backupId, MegaClient::BACKUPHANDLE);
        client->reqs.add(new CommandBackupRemove(client, backupId));
    }
}


MegaCLILogger gLogger;

autocomplete::ACN autocompleteSyntax()
{
    using namespace autocomplete;
    std::unique_ptr<Either> p(new Either("      "));

    p->Add(exec_apiurl, sequence(text("apiurl"), opt(sequence(param("url"), opt(param("disablepkp"))))));
    p->Add(exec_login, sequence(text("login"), opt(flag("-fresh")), either(sequence(param("email"), opt(param("password"))),
                                                      sequence(exportedLink(false, true), opt(param("auth_key"))),
                                                      param("session"),
                                                      sequence(text("autoresume"), opt(param("id"))))));
    p->Add(exec_begin, sequence(text("begin"), opt(param("ephemeralhandle#ephemeralpw"))));
    p->Add(exec_signup, sequence(text("signup"), either(sequence(param("email"), param("name"), opt(flag("-v1"))), param("confirmationlink"))));
    p->Add(exec_cancelsignup, sequence(text("cancelsignup")));
    p->Add(exec_confirm, sequence(text("confirm")));
    p->Add(exec_session, sequence(text("session"), opt(sequence(text("autoresume"), opt(param("id"))))));
    p->Add(exec_mount, sequence(text("mount")));
    p->Add(exec_ls, sequence(text("ls"), opt(flag("-R")), opt(sequence(flag("-tofile"), param("filename"))), opt(remoteFSFolder(client, &cwd))));
    p->Add(exec_cd, sequence(text("cd"), opt(remoteFSFolder(client, &cwd))));
    p->Add(exec_pwd, sequence(text("pwd")));
    p->Add(exec_lcd, sequence(text("lcd"), opt(localFSFolder())));
#ifdef USE_FILESYSTEM
    p->Add(exec_lls, sequence(text("lls"), opt(flag("-R")), opt(localFSFolder())));
    p->Add(exec_lpwd, sequence(text("lpwd")));
    p->Add(exec_lmkdir, sequence(text("lmkdir"), localFSFolder()));
#endif
    p->Add(exec_import, sequence(text("import"), exportedLink(true, false)));
    p->Add(exec_folderlinkinfo, sequence(text("folderlink"), opt(param("link"))));
    p->Add(exec_open, sequence(text("open"), exportedLink(false, true)));
    p->Add(exec_put, sequence(text("put"), opt(flag("-r")), localFSPath("localpattern"), opt(either(remoteFSPath(client, &cwd, "dst"),param("dstemail")))));
    p->Add(exec_putq, sequence(text("putq"), repeat(either(flag("-active"), flag("-all"), flag("-count"))), opt(param("cancelslot"))));
#ifdef USE_FILESYSTEM
    p->Add(exec_get, sequence(text("get"), opt(sequence(flag("-r"), opt(flag("-foldersonly")))), remoteFSPath(client, &cwd), opt(sequence(param("offset"), opt(param("length"))))));
#else
    p->Add(exec_get, sequence(text("get"), remoteFSPath(client, &cwd), opt(sequence(param("offset"), opt(param("length"))))));
#endif
    p->Add(exec_get, sequence(text("get"), flag("-re"), param("regularexpression")));
    p->Add(exec_get, sequence(text("get"), exportedLink(true, false), opt(sequence(param("offset"), opt(param("length"))))));
    p->Add(exec_getq, sequence(text("getq"), repeat(either(flag("-active"), flag("-all"), flag("-count"))), opt(param("cancelslot"))));
    p->Add(exec_pause, sequence(text("pause"), either(text("status"), sequence(opt(either(text("get"), text("put"))), opt(text("hard"))))));
    p->Add(exec_getfa, sequence(text("getfa"), wholenumber(1), opt(remoteFSPath(client, &cwd)), opt(text("cancel"))));
#ifdef USE_MEDIAINFO
    p->Add(exec_mediainfo, sequence(text("mediainfo"), either(sequence(text("calc"), localFSFile()), sequence(text("show"), remoteFSFile(client, &cwd)))));
#endif
    p->Add(exec_smsverify, sequence(text("smsverify"), either(sequence(text("send"), param("phonenumber"), opt(param("reverifywhitelisted"))), sequence(text("code"), param("verificationcode")))));
    p->Add(exec_verifiedphonenumber, sequence(text("verifiedphone")));
    p->Add(exec_resetverifiedphonenumber, sequence(text("resetverifiedphone")));
    p->Add(exec_mkdir, sequence(text("mkdir"), opt(flag("-allowduplicate")), opt(flag("-exactleafname")), remoteFSFolder(client, &cwd)));
    p->Add(exec_rm, sequence(text("rm"), remoteFSPath(client, &cwd), opt(sequence(flag("-regexchild"), param("regex")))));
    p->Add(exec_mv, sequence(text("mv"), remoteFSPath(client, &cwd, "src"), remoteFSPath(client, &cwd, "dst")));
    p->Add(exec_cp, sequence(text("cp"), remoteFSPath(client, &cwd, "src"), either(remoteFSPath(client, &cwd, "dst"), param("dstemail"))));
    p->Add(exec_du, sequence(text("du"), remoteFSPath(client, &cwd)));

#ifdef ENABLE_SYNC
<<<<<<< HEAD
    p->Add(exec_backupcentre, sequence(text("backupcentre")));
	
    p->Add(exec_syncadd,
           sequence(text("sync"),
                    text("add"),
                    localFSFolder("source"),
                    remoteFSFolder(client, &cwd, "target")));

    p->Add(exec_syncbackupadd,
           sequence(text("sync"),
                    text("backup"),
                    text("add"),
                    either(sequence(localFSFolder("drive"),
                                    localFSFolder("source"),
                                    remoteFSFolder(client, &cwd, "target")),
                           sequence(localFSFolder("source"),
                                    remoteFSFolder(client, &cwd, "target")))));

    p->Add(exec_syncbackupremove,
           sequence(text("sync"),
                    text("backup"),
                    text("remove"),
                    localFSFolder("drive")));

    p->Add(exec_syncconfig,
           sequence(text("sync"),
                    text("config"),
                    opt(param("type"))));

    p->Add(exec_syncbackuprestore,
           sequence(text("sync"),
                    text("backup"),
                    text("restore"),
                    localFSFolder("drive")));

    p->Add(exec_synclist,
           sequence(text("sync"), text("list")));

    p->Add(exec_syncremove,
           sequence(text("sync"),
                    text("remove"),
                    param("id")));

    p->Add(exec_syncxable,
           sequence(text("sync"),
                    either(sequence(either(text("disable"), text("fail")),
                                    param("id"),
                                    opt(param("error"))),
                           sequence(text("enable"),
                                    param("id")))));
=======
    p->Add(exec_sync, sequence(text("sync"), opt(either(sequence(localFSPath(), remoteFSPath(client, &cwd, "dst")), param("cancelslot")))));
    p->Add(exec_syncconfig, sequence(text("syncconfig"), opt(sequence(param("type (TWOWAY/UP/DOWN)"), opt(sequence(param("syncDeletions (ON/OFF)"), param("forceOverwrite (ON/OFF)")))))));
    p->Add(exec_backupcentre, sequence(text("backupcentre"), opt(sequence(flag("-del"), param("backup_id")))));
>>>>>>> 1b2490ec
#endif
    p->Add(exec_export, sequence(text("export"), remoteFSPath(client, &cwd), opt(either(flag("-writable"), param("expiretime"), text("del")))));
    p->Add(exec_share, sequence(text("share"), opt(sequence(remoteFSPath(client, &cwd), opt(sequence(contactEmail(client), opt(either(text("r"), text("rw"), text("full"))), opt(param("origemail"))))))));
    p->Add(exec_invite, sequence(text("invite"), param("dstemail"), opt(either(param("origemail"), text("del"), text("rmd")))));

    p->Add(exec_clink, sequence(text("clink"), either(text("renew"), sequence(text("query"), param("handle")), sequence(text("del"), opt(param("handle"))))));

    p->Add(exec_ipc, sequence(text("ipc"), param("handle"), either(text("a"), text("d"), text("i"))));
    p->Add(exec_showpcr, sequence(text("showpcr")));
    p->Add(exec_users, sequence(text("users"), opt(sequence(contactEmail(client), text("del")))));
    p->Add(exec_getua, sequence(text("getua"), param("attrname"), opt(contactEmail(client))));
    p->Add(exec_putua, sequence(text("putua"), param("attrname"), opt(either(
                                                                          text("del"),
                                                                          sequence(text("set"), param("string")),
                                                                          sequence(text("map"), param("key"), param("value")),
                                                                          sequence(text("load"), localFSFile())))));
#ifdef DEBUG
    p->Add(exec_delua, sequence(text("delua"), param("attrname")));
    p->Add(exec_devcommand, sequence(text("devcommand"), param("subcommand"), opt(param("email"))));
#endif
    p->Add(exec_alerts, sequence(text("alerts"), opt(either(text("new"), text("old"), wholenumber(10), text("notify"), text("seen")))));
    p->Add(exec_recentactions, sequence(text("recentactions"), param("hours"), param("maxcount")));
    p->Add(exec_recentnodes, sequence(text("recentnodes"), param("hours"), param("maxcount")));

    p->Add(exec_putbps, sequence(text("putbps"), opt(either(wholenumber(100000), text("auto"), text("none")))));
    p->Add(exec_killsession, sequence(text("killsession"), opt(either(text("all"), param("sessionid")))));
    p->Add(exec_whoami, sequence(text("whoami"), repeat(either(flag("-storage"), flag("-transfer"), flag("-pro"), flag("-transactions"), flag("-purchases"), flag("-sessions")))));
    p->Add(exec_verifycredentials, sequence(text("credentials"), either(text("show"), text("status"), text("verify"), text("reset")), opt(contactEmail(client))));
    p->Add(exec_passwd, sequence(text("passwd")));
    p->Add(exec_reset, sequence(text("reset"), contactEmail(client), opt(text("mk"))));
    p->Add(exec_recover, sequence(text("recover"), param("recoverylink")));
    p->Add(exec_cancel, sequence(text("cancel"), opt(param("cancellink"))));
    p->Add(exec_email, sequence(text("email"), opt(either(param("newemail"), param("emaillink")))));
    p->Add(exec_retry, sequence(text("retry")));
    p->Add(exec_recon, sequence(text("recon")));
    p->Add(exec_reload, sequence(text("reload"), opt(text("nocache"))));
    p->Add(exec_logout, sequence(text("logout")));
    p->Add(exec_locallogout, sequence(text("locallogout")));
    p->Add(exec_symlink, sequence(text("symlink")));
    p->Add(exec_version, sequence(text("version")));
    p->Add(exec_debug, sequence(text("debug"), opt(either(flag("-on"), flag("-off"))), opt(localFSFile())));
    p->Add(exec_verbose, sequence(text("verbose"), opt(either(flag("-on"), flag("-off")))));
#if defined(WIN32) && defined(NO_READLINE)
    p->Add(exec_clear, sequence(text("clear")));
    p->Add(exec_codepage, sequence(text("codepage"), opt(sequence(wholenumber(65001), opt(wholenumber(65001))))));
    p->Add(exec_log, sequence(text("log"), either(text("utf8"), text("utf16"), text("codepage")), localFSFile()));
#endif
    p->Add(exec_test, sequence(text("test"), opt(param("data"))));
    p->Add(exec_fingerprint, sequence(text("fingerprint"), localFSFile("localfile")));
#ifdef ENABLE_CHAT
    p->Add(exec_chats, sequence(text("chats")));
    p->Add(exec_chatc, sequence(text("chatc"), param("group"), repeat(opt(sequence(contactEmail(client), either(text("ro"), text("sta"), text("mod")))))));
    p->Add(exec_chati, sequence(text("chati"), param("chatid"), contactEmail(client), either(text("ro"), text("sta"), text("mod"))));
    p->Add(exec_chatcp, sequence(text("chatcp"), param("mownkey"), opt(sequence(text("t"), param("title64"))), repeat(sequence(contactEmail(client), either(text("ro"), text("sta"), text("mod"))))));
    p->Add(exec_chatr, sequence(text("chatr"), param("chatid"), opt(contactEmail(client))));
    p->Add(exec_chatu, sequence(text("chatu"), param("chatid")));
    p->Add(exec_chatup, sequence(text("chatup"), param("chatid"), param("userhandle"), either(text("ro"), text("sta"), text("mod"))));
    p->Add(exec_chatpu, sequence(text("chatpu")));
    p->Add(exec_chatga, sequence(text("chatga"), param("chatid"), param("nodehandle"), param("uid")));
    p->Add(exec_chatra, sequence(text("chatra"), param("chatid"), param("nodehandle"), param("uid")));
    p->Add(exec_chatst, sequence(text("chatst"), param("chatid"), param("title64")));
    p->Add(exec_chata, sequence(text("chata"), param("chatid"), param("archive")));
    p->Add(exec_chatl, sequence(text("chatl"), param("chatid"), either(text("del"), text("query"))));
    p->Add(exec_chatsm, sequence(text("chatsm"), param("chatid"), opt(param("title64"))));
    p->Add(exec_chatlu, sequence(text("chatlu"), param("publichandle")));
    p->Add(exec_chatlj, sequence(text("chatlj"), param("publichandle"), param("unifiedkey")));
#endif
    p->Add(exec_enabletransferresumption, sequence(text("enabletransferresumption"), opt(either(text("on"), text("off")))));
    p->Add(exec_setmaxdownloadspeed, sequence(text("setmaxdownloadspeed"), opt(wholenumber(10000))));
    p->Add(exec_setmaxuploadspeed, sequence(text("setmaxuploadspeed"), opt(wholenumber(10000))));
    p->Add(exec_handles, sequence(text("handles"), opt(either(text("on"), text("off")))));
    p->Add(exec_httpsonly, sequence(text("httpsonly"), opt(either(text("on"), text("off")))));
    p->Add(exec_timelocal, sequence(text("mtimelocal"), either(text("set"), text("get")), localFSPath(), opt(param("datetime"))));

    p->Add(exec_mfac, sequence(text("mfac"), param("email")));
    p->Add(exec_mfae, sequence(text("mfae")));
    p->Add(exec_mfad, sequence(text("mfad"), param("pin")));

#if defined(WIN32) && defined(NO_READLINE)
    p->Add(exec_autocomplete, sequence(text("autocomplete"), opt(either(text("unix"), text("dos")))));
    p->Add(exec_history, sequence(text("history")));
#endif
    p->Add(exec_help, either(text("help"), text("h"), text("?")));
    p->Add(exec_quit, either(text("quit"), text("q"), text("exit")));

    p->Add(exec_find, sequence(text("find"), text("raided")));
    p->Add(exec_findemptysubfoldertrees, sequence(text("findemptysubfoldertrees"), opt(flag("-movetotrash"))));

#ifdef MEGA_MEASURE_CODE
    p->Add(exec_deferRequests, sequence(text("deferrequests"), repeat(either(flag("-putnodes")))));
    p->Add(exec_sendDeferred, sequence(text("senddeferred"), opt(flag("-reset"))));
    p->Add(exec_codeTimings, sequence(text("codetimings"), opt(flag("-reset"))));
#endif

#ifdef USE_FILESYSTEM
    p->Add(exec_treecompare, sequence(text("treecompare"), localFSPath(), remoteFSPath(client, &cwd)));
    p->Add(exec_generatetestfilesfolders, sequence(text("generatetestfilesfolders"), repeat(either(sequence(flag("-folderdepth"), param("depth")),
                                                                                                   sequence(flag("-folderwidth"), param("width")),
                                                                                                   sequence(flag("-filecount"), param("count")),
                                                                                                   sequence(flag("-filesize"), param("size")),
                                                                                                   sequence(flag("-nameprefix"), param("prefix")))), localFSFolder("parent")));
#endif
    p->Add(exec_querytransferquota, sequence(text("querytransferquota"), param("filesize")));
    p->Add(exec_getcloudstorageused, sequence(text("getcloudstorageused")));
    p->Add(exec_getuserquota, sequence(text("getuserquota"), repeat(either(flag("-storage"), flag("-transfer"), flag("-pro")))));
    p->Add(exec_getuserdata, text("getuserdata"));

    p->Add(exec_showattributes, sequence(text("showattributes"), remoteFSPath(client, &cwd)));

    p->Add(exec_setmaxconnections, sequence(text("setmaxconnections"), either(text("put"), text("get")), opt(wholenumber(4))));
    p->Add(exec_metamac, sequence(text("metamac"), localFSPath(), remoteFSPath(client, &cwd)));
    p->Add(exec_banner, sequence(text("banner"), either(text("get"), sequence(text("dismiss"), param("id")))));

    return autocompleteTemplate = std::move(p);
}


#ifdef USE_FILESYSTEM
bool recursiveget(fs::path&& localpath, Node* n, bool folders, unsigned& queued)
{
    if (n->type == FILENODE)
    {
        if (!folders)
        {
            auto f = new AppFileGet(n, UNDEF, NULL, -1, 0, NULL, NULL, localpath.u8string());
            f->appxfer_it = appxferq[GET].insert(appxferq[GET].end(), f);
            DBTableTransactionCommitter committer(client->tctable);
            client->startxfer(GET, f, committer);
            queued += 1;
        }
    }
    else if (n->type == FOLDERNODE || n->type == ROOTNODE)
    {
        fs::path newpath = localpath / fs::u8path(n->type == ROOTNODE ? "ROOTNODE" : n->displayname());
        if (folders)
        {
            std::error_code ec;
            if (fs::create_directory(newpath, ec) || !ec)
            {
                cout << newpath << endl;
            }
            else
            {
                cout << "Failed trying to create " << newpath << ": " << ec.message() << endl;
                return false;
            }
        }
        for (node_list::iterator it = n->children.begin(); it != n->children.end(); it++)
        {
            if (!recursiveget(std::move(newpath), *it, folders, queued))
            {
                return false;
            }
        }
    }
    return true;
}
#endif

bool regexget(const string& expression, Node* n, unsigned& queued)
{
    try
    {
        std::regex re(expression);

        if (n->type == FOLDERNODE || n->type == ROOTNODE)
        {
            DBTableTransactionCommitter committer(client->tctable);
            for (node_list::iterator it = n->children.begin(); it != n->children.end(); it++)
            {
                if ((*it)->type == FILENODE)
                {
                    if (regex_search(string((*it)->displayname()), re))
                    {
                        auto f = new AppFileGet(*it);
                        f->appxfer_it = appxferq[GET].insert(appxferq[GET].end(), f);
                        client->startxfer(GET, f, committer);
                        queued += 1;
                    }
                }
            }
        }
    }
    catch (std::exception& e)
    {
        cout << "ERROR: " << e.what() << endl;
        return false;
    }
    return true;
}

struct Login
{
    string email, password, salt, pin;
    int version;

    Login() : version(0)
    {
    }

    void reset()
    {
        *this = Login();
    }

    void login(MegaClient* mc)
    {
        byte keybuf[SymmCipher::KEYLENGTH];

        if (version == 1)
        {
            if (error e = mc->pw_key(password.c_str(), keybuf))
            {
                cout << "Login error: " << e << endl;
            }
            else
            {
                mc->login(email.c_str(), keybuf, (!pin.empty()) ? pin.c_str() : NULL);
            }
        }
        else if (version == 2 && !salt.empty())
        {
            mc->login2(email.c_str(), password.c_str(), &salt, (!pin.empty()) ? pin.c_str() : NULL);
        }
        else
        {
            cout << "Login unexpected error" << endl;
        }
    }
};
static Login login;

ofstream* pread_file = NULL;
m_off_t pread_file_end = 0;


// execute command
static void process_line(char* l)
{
    switch (prompt)
    {
    case LOGINTFA:
        if (strlen(l) > 1)
        {
            login.pin = l;
            login.login(client);
        }
        else
        {
            cout << endl << "The pin length is invalid, please try to login again." << endl;
        }

        setprompt(COMMAND);
        return;

    case SETTFA:
        client->multifactorauthsetup(l);
        setprompt(COMMAND);
        return;

    case LOGINPASSWORD:

        if (signupcode.size())
        {
            // verify correctness of supplied signup password
            client->pw_key(l, pwkey);
            SymmCipher pwcipher(pwkey);
            pwcipher.ecb_decrypt(signuppwchallenge);

            if (MemAccess::get<int64_t>((const char*)signuppwchallenge + 4))
            {
                cout << endl << "Incorrect password, please try again." << endl;
            }
            else
            {
                client->confirmsignuplink((const byte*)signupcode.data(), unsigned(signupcode.size()),
                    MegaClient::stringhash64(&signupemail, &pwcipher));
            }

            signupcode.clear();
        }
        else if (recoverycode.size())   // cancelling account --> check password
        {
            client->pw_key(l, pwkey);
            client->validatepwd(pwkey);
        }
        else if (changecode.size())     // changing email --> check password to avoid creating an invalid hash
        {
            client->pw_key(l, pwkey);
            client->validatepwd(pwkey);
        }
        else
        {
            login.password = l;
            login.login(client);
            cout << endl << "Logging in..." << endl;
        }

        setprompt(COMMAND);
        return;

    case OLDPASSWORD:
        client->pw_key(l, pwkeybuf);

        if (!memcmp(pwkeybuf, pwkey, sizeof pwkey))
        {
            cout << endl;
            setprompt(NEWPASSWORD);
        }
        else
        {
            cout << endl << "Bad password, please try again" << endl;
            setprompt(COMMAND);
        }
        return;

    case NEWPASSWORD:
        newpassword = l;
        client->pw_key(l, newpwkey);

        cout << endl;
        setprompt(PASSWORDCONFIRM);
        return;

    case PASSWORDCONFIRM:
        client->pw_key(l, pwkeybuf);

        if (memcmp(pwkeybuf, newpwkey, sizeof pwkeybuf))
        {
            cout << endl << "Mismatch, please try again" << endl;
        }
        else
        {
            error e;

            if (signupemail.size())
            {
                if (signupV2)
                {
                    client->sendsignuplink2(signupemail.c_str(), newpassword.c_str(), signupname.c_str());
                }
                else
                {
                    client->sendsignuplink(signupemail.c_str(), signupname.c_str(), newpwkey);
                }
            }
            else if (recoveryemail.size() && recoverycode.size())
            {
                cout << endl << "Resetting password..." << endl;

                if (hasMasterKey)
                {
                    client->confirmrecoverylink(recoverycode.c_str(), recoveryemail.c_str(), newpassword.c_str(), masterkey);
                }
                else
                {
                    client->confirmrecoverylink(recoverycode.c_str(), recoveryemail.c_str(), newpassword.c_str(), NULL);
                }

                recoverycode.clear();
                recoveryemail.clear();
                hasMasterKey = false;
                memset(masterkey, 0, sizeof masterkey);
            }
            else
            {
                if ((e = client->changepw(newpassword.c_str())) == API_OK)
                {
                    memcpy(pwkey, newpwkey, sizeof pwkey);
                    cout << endl << "Changing password..." << endl;
                }
                else
                {
                    cout << "You must be logged in to change your password." << endl;
                }
            }
        }

        setprompt(COMMAND);
        signupemail.clear();
        signupV2 = true;
        return;

    case MASTERKEY:
        cout << endl << "Retrieving private RSA key for checking integrity of the Master Key..." << endl;

        Base64::atob(l, masterkey, sizeof masterkey);
        client->getprivatekey(recoverycode.c_str());
        return;

    case COMMAND:
        try
        {
            std::string consoleOutput;
            ac::autoExec(string(l), string::npos, autocompleteTemplate, false, consoleOutput, true); // todo: pass correct unixCompletions flag
            if (!consoleOutput.empty())
            {
                cout << consoleOutput << flush;
            }
        }
        catch (std::exception& e)
        {
            cout << "Command failed: " << e.what() << endl;
        }
        return;
    }
}

void exec_ls(autocomplete::ACState& s)
{
    Node* n;
    bool recursive = s.extractflag("-R");
    string toFilename;
    bool toFileFlag = s.extractflagparam("-tofile", toFilename);

    ofstream toFile;
    if (toFileFlag)
    {
        toFile.open(toFilename);
    }

    if (s.words.size() > 1)
    {
        n = nodebypath(s.words[1].s.c_str());
    }
    else
    {
        n = client->nodebyhandle(cwd);
    }

    if (n)
    {
        dumptree(n, recursive, 0, NULL, toFileFlag ? &toFile : nullptr);
    }
}

void exec_cd(autocomplete::ACState& s)
{
    if (s.words.size() > 1)
    {
        if (Node* n = nodebypath(s.words[1].s.c_str()))
        {
            if (n->type == FILENODE)
            {
                cout << s.words[1].s << ": Not a directory" << endl;
            }
            else
            {
                cwd = n->nodehandle;
            }
        }
        else
        {
            cout << s.words[1].s << ": No such file or directory" << endl;
        }
    }
    else
    {
        cwd = client->rootnodes[0];
    }
}

void exec_rm(autocomplete::ACState& s)
{
    string childregexstring;
    bool useregex = s.extractflagparam("-regexchild", childregexstring);

    if (Node* n = nodebypath(s.words[1].s.c_str()))
    {
        vector<Node*> v;
        if (useregex)
        {
            std::regex re(childregexstring);
            for (Node* c : n->children)
            {
                if (std::regex_match(c->displayname(), re))
                {
                    v.push_back(c);
                }
            }
        }
        else
        {
            v.push_back(n);
        }

        for (auto d : v)
        {
            if (client->checkaccess(d, FULL))
            {
                error e = client->unlink(d, false, 0);

                if (e)
                {
                    cout << d->displaypath() << ": Deletion failed (" << errorstring(e) << ")" << endl;
                }
            }
            else
            {
                cout << d->displaypath() << ": Access denied" << endl;
            }
        }
    }
    else
    {
        cout << s.words[1].s << ": No such file or directory" << endl;
    }
}

void exec_mv(autocomplete::ACState& s)
{
    Node *n, *tn;
    string newname;

    if (s.words.size() > 2)
    {
        // source node must exist
        if ((n = nodebypath(s.words[1].s.c_str())))
        {
            // we have four situations:
            // 1. target path does not exist - fail
            // 2. target node exists and is folder - move
            // 3. target node exists and is file - delete and rename (unless same)
            // 4. target path exists, but filename does not - rename
            if ((tn = nodebypath(s.words[2].s.c_str(), NULL, &newname)))
            {
                error e;

                if (newname.size())
                {
                    if (tn->type == FILENODE)
                    {
                        cout << s.words[2].s << ": Not a directory" << endl;

                        return;
                    }
                    else
                    {
                        if ((e = client->checkmove(n, tn)) == API_OK)
                        {
                            if (!client->checkaccess(n, RDWR))
                            {
                                cout << "Write access denied" << endl;

                                return;
                            }

                            // rename
                            client->fsaccess->normalize(&newname);
                            n->attrs.map['n'] = newname;

                            if ((e = client->setattr(n)))
                            {
                                cout << "Cannot rename file (" << errorstring(e) << ")" << endl;
                            }
                        }
                        else
                        {
                            cout << "Cannot rename file (" << errorstring(e) << ")" << endl;
                        }
                    }
                }
                else
                {
                    if (tn->type == FILENODE)
                    {
                        // (there should never be any orphaned filenodes)
                        if (!tn->parent)
                        {
                            return;
                        }

                        if ((e = client->checkmove(n, tn->parent)) == API_OK)
                        {
                            if (!client->checkaccess(n, RDWR))
                            {
                                cout << "Write access denied" << endl;

                                return;
                            }

                            // overwrite existing target file: rename source...
                            n->attrs.map['n'] = tn->attrs.map['n'];
                            e = client->setattr(n);

                            if (e)
                            {
                                cout << "Rename failed (" << errorstring(e) << ")" << endl;
                            }

                            if (n != tn)
                            {
                                // ...delete target...
                                e = client->unlink(tn, false, 0);

                                if (e)
                                {
                                    cout << "Remove failed (" << errorstring(e) << ")" << endl;
                                }
                            }
                        }

                        // ...and set target to original target's parent
                        tn = tn->parent;
                    }
                    else
                    {
                        e = client->checkmove(n, tn);
                    }
                }

                if (n->parent != tn)
                {
                    if (e == API_OK)
                    {
                        e = client->rename(n, tn);

                        if (e)
                        {
                            cout << "Move failed (" << errorstring(e) << ")" << endl;
                        }
                    }
                    else
                    {
                        cout << "Move not permitted - try copy" << endl;
                    }
                }
            }
            else
            {
                cout << s.words[2].s << ": No such directory" << endl;
            }
        }
        else
        {
            cout << s.words[1].s << ": No such file or directory" << endl;
        }
    }
}


void exec_cp(autocomplete::ACState& s)
{
    Node *n, *tn;
    string targetuser;
    string newname;
    error e;

    if (s.words.size() > 2)
    {
        if ((n = nodebypath(s.words[1].s.c_str())))
        {
            if ((tn = nodebypath(s.words[2].s.c_str(), &targetuser, &newname)))
            {
                if (!client->checkaccess(tn, RDWR))
                {
                    cout << "Write access denied" << endl;

                    return;
                }

                if (tn->type == FILENODE)
                {
                    if (n->type == FILENODE)
                    {
                        // overwrite target if source and taret are files

                        // (there should never be any orphaned filenodes)
                        if (!tn->parent)
                        {
                            return;
                        }

                        // ...delete target...
                        e = client->unlink(tn, false, 0);

                        if (e)
                        {
                            cout << "Cannot delete existing file (" << errorstring(e) << ")"
                                << endl;
                        }

                        // ...and set target to original target's parent
                        tn = tn->parent;
                    }
                    else
                    {
                        cout << "Cannot overwrite file with folder" << endl;
                        return;
                    }
                }
            }

            TreeProcCopy_mcli tc;
            handle ovhandle = UNDEF;

            if (!n->keyApplied())
            {
                cout << "Cannot copy a node without key" << endl;
                return;
            }

            if (n->attrstring)
            {
                n->applykey();
                n->setattr();
                if (n->attrstring)
                {
                    cout << "Cannot copy undecryptable node" << endl;
                    return;
                }
            }

            string sname;
            if (newname.size())
            {
                sname = newname;
                client->fsaccess->normalize(&sname);
            }
            else
            {
                attr_map::iterator it = n->attrs.map.find('n');
                if (it != n->attrs.map.end())
                {
                    sname = it->second;
                }
            }

            if (!client->versions_disabled && tn && n->type == FILENODE)
            {
                Node *ovn = client->childnodebyname(tn, sname.c_str(), true);
                if (ovn)
                {
                    if (n->isvalid && ovn->isvalid && *(FileFingerprint*)n == *(FileFingerprint*)ovn)
                    {
                        cout << "Skipping identical node" << endl;
                        return;
                    }

                    ovhandle = ovn->nodehandle;
                }
            }

            // determine number of nodes to be copied
            client->proctree(n, &tc, false, ovhandle != UNDEF);

            tc.allocnodes();

            // build new nodes array
            client->proctree(n, &tc, false, ovhandle != UNDEF);

            // if specified target is a filename, use it
            if (newname.size())
            {
                SymmCipher key;
                string attrstring;

                // copy source attributes and rename
                AttrMap attrs;

                attrs.map = n->attrs.map;
                attrs.map['n'] = sname;

                key.setkey((const byte*)tc.nn[0].nodekey.data(), tc.nn[0].type);

                // JSON-encode object and encrypt attribute string
                attrs.getjson(&attrstring);
                tc.nn[0].attrstring.reset(new string);
                client->makeattr(&key, tc.nn[0].attrstring, attrstring.c_str());
            }

            // tree root: no parent
            tc.nn[0].parenthandle = UNDEF;
            tc.nn[0].ovhandle = ovhandle;

            if (tn)
            {
                // add the new nodes
                client->putnodes(tn->nodehandle, move(tc.nn));
            }
            else
            {
                if (targetuser.size())
                {
                    cout << "Attempting to drop into user " << targetuser << "'s inbox..." << endl;

                    client->putnodes(targetuser.c_str(), move(tc.nn));
                }
                else
                {
                    cout << s.words[2].s << ": No such file or directory" << endl;
                }
            }
        }
        else
        {
            cout << s.words[1].s << ": No such file or directory" << endl;
        }
    }
}

void exec_du(autocomplete::ACState& s)
{
    Node *n;
    TreeProcDU du;

    if (s.words.size() > 1)
    {
        if (!(n = nodebypath(s.words[1].s.c_str())))
        {
            cout << s.words[1].s << ": No such file or directory" << endl;

            return;
        }
    }
    else
    {
        n = client->nodebyhandle(cwd);
    }

    if (n)
    {
        client->proctree(n, &du);

        cout << "Total storage used: " << (du.numbytes / 1048576) << " MB" << endl;
        cout << "Total # of files: " << du.numfiles << endl;
        cout << "Total # of folders: " << du.numfolders << endl;
    }
}

void exec_get(autocomplete::ACState& s)
{
    Node *n;
    string regularexpression;
    if (s.extractflag("-r"))
    {
#ifdef USE_FILESYSTEM
        // recursive get.  create local folder structure first, then queue transfer of all files
        bool foldersonly = s.extractflag("-foldersonly");

        if (!(n = nodebypath(s.words[1].s.c_str())))
        {
            cout << s.words[1].s << ": No such folder (or file)" << endl;
        }
        else if (n->type != FOLDERNODE && n->type != ROOTNODE)
        {
            cout << s.words[1].s << ": not a folder" << endl;
        }
        else
        {
            unsigned queued = 0;
            cout << "creating folders: " << endl;
            if (recursiveget(fs::current_path(), n, true, queued))
            {
                if (!foldersonly)
                {
                    cout << "queueing files..." << endl;
                    bool alldone = recursiveget(fs::current_path(), n, false, queued);
                    cout << "queued " << queued << " files for download" << (!alldone ? " before failure" : "") << endl;
                }
            }
        }
#else
        cout << "Sorry, -r not supported yet" << endl;
#endif
    }
    else if (s.extractflagparam("-re", regularexpression))
    {
        if (!(n = nodebypath(".")))
        {
            cout << ": No current folder" << endl;
        }
        else if (n->type != FOLDERNODE && n->type != ROOTNODE)
        {
            cout << ": not in a folder" << endl;
        }
        else
        {
            unsigned queued = 0;
            if (regexget(regularexpression, n, queued))
            {
                cout << "queued " << queued << " files for download" << endl;
            }
        }
    }
    else
    {
        handle ph = UNDEF;
        byte key[FILENODEKEYLENGTH];
        if (client->parsepubliclink(s.words[1].s.c_str(), ph, key, false) == API_OK)
        {
            cout << "Checking link..." << endl;
            client->openfilelink(ph, key, 0);
            return;
        }

        n = nodebypath(s.words[1].s.c_str());

        if (n)
        {
            if (s.words.size() > 2)
            {
                // read file slice
                if (s.words.size() == 5)
                {
                    pread_file = new ofstream(s.words[4].s.c_str(), std::ios_base::binary);
                    pread_file_end = atol(s.words[2].s.c_str()) + atol(s.words[3].s.c_str());
                }

                client->pread(n, atol(s.words[2].s.c_str()), (s.words.size() > 3) ? atol(s.words[3].s.c_str()) : 0, NULL);
            }
            else
            {
                DBTableTransactionCommitter committer(client->tctable);

                // queue specified file...
                if (n->type == FILENODE)
                {
                    auto f = new AppFileGet(n);

                    string::size_type index = s.words[1].s.find(":");
                    // node from public folder link
                    if (index != string::npos && s.words[1].s.substr(0, index).find("@") == string::npos)
                    {
                        handle h = clientFolder->rootnodes[0];
                        char *pubauth = new char[12];
                        Base64::btoa((byte*)&h, MegaClient::NODEHANDLE, pubauth);
                        f->pubauth = pubauth;
                        f->hprivate = true;
                        f->hforeign = true;
                        memcpy(f->filekey, n->nodekey().data(), FILENODEKEYLENGTH);
                    }

                    f->appxfer_it = appxferq[GET].insert(appxferq[GET].end(), f);
                    client->startxfer(GET, f, committer);
                }
                else
                {
                    // ...or all files in the specified folder (non-recursive)
                    for (node_list::iterator it = n->children.begin(); it != n->children.end(); it++)
                    {
                        if ((*it)->type == FILENODE)
                        {
                            auto f = new AppFileGet(*it);
                            f->appxfer_it = appxferq[GET].insert(appxferq[GET].end(), f);
                            client->startxfer(GET, f, committer);
                        }
                    }
                }
            }
        }
        else
        {
            cout << s.words[1].s << ": No such file or folder" << endl;
        }
    }
}

void uploadLocalFolderContent(LocalPath& localname, Node* cloudFolder);

void uploadLocalPath(nodetype_t type, std::string name, LocalPath& localname, Node* parent, const std::string targetuser, DBTableTransactionCommitter& committer, int& total, bool recursive)
{

    Node *previousNode = client->childnodebyname(parent, name.c_str(), false);

    if (type == FILENODE)
    {
        auto fa = client->fsaccess->newfileaccess();
        if (fa->fopen(localname, true, false))
        {
            FileFingerprint fp;
            fp.genfingerprint(fa.get());

            if (previousNode)
            {
                if (previousNode->type == FILENODE)
                {
                    if (fp.isvalid && previousNode->isvalid && fp == *((FileFingerprint *)previousNode))
                    {
                        cout << "Identical file already exist. Skipping transfer of " << name << endl;
                        return;
                    }
                }
                else
                {
                    cout << "Can't upload file over the top of a folder with the same name: " << name << endl;
                    return;
                }
            }
            fa.reset();

            AppFile* f = new AppFilePut(localname, parent ? parent->nodehandle : UNDEF, targetuser.c_str());
            *static_cast<FileFingerprint*>(f) = fp;
            f->appxfer_it = appxferq[PUT].insert(appxferq[PUT].end(), f);
            client->startxfer(PUT, f, committer);
            total++;
        }
        else
        {
            cout << "Can't open file: " << name << endl;
        }
    }
    else if (type == FOLDERNODE && recursive)
    {

        if (previousNode)
        {
            if (previousNode->type == FILENODE)
            {
                cout << "Can't upload a folder over the top of a file with the same name: " << name << endl;
                return;
            }
            else
            {
                // upload into existing folder with the same name
                uploadLocalFolderContent(localname, previousNode);
            }
        }
        else
        {
            vector<NewNode> nn(1);
            client->putnodes_prepareOneFolder(&nn[0], name);

            gOnPutNodeTag[gNextClientTag] = [localname](Node* parent) {
                auto tmp = localname;
                uploadLocalFolderContent(tmp, parent);
            };

            client->reqtag = gNextClientTag++;
            client->putnodes(parent->nodehandle, move(nn));
            client->reqtag = 0;
        }
    }
}


string localpathToUtf8Leaf(const LocalPath& itemlocalname)
{
    return itemlocalname.leafName().toPath(*client->fsaccess);
}

void uploadLocalFolderContent(LocalPath& localname, Node* cloudFolder)
{
    DirAccess* da = client->fsaccess->newdiraccess();

    if (da->dopen(&localname, NULL, false))
    {
        DBTableTransactionCommitter committer(client->tctable);

        int total = 0;
        nodetype_t type;
        LocalPath itemlocalleafname;
        while (da->dnext(localname, itemlocalleafname, true, &type))
        {
            string leafNameUtf8 = localpathToUtf8Leaf(itemlocalleafname);

            if (gVerboseMode)
            {
                cout << "Queueing " << leafNameUtf8 << "..." << endl;
            }
            auto newpath = localname;
            newpath.appendWithSeparator(itemlocalleafname, true);
            uploadLocalPath(type, leafNameUtf8, newpath, cloudFolder, "", committer, total, true);
        }
        if (gVerboseMode)
        {
            cout << "Queued " << total << " more uploads from folder " << localpathToUtf8Leaf(localname) << endl;
        }
    }
}

void exec_put(autocomplete::ACState& s)
{
    handle target = cwd;
    string targetuser;
    string newname;
    int total = 0;
    Node* n = NULL;

    bool recursive = s.extractflag("-r");

    if (s.words.size() > 2)
    {
        if ((n = nodebypath(s.words[2].s.c_str(), &targetuser, &newname)))
        {
            target = n->nodehandle;
        }
    }
    else    // target is current path
    {
        n = client->nodebyhandle(target);
    }

    if (client->loggedin() == NOTLOGGEDIN && !targetuser.size() && !client->loggedIntoWritableFolder())
    {
        cout << "Not logged in." << endl;

        return;
    }

    if (recursive && !targetuser.empty())
    {
        cout << "Sorry, can't send recursively to a user" << endl;
    }

    auto localname = LocalPath::fromPath(s.words[1].s, *client->fsaccess);

    DirAccess* da = client->fsaccess->newdiraccess();

    if (da->dopen(&localname, NULL, true))
    {
        DBTableTransactionCommitter committer(client->tctable);

        nodetype_t type;
        LocalPath itemlocalname;
        while (da->dnext(localname, itemlocalname, true, &type))
        {
            string leafNameUtf8 = localpathToUtf8Leaf(itemlocalname);

            if (gVerboseMode)
            {
                cout << "Queueing " << leafNameUtf8 << "..." << endl;
            }
            uploadLocalPath(type, leafNameUtf8, itemlocalname, n, targetuser, committer, total, recursive);
        }
    }

    delete da;

    cout << "Queued " << total << " file(s) for upload, " << appxferq[PUT].size()
        << " file(s) in queue" << endl;
}

void exec_pwd(autocomplete::ACState& s)
{
    string path;

    nodepath(cwd, &path);

    cout << path << endl;
}

void exec_lcd(autocomplete::ACState& s)
{
    LocalPath localpath = LocalPath::fromPath(s.words[1].s, *client->fsaccess);

    if (!client->fsaccess->chdirlocal(localpath))
    {
        cout << s.words[1].s << ": Failed" << endl;
    }
}

#ifdef USE_FILESYSTEM
void exec_lls(autocomplete::ACState& s)
{
    bool recursive = s.extractflag("-R");
    fs::path ls_folder = s.words.size() > 1 ? fs::u8path(s.words[1].s) : fs::current_path();
    std::error_code ec;
    auto status = fs::status(ls_folder, ec);
    (void)status;
    if (ec)
    {
        cerr << ec.message() << endl;
    }
    else if (!fs::exists(ls_folder))
    {
        cerr << "not found" << endl;
    }
    else
    {
        local_dumptree(ls_folder, recursive);
    }
}
#endif

void exec_ipc(autocomplete::ACState& s)
{
    // incoming pending contact action
    handle phandle;
    if (s.words.size() == 3 && Base64::atob(s.words[1].s.c_str(), (byte*) &phandle, sizeof phandle) == sizeof phandle)
    {
        ipcactions_t action;
        if (s.words[2].s == "a")
        {
            action = IPCA_ACCEPT;
        }
        else if (s.words[2].s == "d")
        {
            action = IPCA_DENY;
        }
        else if (s.words[2].s == "i")
        {
            action = IPCA_IGNORE;
        }
        else
        {
            return;
        }
        client->updatepcr(phandle, action);
    }
}

#if defined(WIN32) && defined(NO_READLINE)
void exec_log(autocomplete::ACState& s)
{
    if (s.words.size() == 1)
    {
        // close log
        static_cast<WinConsole*>(console)->log("", WinConsole::no_log);
        cout << "log closed" << endl;
    }
    else if (s.words.size() == 3)
    {
        // open log
        WinConsole::logstyle style = WinConsole::no_log;
        if (s.words[1].s == "utf8")
        {
            style = WinConsole::utf8_log;
        }
        else if (s.words[1].s == "utf16")
        {
            style = WinConsole::utf16_log;
        }
        else if (s.words[1].s == "codepage")
        {
            style = WinConsole::codepage_log;
        }
        else
        {
            cout << "unknown log style" << endl;
        }
        if (!static_cast<WinConsole*>(console)->log(s.words[2].s, style))
        {
            cout << "failed to open log file" << endl;
        }
    }
}
#endif

void exec_putq(autocomplete::ACState& s)
{
    bool showActive = s.extractflag("-active");
    bool showAll = s.extractflag("-all");
    bool showCount = s.extractflag("-count");

    if (!showActive && !showAll && !showCount)
    {
        showCount = true;
    }

    xferq(PUT, s.words.size() > 1 ? atoi(s.words[1].s.c_str()) : -1, showActive, showAll, showCount);
}

void exec_getq(autocomplete::ACState& s)
{
    bool showActive = s.extractflag("-active");
    bool showAll = s.extractflag("-all");
    bool showCount = s.extractflag("-count");

    if (!showActive && !showAll && !showCount)
    {
        showCount = true;
    }

    xferq(GET, s.words.size() > 1 ? atoi(s.words[1].s.c_str()) : -1, showActive, showAll, showCount);
}

void exec_open(autocomplete::ACState& s)
{
    if (strstr(s.words[1].s.c_str(), "#F!") || strstr(s.words[1].s.c_str(), "folder/"))  // folder link indicator
    {
        if (!clientFolder)
        {
            using namespace mega;
#ifdef GFX_CLASS
            auto gfx = new GFX_CLASS;
            gfx->startProcessingThread();
#endif
            // create a new MegaClient with a different MegaApp to process callbacks
            // from the client logged into a folder. Reuse the waiter and httpio
            clientFolder = new MegaClient(new DemoAppFolder,
                                          client->waiter,
                                          client->httpio,
                                          new FSACCESS_CLASS,
                #ifdef DBACCESS_CLASS
                                          new DBACCESS_CLASS(startDir),
                #else
                                          NULL,
                #endif
                #ifdef GFX_CLASS
                                          gfx,
                #else
                                          NULL,
                #endif
                                          "Gk8DyQBS",
                                          "megacli_folder/" TOSTRING(MEGA_MAJOR_VERSION)
                                          "." TOSTRING(MEGA_MINOR_VERSION)
                                          "." TOSTRING(MEGA_MICRO_VERSION),
                                          2);
        }
        else
        {
            clientFolder->logout();
        }

        return clientFolder->app->login_result(clientFolder->folderaccess(s.words[1].s.c_str(), nullptr));
    }
    else
    {
        cout << "Invalid folder link." << endl;
    }
}

#ifdef USE_FILESYSTEM
void exec_lpwd(autocomplete::ACState& s)
{
    cout << fs::current_path().u8string() << endl;
}
#endif


void exec_test(autocomplete::ACState& s)
{
}

void exec_mfad(autocomplete::ACState& s)
{
    client->multifactorauthdisable(s.words[1].s.c_str());
}

void exec_mfac(autocomplete::ACState& s)
{
    string email;
    if (s.words.size() == 2)
    {
        email = s.words[1].s;
    }
    else
    {
        email = login.email;
    }

    client->multifactorauthcheck(email.c_str());
}

void exec_mfae(autocomplete::ACState& s)
{
    client->multifactorauthsetup();
}

void exec_login(autocomplete::ACState& s)
{
    //bool fresh = s.extractflag("-fresh");

    if (client->loggedin() == NOTLOGGEDIN)
    {
        if (s.words.size() > 1)
        {
            if ((s.words.size() == 2 || s.words.size() == 3) && s.words[1].s == "autoresume")
            {
                string filename = "megacli_autoresume_session" + (s.words.size() == 3 ? "_" + s.words[2].s : "");
                ifstream file(filename.c_str());
                string session;
                file >> session;
                if (file.is_open() && session.size())
                {
                    cout << "Resuming session..." << endl;
                    return client->login(Base64::atob(session));
                }
                cout << "Failed to get a valid session id from file " << filename << endl;
            }
            else if (strchr(s.words[1].s.c_str(), '@'))
            {
                login.reset();
                login.email = s.words[1].s;

                // full account login
                if (s.words.size() > 2)
                {
                    login.password = s.words[2].s;
                    cout << "Initiated login attempt..." << endl;
                }
                client->prelogin(login.email.c_str());
            }
            else
            {
                const char* ptr;
                if ((ptr = strchr(s.words[1].s.c_str(), '#')))  // folder link indicator
                {
                    const char *authKey = s.words.size() == 3 ? s.words[2].s.c_str() : nullptr;
                    return client->app->login_result(client->folderaccess(s.words[1].s.c_str(), authKey));
                }
                else
                {
                    return client->login(Base64::atob(s.words[1].s));
                }
            }
        }
        else
        {
            cout << "      login email [password]" << endl
                << "      login exportedfolderurl#key [authKey]" << endl
                << "      login session" << endl;
        }
    }
    else
    {
        cout << "Already logged in. Please log out first." << endl;
    }
}

void exec_begin(autocomplete::ACState& s)
{
    if (s.words.size() == 1)
    {
        cout << "Creating ephemeral session..." << endl;
        pdf_to_import = true;
        client->createephemeral();
    }
    else if (s.words.size() == 2)
    {
        handle uh;
        byte pw[SymmCipher::KEYLENGTH];

        if (Base64::atob(s.words[1].s.c_str(), (byte*) &uh, MegaClient::USERHANDLE) == sizeof uh && Base64::atob(
            s.words[1].s.c_str() + 12, pw, sizeof pw) == sizeof pw)
        {
            client->resumeephemeral(uh, pw);
        }
        else
        {
            cout << "Malformed ephemeral session identifier." << endl;
        }
    }
}

void exec_mount(autocomplete::ACState& s)
{
    listtrees();
}

void exec_share(autocomplete::ACState& s)
{
    switch (s.words.size())
    {
    case 1:		// list all shares (incoming and outgoing)
    {
        TreeProcListOutShares listoutshares;
        Node* n;

        cout << "Shared folders:" << endl;

        for (unsigned i = 0; i < sizeof client->rootnodes / sizeof *client->rootnodes; i++)
        {
            if ((n = client->nodebyhandle(client->rootnodes[i])))
            {
                client->proctree(n, &listoutshares);
            }
        }

        for (user_map::iterator uit = client->users.begin();
            uit != client->users.end(); uit++)
        {
            User* u = &uit->second;
            Node* n;

            if (u->show == VISIBLE && u->sharing.size())
            {
                cout << "From " << u->email << ":" << endl;

                for (handle_set::iterator sit = u->sharing.begin();
                    sit != u->sharing.end(); sit++)
                {
                    if ((n = client->nodebyhandle(*sit)))
                    {
                        cout << "\t" << n->displayname() << " ("
                            << getAccessLevelStr(n->inshare->access) << ")" << endl;
                    }
                }
            }
        }
    }
    break;

    case 2:	    // list all outgoing shares on this path
    case 3:	    // remove outgoing share to specified e-mail address
    case 4:	    // add outgoing share to specified e-mail address
    case 5:     // user specified a personal representation to appear as for the invitation
        if (Node* n = nodebypath(s.words[1].s.c_str()))
        {
            if (s.words.size() == 2)
            {
                listnodeshares(n);
            }
            else
            {
                accesslevel_t a = ACCESS_UNKNOWN;
                const char* personal_representation = NULL;
                if (s.words.size() > 3)
                {
                    if (s.words[3].s == "r" || s.words[3].s == "ro")
                    {
                        a = RDONLY;
                    }
                    else if (s.words[3].s == "rw")
                    {
                        a = RDWR;
                    }
                    else if (s.words[3].s == "full")
                    {
                        a = FULL;
                    }
                    else
                    {
                        cout << "Access level must be one of r, rw or full" << endl;

                        return;
                    }

                    if (s.words.size() > 4)
                    {
                        personal_representation = s.words[4].s.c_str();
                    }
                }

                client->setshare(n, s.words[2].s.c_str(), a, personal_representation);
            }
        }
        else
        {
            cout << s.words[1].s << ": No such directory" << endl;
        }
        break;
    }
}

void exec_users(autocomplete::ACState& s)
{
    if (s.words.size() == 1)
    {
        for (user_map::iterator it = client->users.begin(); it != client->users.end(); it++)
        {
            if (it->second.email.size())
            {
                cout << "\t" << it->second.email;

                if (it->second.userhandle == client->me)
                {
                    cout << ", session user";
                }
                else if (it->second.show == VISIBLE)
                {
                    cout << ", visible";
                }
                else if (it->second.show == HIDDEN)
                {
                    cout << ", hidden";
                }
                else if (it->second.show == INACTIVE)
                {
                    cout << ", inactive";
                }
                else if (it->second.show == BLOCKED)
                {
                    cout << ", blocked";
                }
                else
                {
                    cout << ", unknown visibility (" << it->second.show << ")";
                }

                if (it->second.sharing.size())
                {
                    cout << ", sharing " << it->second.sharing.size() << " folder(s)";
                }

                if (it->second.pubk.isvalid())
                {
                    cout << ", public key cached";
                }

                if (it->second.mBizMode == BIZ_MODE_MASTER)
                {
                    cout << ", business master user";
                }
                else if (it->second.mBizMode == BIZ_MODE_SUBUSER)
                {
                    cout << ", business sub-user";
                }

                cout << endl;
            }
        }
    }
    else if (s.words.size() == 3 && s.words[2].s == "del")
    {
        client->removecontact(s.words[1].s.c_str(), HIDDEN);
    }
}

void exec_mkdir(autocomplete::ACState& s)
{
    bool allowDuplicate = s.extractflag("-allowduplicate");
    bool exactLeafName = s.extractflag("-exactleafname");

    if (s.words.size() > 1)
    {
        string newname;

        Node* n;
        if (exactLeafName)
        {
            n = client->nodebyhandle(cwd);
            newname = s.words[1].s;
        }
        else
        {
            n = nodebypath(s.words[1].s.c_str(), NULL, &newname);
        }

        if (n)
        {
            if (!client->checkaccess(n, RDWR))
            {
                cout << "Write access denied" << endl;

                return;
            }

            if (newname.size())
            {
                vector<NewNode> nn(1);
                client->putnodes_prepareOneFolder(&nn[0], newname);
                client->putnodes(n->nodehandle, move(nn));
            }
            else if (allowDuplicate && n->parent && n->parent->nodehandle != UNDEF)
            {
                // the leaf name already exists and was returned in n
                auto leafname = s.words[1].s;
                auto pos = leafname.find_last_of("/");
                if (pos != string::npos) leafname.erase(0, pos + 1);
                vector<NewNode> nn(1);
                client->putnodes_prepareOneFolder(&nn[0], leafname);
                client->putnodes(n->parent->nodehandle, move(nn));
            }
            else
            {
                cout << s.words[1].s << ": Path already exists" << endl;
            }
        }
        else
        {
            cout << s.words[1].s << ": Target path not found" << endl;
        }
    }
}

void exec_getfa(autocomplete::ACState& s)
{
    Node* n;
    int cancel = s.words.size() > 2 && s.words.back().s == "cancel";

    if (s.words.size() < 3)
    {
        n = client->nodebyhandle(cwd);
    }
    else if (!(n = nodebypath(s.words[2].s.c_str())))
    {
        cout << s.words[2].s << ": Path not found" << endl;
    }

    if (n)
    {
        int c = 0;
        fatype type;

        type = fatype(atoi(s.words[1].s.c_str()));

        if (n->type == FILENODE)
        {
            if (n->hasfileattribute(type))
            {
                client->getfa(n->nodehandle, &n->fileattrstring, n->nodekey(), type, cancel);
                c++;
            }
        }
        else
        {
            for (node_list::iterator it = n->children.begin(); it != n->children.end(); it++)
            {
                if ((*it)->type == FILENODE && (*it)->hasfileattribute(type))
                {
                    client->getfa((*it)->nodehandle, &(*it)->fileattrstring, (*it)->nodekey(), type, cancel);
                    c++;
                }
            }
        }

        cout << (cancel ? "Canceling " : "Fetching ") << c << " file attribute(s) of type " << type << "..." << endl;
    }
}

void exec_getua(autocomplete::ACState& s)
{
    User* u = NULL;

    if (s.words.size() == 3)
    {
        // get other user's attribute
        if (!(u = client->finduser(s.words[2].s.c_str())))
        {
            cout << "Retrieving user attribute for unknown user: " << s.words[2].s << endl;
            client->getua(s.words[2].s.c_str(), User::string2attr(s.words[1].s.c_str()));
            return;
        }
    }
    else if (s.words.size() != 2)
    {
        cout << "      getua attrname [email]" << endl;
        return;
    }

    if (!u)
    {
        // get logged in user's attribute
        if (!(u = client->ownuser()))
        {
            cout << "Must be logged in to query own attributes." << endl;
            return;
        }
    }

    if (s.words[1].s == "pubk")
    {
        client->getpubkey(u->uid.c_str());
        return;
    }

    client->getua(u, User::string2attr(s.words[1].s.c_str()));
}

void exec_putua(autocomplete::ACState& s)
{
    attr_t attrtype = User::string2attr(s.words[1].s.c_str());
    if (attrtype == ATTR_UNKNOWN)
    {
        cout << "Attribute not recognized" << endl;
        return;
    }

    if (s.words.size() == 2)
    {
        // delete attribute
        client->putua(attrtype);

        return;
    }
    else if (s.words.size() == 3)
    {
        if (s.words[2].s == "del")
        {
            client->putua(attrtype);

            return;
        }
    }
    else if (s.words.size() == 4)
    {
        if (s.words[2].s == "set")
        {
            client->putua(attrtype, (const byte*)s.words[3].s.c_str(), unsigned(s.words[3].s.size()));
            return;
        }
        else if (s.words[2].s == "set64")
        {
            int len = int(s.words[3].s.size() * 3 / 4 + 3);
            byte *value = new byte[len];
            int valuelen = Base64::atob(s.words[3].s.data(), value, len);
            client->putua(attrtype, value, valuelen);
            delete [] value;
            return;
        }
        else if (s.words[2].s == "load")
        {
            string data;
            auto localpath = LocalPath::fromPath(s.words[3].s, *client->fsaccess);

            if (loadfile(localpath, &data))
            {
                client->putua(attrtype, (const byte*) data.data(), unsigned(data.size()));
            }
            else
            {
                cout << "Cannot read " << s.words[3].s << endl;
            }

            return;
        }
    }
    else if (s.words.size() == 5)
    {
        if (s.words[2].s == "map")  // putua <attrtype> map <attrKey> <attrValue>
        {
            if (attrtype == ATTR_BACKUP_NAMES
                    || attrtype == ATTR_DEVICE_NAMES
                    || attrtype == ATTR_ALIAS)
            {
                std::string key = s.words[3].s;
                std::string value = Base64::btoa(s.words[4].s);
                string_map attrMap;
                attrMap[key] = value;

                std::unique_ptr<TLVstore> tlv;

                User *ownUser = client->finduser(client->me);
                const std::string *oldValue = ownUser->getattr(attrtype);
                if (!oldValue)  // attr doesn't exist -> create it
                {
                    tlv.reset(new TLVstore());
                    tlv->set(key, value);
                }
                else if (!ownUser->isattrvalid(attrtype)) // not fetched yet or outdated
                {
                    cout << "User attribute is versioned (need to know current version first). ";
                    cout << "Fetch the attribute first" << endl;
                    return;
                }
                else
                {
                    tlv.reset(TLVstore::containerToTLVrecords(oldValue, &client->key));

                    if (!User::mergeUserAttribute(attrtype, attrMap, *tlv.get()))
                    {
                        cout << "Failed to merge with existing values" << endl;
                        return;
                    }
                }

                // serialize and encrypt the TLV container
                std::unique_ptr<std::string> container(tlv->tlvRecordsToContainer(client->rng, &client->key));
                client->putua(attrtype, (byte *)container->data(), unsigned(container->size()));

                return;
            }
        }
    }
}

#ifdef DEBUG
void exec_delua(autocomplete::ACState& s)
{
    client->delua(s.words[1].s.c_str());
}
#endif

void exec_pause(autocomplete::ACState& s)
{
    bool getarg = false, putarg = false, hardarg = false, statusarg = false;

    for (size_t i = s.words.size(); --i; )
    {
        if (s.words[i].s == "get")
        {
            getarg = true;
        }
        if (s.words[i].s == "put")
        {
            putarg = true;
        }
        if (s.words[i].s == "hard")
        {
            hardarg = true;
        }
        if (s.words[i].s == "status")
        {
            statusarg = true;
        }
    }

    if (statusarg)
    {
        if (!hardarg && !getarg && !putarg)
        {
            if (!client->xferpaused[GET] && !client->xferpaused[PUT])
            {
                cout << "Transfers not paused at the moment." << endl;
            }
            else
            {
                if (client->xferpaused[GET])
                {
                    cout << "GETs currently paused." << endl;
                }
                if (client->xferpaused[PUT])
                {
                    cout << "PUTs currently paused." << endl;
                }
            }
        }
        return;
    }

    if (!getarg && !putarg)
    {
        getarg = true;
        putarg = true;
    }

    DBTableTransactionCommitter committer(client->tctable);

    if (getarg)
    {
        client->pausexfers(GET, client->xferpaused[GET] ^= true, hardarg, committer);
        if (client->xferpaused[GET])
        {
            cout << "GET transfers paused. Resume using the same command." << endl;
        }
        else
        {
            cout << "GET transfers unpaused." << endl;
        }
    }

    if (putarg)
    {
        client->pausexfers(PUT, client->xferpaused[PUT] ^= true, hardarg, committer);
        if (client->xferpaused[PUT])
        {
            cout << "PUT transfers paused. Resume using the same command." << endl;
        }
        else
        {
            cout << "PUT transfers unpaused." << endl;
        }
    }
}

void exec_debug(autocomplete::ACState& s)
{
    bool turnon = s.extractflag("-on");
    bool turnoff = s.extractflag("-off");

    if (s.words.size() > 1)
    {
        gLogger.mLogFile.close();
        if (!s.words[1].s.empty())
        {
            gLogger.mLogFile.open(s.words[1].s.c_str());
            if (!gLogger.mLogFile.is_open())
            {
                cout << "Log file open failed: '" << s.words[1].s << "'" << endl;
            }
        }
    }

    bool state = client->debugstate();
    if ((turnon && !state) || (turnoff && state) || (!turnon && !turnoff))
    {
        client->toggledebug();
    }

    cout << "Debug mode " << (client->debugstate() ? "on" : "off") << endl;
}

void exec_verbose(autocomplete::ACState& s)
{
    bool turnon = s.extractflag("-on");
    bool turnoff = s.extractflag("-off");

    if (turnon)
    {
        gVerboseMode = true;
    }
    else if (turnoff)
    {
        gVerboseMode = false;
    }
    else
    {
        gVerboseMode = !gVerboseMode;
    }
    cout << "Verbose mode " << (gVerboseMode ? "on" : "off") << endl;
}

#if defined(WIN32) && defined(NO_READLINE)
void exec_clear(autocomplete::ACState& s)
{
    static_cast<WinConsole*>(console)->clearScreen();
}
#endif

void exec_retry(autocomplete::ACState& s)
{
    if (client->abortbackoff())
    {
        cout << "Retrying..." << endl;
    }
    else
    {
        cout << "No failed request pending." << endl;
    }
}

void exec_recon(autocomplete::ACState& s)
{
    cout << "Closing all open network connections..." << endl;

    client->disconnect();
}

void exec_email(autocomplete::ACState& s)
{
    if (s.words.size() == 1)
    {
        User *u = client->finduser(client->me);
        if (u)
        {
            cout << "Your current email address is " << u->email << endl;
        }
        else
        {
            cout << "Please, login first" << endl;
        }
    }
    else if (s.words.size() == 2)
    {
        if (s.words[1].s.find("@") != string::npos)    // get change email link
        {
            client->getemaillink(s.words[1].s.c_str());
        }
        else    // confirm change email link
        {
            string link = s.words[1].s;

            size_t pos = link.find("#verify");
            if (pos == link.npos)
            {
                cout << "Invalid email change link." << endl;
                return;
            }

            changecode.assign(link.substr(pos + strlen("#verify")));
            client->queryrecoverylink(changecode.c_str());
        }
    }
}

#ifdef ENABLE_CHAT
void exec_chatc(autocomplete::ACState& s)
{
    size_t wordscount = s.words.size();
    if (wordscount < 2 || wordscount == 3)
    {
        cout << "Invalid syntax to create chatroom" << endl;
        cout << "      chatc group [email ro|sta|mod]* " << endl;
        return;
    }

    int group = atoi(s.words[1].s.c_str());
    if (group != 0 && group != 1)
    {
        cout << "Invalid syntax to create chatroom" << endl;
        cout << "      chatc group [email ro|sta|mod]* " << endl;
        return;
    }

    unsigned parseoffset = 2;
    if (((wordscount - parseoffset) % 2) == 0)
    {
        if (!group && (wordscount - parseoffset) != 2)
        {
            cout << "Peer to peer chats must have only one peer" << endl;
            return;
        }

        userpriv_vector *userpriv = new userpriv_vector;

        unsigned numUsers = 0;
        while ((numUsers + 1) * 2 + parseoffset <= wordscount)
        {
            string email = s.words[numUsers * 2 + parseoffset].s;
            User *u = client->finduser(email.c_str(), 0);
            if (!u)
            {
                cout << "User not found: " << email << endl;
                delete userpriv;
                return;
            }

            string privstr = s.words[numUsers * 2 + parseoffset + 1].s;
            privilege_t priv;
            if (!group) // 1:1 chats enforce peer to be moderator
            {
                priv = PRIV_MODERATOR;
            }
            else
            {
                if (privstr == "ro")
                {
                    priv = PRIV_RO;
                }
                else if (privstr == "sta")
                {
                    priv = PRIV_STANDARD;
                }
                else if (privstr == "mod")
                {
                    priv = PRIV_MODERATOR;
                }
                else
                {
                    cout << "Unknown privilege for " << email << endl;
                    delete userpriv;
                    return;
                }
            }

            userpriv->push_back(userpriv_pair(u->userhandle, priv));
            numUsers++;
        }

        client->createChat(group, false, userpriv);
        delete userpriv;
    }
}

void exec_chati(autocomplete::ACState& s)
{
    if (s.words.size() >= 4 && s.words.size() <= 7)
    {
        handle chatid;
        Base64::atob(s.words[1].s.c_str(), (byte*)&chatid, MegaClient::CHATHANDLE);

        string email = s.words[2].s;
        User *u = client->finduser(email.c_str(), 0);
        if (!u)
        {
            cout << "User not found: " << email << endl;
            return;
        }

        string privstr = s.words[3].s;
        privilege_t priv;
        if (privstr == "ro")
        {
            priv = PRIV_RO;
        }
        else if (privstr == "sta")
        {
            priv = PRIV_STANDARD;
        }
        else if (privstr == "mod")
        {
            priv = PRIV_MODERATOR;
        }
        else
        {
            cout << "Unknown privilege for " << email << endl;
            return;
        }

        string title;
        string unifiedKey;
        if (s.words.size() == 5)
        {
            unifiedKey = s.words[4].s;
        }
        else if (s.words.size() >= 6 && s.words[4].s == "t")
        {
            title = s.words[5].s;
            if (s.words.size() == 7)
            {
                unifiedKey = s.words[6].s;
            }
        }
        const char *t = !title.empty() ? title.c_str() : NULL;
        const char *uk = !unifiedKey.empty() ? unifiedKey.c_str() : NULL;

        client->inviteToChat(chatid, u->userhandle, priv, uk, t);
        return;
    }
}

void exec_chatr(autocomplete::ACState& s)
{
    if (s.words.size() > 1 && s.words.size() < 4)
    {
        handle chatid;
        Base64::atob(s.words[1].s.c_str(), (byte*)&chatid, MegaClient::CHATHANDLE);

        if (s.words.size() == 2)
        {
            client->removeFromChat(chatid, client->me);
            return;
        }
        else if (s.words.size() == 3)
        {
            string email = s.words[2].s;
            User *u = client->finduser(email.c_str(), 0);
            if (!u)
            {
                cout << "User not found: " << email << endl;
                return;
            }

            client->removeFromChat(chatid, u->userhandle);
            return;
        }
    }
}

void exec_chatu(autocomplete::ACState& s)
{
    handle chatid;
    Base64::atob(s.words[1].s.c_str(), (byte*)&chatid, MegaClient::CHATHANDLE);

    client->getUrlChat(chatid);
}

void exec_chata(autocomplete::ACState& s)
{
    handle chatid;
    Base64::atob(s.words[1].s.c_str(), (byte*)&chatid, MegaClient::CHATHANDLE);
    bool archive = (s.words[2].s == "1");
    if (!archive && (s.words[2].s != "0"))
    {
        cout << "Use 1 or 0 to archive/unarchive chats" << endl;
        return;
    }

    client->archiveChat(chatid, archive);
}

void exec_chats(autocomplete::ACState& s)
{
    if (s.words.size() == 1)
    {
        textchat_map::iterator it;
        for (it = client->chats.begin(); it != client->chats.end(); it++)
        {
            DemoApp::printChatInformation(it->second);
        }
        return;
    }
    if (s.words.size() == 2)
    {
        handle chatid;
        Base64::atob(s.words[1].s.c_str(), (byte*)&chatid, MegaClient::CHATHANDLE);

        textchat_map::iterator it = client->chats.find(chatid);
        if (it == client->chats.end())
        {
            cout << "Chatid " << s.words[1].s.c_str() << " not found" << endl;
            return;
        }

        DemoApp::printChatInformation(it->second);
        return;
    }
}

void exec_chatl(autocomplete::ACState& s)
{
    handle chatid;
    Base64::atob(s.words[1].s.c_str(), (byte*) &chatid, MegaClient::CHATHANDLE);
    bool delflag = (s.words.size() == 3 && s.words[2].s == "del");
    bool createifmissing = s.words.size() == 2 || (s.words.size() == 3 && s.words[2].s != "query");

    client->chatlink(chatid, delflag, createifmissing);
}
#endif

void exec_reset(autocomplete::ACState& s)
{
    if (client->loggedin() != NOTLOGGEDIN)
    {
        cout << "You're logged in. Please, logout first." << endl;
    }
    else if (s.words.size() == 2 ||
        (s.words.size() == 3 && (hasMasterKey = (s.words[2].s == "mk"))))
    {
        recoveryemail = s.words[1].s;
        client->getrecoverylink(recoveryemail.c_str(), hasMasterKey);
    }
    else
    {
        cout << "      reset email [mk]" << endl;
    }
}

void exec_clink(autocomplete::ACState& s)
{
    bool renew = false;
    if (s.words.size() == 1 || (s.words.size() == 2 && (renew = s.words[1].s == "renew")))
    {
        client->contactlinkcreate(renew);
    }
    else if ((s.words.size() == 3) && (s.words[1].s == "query"))
    {
        handle clink = UNDEF;
        Base64::atob(s.words[2].s.c_str(), (byte*)&clink, MegaClient::CONTACTLINKHANDLE);

        client->contactlinkquery(clink);

    }
    else if (((s.words.size() == 3) || (s.words.size() == 2)) && (s.words[1].s == "del"))
    {
        handle clink = UNDEF;

        if (s.words.size() == 3)
        {
            Base64::atob(s.words[2].s.c_str(), (byte*)&clink, MegaClient::CONTACTLINKHANDLE);
        }

        client->contactlinkdelete(clink);
    }
}

void exec_apiurl(autocomplete::ACState& s)
{
    if (s.words.size() == 1)
    {
        cout << "Current APIURL = " << MegaClient::APIURL << endl;
        cout << "Current disablepkp = " << (MegaClient::disablepkp ? "true" : "false") << endl;
    }
    else if (client->loggedin() != NOTLOGGEDIN)
    {
        cout << "You must not be logged in, to change APIURL" << endl;
    }
    else if (s.words.size() == 3 || s.words.size() == 2)
    {
        if (s.words[1].s.size() < 8 || s.words[1].s.substr(0, 8) != "https://")
        {
            s.words[1].s = "https://" + s.words[1].s;
        }
        if (s.words[1].s.empty() || s.words[1].s[s.words[1].s.size() - 1] != '/')
        {
            s.words[1].s += '/';
        }
        MegaClient::APIURL = s.words[1].s;
        if (s.words.size() == 3)
        {
            MegaClient::disablepkp = s.words[2].s == "true";
        }
    }
}

void exec_passwd(autocomplete::ACState& s)
{
    if (client->loggedin() != NOTLOGGEDIN)
    {
        setprompt(NEWPASSWORD);
    }
    else
    {
        cout << "Not logged in." << endl;
    }
}

void exec_putbps(autocomplete::ACState& s)
{
    if (s.words.size() > 1)
    {
        if (s.words[1].s == "auto")
        {
            client->putmbpscap = -1;
        }
        else if (s.words[1].s == "none")
        {
            client->putmbpscap = 0;
        }
        else
        {
            int t = atoi(s.words[1].s.c_str());

            if (t > 0)
            {
                client->putmbpscap = t;
            }
            else
            {
                cout << "      putbps [limit|auto|none]" << endl;
                return;
            }
        }
    }

    cout << "Upload speed limit set to ";

    if (client->putmbpscap < 0)
    {
        cout << "AUTO (approx. 90% of your available bandwidth)" << endl;
    }
    else if (!client->putmbpscap)
    {
        cout << "NONE" << endl;
    }
    else
    {
        cout << client->putmbpscap << " byte(s)/second" << endl;
    }
}

void exec_invite(autocomplete::ACState& s)
{
    if (client->loggedin() != FULLACCOUNT)
    {
        cout << "Not logged in." << endl;
    }
    else
    {
        if (client->ownuser()->email.compare(s.words[1].s))
        {
            int delflag = s.words.size() == 3 && s.words[2].s == "del";
            int rmd = s.words.size() == 3 && s.words[2].s == "rmd";
            int clink = s.words.size() == 4 && s.words[2].s == "clink";
            if (s.words.size() == 2 || s.words.size() == 3 || s.words.size() == 4)
            {
                if (delflag || rmd)
                {
                    client->setpcr(s.words[1].s.c_str(), delflag ? OPCA_DELETE : OPCA_REMIND);
                }
                else
                {
                    handle contactLink = UNDEF;
                    if (clink)
                    {
                        Base64::atob(s.words[3].s.c_str(), (byte*)&contactLink, MegaClient::CONTACTLINKHANDLE);
                    }

                    // Original email is not required, but can be used if this account has multiple email addresses associated,
                    // to have the invite come from a specific email
                    client->setpcr(s.words[1].s.c_str(), OPCA_ADD, "Invite from MEGAcli", s.words.size() == 3 ? s.words[2].s.c_str() : NULL, contactLink);
                }
            }
            else
            {
                cout << "      invite dstemail [origemail|del|rmd|clink <link>]" << endl;
            }
        }
        else
        {
            cout << "Cannot send invitation to your own user" << endl;
        }
    }
}

void exec_signup(autocomplete::ACState& s)
{
    if (s.words.size() == 2)
    {
        const char* ptr = s.words[1].s.c_str();
        const char* tptr;

        if ((tptr = strstr(ptr, "#confirm")))
        {
            ptr = tptr + 8;

            std::string code = Base64::atob(std::string(ptr));
            if (!code.empty())
            {
                if (code.find("ConfirmCodeV2") != string::npos)
                {
                    size_t posEmail = 13 + 15;
                    size_t endEmail = code.find("\t", posEmail);
                    if (endEmail != string::npos)
                    {
                        signupemail = code.substr(posEmail, endEmail - posEmail);
                        signupname = code.substr(endEmail + 1, code.size() - endEmail - 9);

                        if (client->loggedin() == FULLACCOUNT)
                        {
                            cout << "Already logged in." << endl;
                        }
                        else    // not-logged-in / ephemeral account / partially confirmed
                        {
                            client->confirmsignuplink2((const byte*)code.data(), unsigned(code.size()));
                        }
                    }
                }
                else
                {
                    // we first just query the supplied signup link,
                    // then collect and verify the password,
                    // then confirm the account
                    client->querysignuplink((const byte*)code.data(), (unsigned)code.size());
                }
            }
        }
    }
    else if (s.words.size() == 3 || s.words.size() == 4)
    {
        switch (client->loggedin())
        {
        case FULLACCOUNT:
            cout << "Already logged in." << endl;
            break;

        case CONFIRMEDACCOUNT:
            cout << "Current account already confirmed." << endl;
            break;

        case EPHEMERALACCOUNT:
            if (s.words[1].s.find('@') + 1 && s.words[1].s.find('.') + 1)
            {
                signupemail = s.words[1].s;
                signupname = s.words[2].s;
                signupV2 = !s.extractflag("-v1");

                cout << endl;
                setprompt(NEWPASSWORD);
            }
            else
            {
                cout << "Please enter a valid e-mail address." << endl;
            }
            break;

        case NOTLOGGEDIN:
            cout << "Please use the begin command to commence or resume the ephemeral session to be upgraded." << endl;
        }
    }
}

void exec_cancelsignup(autocomplete::ACState& s)
{
    client->cancelsignup();
}

void exec_whoami(autocomplete::ACState& s)
{
    if (client->loggedin() == NOTLOGGEDIN)
    {
        cout << "Not logged in." << endl;
    }
    else
    {
        User* u;

        if ((u = client->finduser(client->me)))
        {
            cout << "Account e-mail: " << u->email << " handle: " << Base64Str<MegaClient::USERHANDLE>(client->me) << endl;
            if (client->signkey)
            {
                string pubKey((const char *)client->signkey->pubKey, EdDSA::PUBLIC_KEY_LENGTH);
                cout << "Credentials: " << AuthRing::fingerprint(pubKey, true) << endl;
            }
        }

        bool storage = s.extractflag("-storage");
        bool transfer = s.extractflag("-transfer");
        bool pro = s.extractflag("-pro");
        bool transactions = s.extractflag("-transactions");
        bool purchases = s.extractflag("-purchases");
        bool sessions = s.extractflag("-sessions");

        bool all = !storage && !transfer && !pro && !transactions && !purchases && !sessions;

        cout << "Retrieving account status..." << endl;

        client->getaccountdetails(&account, all || storage, all || transfer, all || pro, all || transactions, all || purchases, all || sessions);
    }
}

void exec_verifycredentials(autocomplete::ACState& s)
{
    User* u = nullptr;
    if (s.words.size() == 2 && (s.words[1].s == "show" || s.words[1].s == "status"))
    {
        u = client->finduser(client->me);
    }
    else if (s.words.size() == 3)
    {
        u = client->finduser(s.words[2].s.c_str());
    }
    else
    {
        cout << "      credentials show|status|verify|reset [email]" << endl;
        return;
    }

    if (!u)
    {
        cout << "Invalid user" << endl;
        return;
    }

    if (s.words[1].s == "show")
    {
        if (u->isattrvalid(ATTR_ED25519_PUBK))
        {
            cout << "Credentials: " << AuthRing::fingerprint(*u->getattr(ATTR_ED25519_PUBK), true) << endl;
        }
        else
        {
            cout << "Fetching singing key... " << endl;
            client->getua(u->uid.c_str(), ATTR_ED25519_PUBK);
        }
    }
    else if (s.words[1].s == "status")
    {
        handle uh = s.words.size() == 3 ? u->userhandle : UNDEF;
        printAuthringInformation(uh);
    }
    else if (s.words[1].s == "verify")
    {
        error e;
        if ((e = client->verifyCredentials(u->userhandle)))
        {
            cout << "Verification failed. Error: " << errorstring(e) << endl;
            return;
        }
    }
    else if (s.words[1].s == "reset")
    {
        error e;
        if ((e = client->resetCredentials(u->userhandle)))
        {
            cout << "Reset verification failed. Error: " << errorstring(e) << endl;
            return;
        }
    }
}

void exec_export(autocomplete::ACState& s)
{
    hlink = UNDEF;
    del = ets = 0;

    Node* n;
    int deltmp = 0;
    int etstmp = 0;

    bool writable = s.extractflag("-writable");


    if ((n = nodebypath(s.words[1].s.c_str())))
    {
        if (s.words.size() > 2)
        {
            deltmp = (s.words[2].s == "del");
            if (!deltmp)
            {
                etstmp = atoi(s.words[2].s.c_str());
            }
        }


        cout << "Exporting..." << endl;

        error e;
        if ((e = client->exportnode(n, deltmp, etstmp, writable)))
        {
            cout << s.words[1].s << ": Export rejected (" << errorstring(e) << ")" << endl;
        }
        else
        {
            hlink = n->nodehandle;
            ets = etstmp;
            del = deltmp;
        }
    }
    else
    {
        cout << s.words[1].s << ": Not found" << endl;
    }
}

void exec_import(autocomplete::ACState& s)
{
    handle ph = UNDEF;
    byte key[FILENODEKEYLENGTH];
    error e = client->parsepubliclink(s.words[1].s.c_str(), ph, key, false);
    if (e == API_OK)
    {
        cout << "Opening link..." << endl;
        client->openfilelink(ph, key, 1);
    }
    else
    {
        cout << "Malformed link. Format: Exported URL or fileid#filekey" << endl;
    }
}

void exec_folderlinkinfo(autocomplete::ACState& s)
{
    publiclink = s.words[1].s;

    handle ph = UNDEF;
    byte folderkey[SymmCipher::KEYLENGTH];
    if (client->parsepubliclink(publiclink.c_str(), ph, folderkey, true) == API_OK)
    {
        cout << "Loading public folder link info..." << endl;
        client->getpubliclinkinfo(ph);
    }
    else
    {
        cout << "Malformed link: " << publiclink << endl;
    }
}

void exec_reload(autocomplete::ACState& s)
{
    cout << "Reloading account..." << endl;

    bool nocache = false;
    if (s.words.size() == 2 && s.words[1].s == "nocache")
    {
        nocache = true;
    }

    cwd = UNDEF;
    client->cachedscsn = UNDEF;
    client->fetchnodes(nocache);
}

void exec_logout(autocomplete::ACState& s)
{
    cout << "Logging off..." << endl;

    cwd = UNDEF;
    client->logout();

    if (clientFolder)
    {
        clientFolder->logout();
        delete clientFolder;
        clientFolder = NULL;
    }
}

#ifdef ENABLE_CHAT
void exec_chatga(autocomplete::ACState& s)
{
    handle chatid;
    Base64::atob(s.words[1].s.c_str(), (byte*) &chatid, MegaClient::CHATHANDLE);

    handle nodehandle = 0; // make sure top two bytes are 0
    Base64::atob(s.words[2].s.c_str(), (byte*) &nodehandle, MegaClient::NODEHANDLE);

    const char *uid = s.words[3].s.c_str();

    client->grantAccessInChat(chatid, nodehandle, uid);
}

void exec_chatra(autocomplete::ACState& s)
{
    handle chatid;
    Base64::atob(s.words[1].s.c_str(), (byte*)&chatid, MegaClient::CHATHANDLE);

    handle nodehandle = 0; // make sure top two bytes are 0
    Base64::atob(s.words[2].s.c_str(), (byte*)&nodehandle, MegaClient::NODEHANDLE);

    const char *uid = s.words[3].s.c_str();

    client->removeAccessInChat(chatid, nodehandle, uid);
}

void exec_chatst(autocomplete::ACState& s)
{
    handle chatid;
    Base64::atob(s.words[1].s.c_str(), (byte*)&chatid, MegaClient::CHATHANDLE);

    if (s.words.size() == 2)  // empty title / remove title
    {
        client->setChatTitle(chatid, "");
    }
    else if (s.words.size() == 3)
    {
        client->setChatTitle(chatid, s.words[2].s.c_str());
    }
}

void exec_chatpu(autocomplete::ACState& s)
{
    client->getChatPresenceUrl();
}

void exec_chatup(autocomplete::ACState& s)
{
    handle chatid;
    Base64::atob(s.words[1].s.c_str(), (byte*)&chatid, MegaClient::CHATHANDLE);

    handle uh;
    Base64::atob(s.words[2].s.c_str(), (byte*)&uh, MegaClient::USERHANDLE);

    string privstr = s.words[3].s;
    privilege_t priv;
    if (privstr == "ro")
    {
        priv = PRIV_RO;
    }
    else if (privstr == "sta")
    {
        priv = PRIV_STANDARD;
    }
    else if (privstr == "mod")
    {
        priv = PRIV_MODERATOR;
    }
    else
    {
        cout << "Unknown privilege for " << s.words[2].s << endl;
        return;
    }

    client->updateChatPermissions(chatid, uh, priv);
}

void exec_chatlu(autocomplete::ACState& s)
{
    handle publichandle = 0;
    Base64::atob(s.words[1].s.c_str(), (byte*)&publichandle, MegaClient::CHATLINKHANDLE);

    client->chatlinkurl(publichandle);
}

void exec_chatsm(autocomplete::ACState& s)
{
    handle chatid;
    Base64::atob(s.words[1].s.c_str(), (byte*)&chatid, MegaClient::CHATHANDLE);

    const char *title = (s.words.size() == 3) ? s.words[2].s.c_str() : NULL;
    client->chatlinkclose(chatid, title);
}

void exec_chatlj(autocomplete::ACState& s)
{
    handle publichandle = 0;
    Base64::atob(s.words[1].s.c_str(), (byte*)&publichandle, MegaClient::CHATLINKHANDLE);

    client->chatlinkjoin(publichandle, s.words[2].s.c_str());
}

void exec_chatcp(autocomplete::ACState& s)
{
    size_t wordscount = s.words.size();
    userpriv_vector *userpriv = new userpriv_vector;
    string_map *userkeymap = new string_map;
    string mownkey = s.words[1].s;
    unsigned parseoffset = 2;
    const char *title = NULL;

    if (wordscount >= 4)
    {
        if (s.words[2].s == "t")
        {
            if (s.words[3].s.empty())
            {
                cout << "Title cannot be set to empty string" << endl;
                delete userpriv;
                delete userkeymap;
                return;
            }
            title = s.words[3].s.c_str();
            parseoffset = 4;
        }

        if (((wordscount - parseoffset) % 3) != 0)
        {
            cout << "Invalid syntax to create chatroom" << endl;
            cout << "      chatcp mownkey [t title64] [email ro|sta|mod unifiedkey]* " << endl;
            delete userpriv;
            delete userkeymap;
            return;
        }

        unsigned numUsers = 0;
        while ((numUsers + 1) * 3 + parseoffset <= wordscount)
        {
            string email = s.words[numUsers * 3 + parseoffset].s;
            User *u = client->finduser(email.c_str(), 0);
            if (!u)
            {
                cout << "User not found: " << email << endl;
                delete userpriv;
                delete userkeymap;
                return;
            }

            string privstr = s.words[numUsers * 3 + parseoffset + 1].s;
            privilege_t priv;
            if (privstr == "ro")
            {
                priv = PRIV_RO;
            }
            else if (privstr == "sta")
            {
                priv = PRIV_STANDARD;
            }
            else if (privstr == "mod")
            {
                priv = PRIV_MODERATOR;
            }
            else
            {
                cout << "Unknown privilege for " << email << endl;
                delete userpriv;
                delete userkeymap;
                return;
            }
            userpriv->push_back(userpriv_pair(u->userhandle, priv));
            string unifiedkey = s.words[numUsers * 3 + parseoffset + 2].s;
            char uhB64[12];
            Base64::btoa((byte *)&u->userhandle, MegaClient::USERHANDLE, uhB64);
            uhB64[11] = '\0';
            userkeymap->insert(std::pair<string, string>(uhB64, unifiedkey));
            numUsers++;
        }
    }
    char ownHandleB64[12];
    Base64::btoa((byte *)&client->me, MegaClient::USERHANDLE, ownHandleB64);
    ownHandleB64[11] = '\0';
    userkeymap->insert(std::pair<string, string>(ownHandleB64, mownkey));
    client->createChat(true, true, userpriv, userkeymap, title);
    delete userpriv;
    delete userkeymap;
}
#endif

void exec_cancel(autocomplete::ACState& s)
{
    if (client->loggedin() != FULLACCOUNT)
    {
        cout << "Please, login into your account first." << endl;
        return;
    }

    if (s.words.size() == 1)  // get link
    {
        User *u = client->finduser(client->me);
        if (!u)
        {
            cout << "Error retrieving logged user." << endl;
            return;
        }
        client->getcancellink(u->email.c_str());
    }
    else if (s.words.size() == 2) // link confirmation
    {
        string link = s.words[1].s;

        size_t pos = link.find("#cancel");
        if (pos == link.npos)
        {
            cout << "Invalid cancellation link." << endl;
            return;
        }

        recoverycode.assign(link.substr(pos + strlen("#cancel")));
        setprompt(LOGINPASSWORD);
    }
}

void exec_alerts(autocomplete::ACState& s)
{
    bool shownew = false, showold = false;
    size_t showN = 0;
    if (s.words.size() == 1)
    {
        shownew = showold = true;
    }
    else if (s.words.size() == 2)
    {
        if (s.words[1].s == "seen")
        {
            client->useralerts.acknowledgeAll();
            return;
        }
        else if (s.words[1].s == "notify")
        {
            notifyAlerts = !notifyAlerts;
            cout << "notification of alerts is now " << (notifyAlerts ? "on" : "off") << endl;
            return;
        }
        else if (s.words[1].s == "old")
        {
            showold = true;
        }
        else if (s.words[1].s == "new")
        {
            shownew = true;
        }
        else if (s.words[1].s == "test_reminder")
        {
            client->useralerts.add(new UserAlert::PaymentReminder(time(NULL) - 86000*3 /2, client->useralerts.nextId()));
        }
        else if (s.words[1].s == "test_payment")
        {
            client->useralerts.add(new UserAlert::Payment(true, 1, time(NULL) + 86000 * 1, client->useralerts.nextId()));
        }
        else if (atoi(s.words[1].s.c_str()) > 0)
        {
            showN = atoi(s.words[1].s.c_str());
        }
    }
    if (showold || shownew || showN > 0)
    {
        UserAlerts::Alerts::const_iterator i = client->useralerts.alerts.begin();
        if (showN)
        {
            size_t n = 0;
            for (UserAlerts::Alerts::const_reverse_iterator i = client->useralerts.alerts.rbegin(); i != client->useralerts.alerts.rend(); ++i, ++n)
            {
                showN += ((*i)->relevant || n >= showN) ? 0 : 1;
            }
        }

        size_t n = client->useralerts.alerts.size();
        for (; i != client->useralerts.alerts.end(); ++i)
        {
            if ((*i)->relevant)
            {
                if (--n < showN || (shownew && !(*i)->seen) || (showold && (*i)->seen))
                {
                    printAlert(**i);
                }
            }
        }
    }
}

#ifdef USE_FILESYSTEM
void exec_lmkdir(autocomplete::ACState& s)
{
    std::error_code ec;
    if (!fs::create_directory(s.words[1].s.c_str(), ec))
    {
        cerr << "Create directory failed: " << ec.message() << endl;
    }
}
#endif


void exec_confirm(autocomplete::ACState& s)
{
    if (signupemail.size() && signupcode.size())
    {
        cout << "Please type " << signupemail << "'s password to confirm the signup." << endl;
        setprompt(LOGINPASSWORD);
    }
    else
    {
        cout << "Need to query link first. Type 'signup code'";
    }
}

void exec_recover(autocomplete::ACState& s)
{
    if (client->loggedin() != NOTLOGGEDIN)
    {
        cout << "You're logged in. Please, logout first." << endl;
    }
    else if (s.words.size() == 2)
    {
        string link = s.words[1].s;

        size_t pos = link.find("#recover");
        if (pos == link.npos)
        {
            cout << "Invalid recovery link." << endl;
        }

        recoverycode.assign(link.substr(pos + strlen("#recover")));
        client->queryrecoverylink(recoverycode.c_str());
    }
}

void exec_session(autocomplete::ACState& s)
{
    string session;

    int size = client->dumpsession(session);

    if (size > 0)
    {
        if ((s.words.size() == 2 || s.words.size() == 3) && s.words[1].s == "autoresume")
        {
            string filename = "megacli_autoresume_session" + (s.words.size() == 3 ? "_" + s.words[2].s : "");
            ofstream file(filename.c_str());
            if (file.fail() || !file.is_open())
            {
                cout << "could not open file: " << filename << endl;
            }
            else
            {
                file << Base64::btoa(session);
                cout << "Your (secret) session is saved in file '" << filename << "'" << endl;
            }
        }
        else
        {
            cout << "Your (secret) session is: " << Base64::btoa(session) << endl;
        }
    }
    else if (!size)
    {
        cout << "Not logged in." << endl;
    }
    else
    {
        cout << "Internal error." << endl;
    }
}

void exec_symlink(autocomplete::ACState& s)
{
    if (client->followsymlinks ^= true)
    {
        cout << "Now following symlinks. Please ensure that sync does not see any filesystem item twice!" << endl;
    }
    else
    {
        cout << "No longer following symlinks." << endl;
    }
}

void exec_version(autocomplete::ACState& s)
{
    cout << "MEGA SDK version: " << MEGA_MAJOR_VERSION << "." << MEGA_MINOR_VERSION << "." << MEGA_MICRO_VERSION << endl;

    cout << "Features enabled:" << endl;

#ifdef USE_CRYPTOPP
    cout << "* CryptoPP" << endl;
#endif

#ifdef USE_SQLITE
    cout << "* SQLite" << endl;
#endif

#ifdef USE_BDB
    cout << "* Berkeley DB" << endl;
#endif

#ifdef USE_INOTIFY
    cout << "* inotify" << endl;
#endif

#ifdef HAVE_FDOPENDIR
    cout << "* fdopendir" << endl;
#endif

#ifdef HAVE_SENDFILE
    cout << "* sendfile" << endl;
#endif

#ifdef _LARGE_FILES
    cout << "* _LARGE_FILES" << endl;
#endif

#ifdef USE_FREEIMAGE
    cout << "* FreeImage" << endl;
#endif

#ifdef ENABLE_SYNC
    cout << "* sync subsystem" << endl;
#endif

#ifdef USE_MEDIAINFO
    cout << "* MediaInfo" << endl;
#endif

    cwd = UNDEF;
}

void exec_showpcr(autocomplete::ACState& s)
{
    string outgoing = "";
    string incoming = "";
    for (handlepcr_map::iterator it = client->pcrindex.begin(); it != client->pcrindex.end(); it++)
    {
        if (it->second->isoutgoing)
        {
            ostringstream os;
            os << setw(34) << it->second->targetemail;

            os << "\t(id: ";
            os << Base64Str<MegaClient::PCRHANDLE>(it->second->id);

            os << ", ts: ";

            os << it->second->ts;

            outgoing.append(os.str());
            outgoing.append(")\n");
        }
        else
        {
            ostringstream os;
            os << setw(34) << it->second->originatoremail;

            os << "\t(id: ";
            os << Base64Str<MegaClient::PCRHANDLE>(it->second->id);

            os << ", ts: ";

            os << it->second->ts;

            incoming.append(os.str());
            incoming.append(")\n");
        }
    }
    cout << "Incoming PCRs:" << endl << incoming << endl;
    cout << "Outgoing PCRs:" << endl << outgoing << endl;
}

#if defined(WIN32) && defined(NO_READLINE)
void exec_history(autocomplete::ACState& s)
{
    static_cast<WinConsole*>(console)->outputHistory();
}
#endif

void exec_handles(autocomplete::ACState& s)
{
    if (s.words.size() == 2)
    {
        if (s.words[1].s == "on")
        {
            handles_on = true;
        }
        else if (s.words[1].s == "off")
        {
            handles_on = false;
        }
        else
        {
            cout << "invalid handles setting" << endl;
        }
    }
    else
    {
        cout << "      handles on|off " << endl;
    }
}


#if defined(WIN32) && defined(NO_READLINE)
void exec_codepage(autocomplete::ACState& s)
{
    WinConsole* wc = static_cast<WinConsole*>(console);
    if (s.words.size() == 1)
    {
        UINT cp1, cp2;
        wc->getShellCodepages(cp1, cp2);
        cout << "Current codepage is " << cp1;
        if (cp2 != cp1)
        {
            cout << " with failover to codepage " << cp2 << " for any absent glyphs";
        }
        cout << endl;
        for (int i = 32; i < 256; ++i)
        {
            string theCharUtf8 = WinConsole::toUtf8String(WinConsole::toUtf16String(string(1, (char)i), cp1));
            cout << "  dec/" << i << " hex/" << hex << i << dec << ": '" << theCharUtf8 << "'";
            if (i % 4 == 3)
            {
                cout << endl;
            }
        }
    }
    else if (s.words.size() == 2 && atoi(s.words[1].s.c_str()) != 0)
    {
        if (!wc->setShellConsole(atoi(s.words[1].s.c_str()), atoi(s.words[1].s.c_str())))
        {
            cout << "Code page change failed - unicode selected" << endl;
        }
    }
    else if (s.words.size() == 3 && atoi(s.words[1].s.c_str()) != 0 && atoi(s.words[2].s.c_str()) != 0)
    {
        if (!wc->setShellConsole(atoi(s.words[1].s.c_str()), atoi(s.words[2].s.c_str())))
        {
            cout << "Code page change failed - unicode selected" << endl;
        }
    }
}
#endif

void exec_httpsonly(autocomplete::ACState& s)
{
    if (s.words.size() == 1)
    {
        cout << "httpsonly: " << (client->usehttps ? "on" : "off") << endl;
    }
    else if (s.words.size() == 2)
    {
        if (s.words[1].s == "on")
        {
            client->usehttps = true;
        }
        else if (s.words[1].s == "off")
        {
            client->usehttps = false;
        }
        else
        {
            cout << "invalid setting" << endl;
        }
    }
}

#ifdef USE_MEDIAINFO
void exec_mediainfo(autocomplete::ACState& s)
{
    if (client->mediaFileInfo.mediaCodecsFailed)
    {
        cout << "Sorry, mediainfo lookups could not be retrieved." << endl;
        return;
    }
    else if (!client->mediaFileInfo.mediaCodecsReceived)
    {
        client->mediaFileInfo.requestCodecMappingsOneTime(client, NULL);
        cout << "Mediainfo lookups requested" << endl;
    }

    if (s.words.size() == 3 && s.words[1].s == "calc")
    {
        MediaProperties mp;
        auto localFilename = LocalPath::fromPath(s.words[2].s, *client->fsaccess);

        string ext;
        if (client->fsaccess->getextension(localFilename, ext) && MediaProperties::isMediaFilenameExt(ext))
        {
            mp.extractMediaPropertyFileAttributes(localFilename, client->fsaccess);
                                uint32_t dummykey[4] = { 1, 2, 3, 4 };  // check encode/decode
                                string attrs = mp.convertMediaPropertyFileAttributes(dummykey, client->mediaFileInfo);
                                MediaProperties dmp = MediaProperties::decodeMediaPropertiesAttributes(":" + attrs, dummykey);
                                cout << showMediaInfo(dmp, client->mediaFileInfo, false) << endl;
        }
        else
        {
            cout << "Filename extension is not suitable for mediainfo analysis." << endl;
        }
    }
    else if (s.words.size() == 3 && s.words[1].s == "show")
    {
        if (Node *n = nodebypath(s.words[2].s.c_str()))
        {
            switch (n->type)
            {
            case FILENODE:
                cout << showMediaInfo(n, client->mediaFileInfo, false) << endl;
                break;

            case FOLDERNODE:
            case ROOTNODE:
            case INCOMINGNODE:
            case RUBBISHNODE:
                for (node_list::iterator m = n->children.begin(); m != n->children.end(); ++m)
                {
                    if ((*m)->type == FILENODE && (*m)->hasfileattribute(fa_media))
                    {
                        cout << (*m)->displayname() << "   " << showMediaInfo(*m, client->mediaFileInfo, true) << endl;
                    }
                }
                break;
            case TYPE_UNKNOWN: break;
            }
        }
        else
        {
            cout << "remote file not found: " << s.words[2].s << endl;
        }
    }
}
#endif

void exec_smsverify(autocomplete::ACState& s)
{
    if (s.words[1].s == "send")
    {
        bool reverifywhitelisted = (s.words.size() == 4 && s.words[3].s == "reverifywhitelisted");
        if (client->smsverificationsend(s.words[2].s, reverifywhitelisted) != API_OK)
        {
            cout << "phonenumber is invalid" << endl;
        }
    }
    else if (s.words[1].s == "code")
    {
        if (client->smsverificationcheck(s.words[2].s) != API_OK)
        {
            cout << "verificationcode is invalid" << endl;
        }
    }
}

void exec_verifiedphonenumber(autocomplete::ACState& s)
{
    cout << "Verified phone number: " << client->mSmsVerifiedPhone << endl;
}

void exec_killsession(autocomplete::ACState& s)
{
    if (s.words[1].s == "all")
    {
        // Kill all sessions (except current)
        client->killallsessions();
    }
    else
    {
        handle sessionid;
        if (Base64::atob(s.words[1].s.c_str(), (byte*)&sessionid, sizeof sessionid) == sizeof sessionid)
        {
            client->killsession(sessionid);
        }
        else
        {
            cout << "invalid session id provided" << endl;
        }
    }
}

void exec_locallogout(autocomplete::ACState& s)
{
    cout << "Logging off locally..." << endl;

    cwd = UNDEF;
    client->locallogout(false);
}

void exec_recentnodes(autocomplete::ACState& s)
{
    if (s.words.size() == 3)
    {
        node_vector nv = client->getRecentNodes(atoi(s.words[2].s.c_str()), m_time() - 60 * 60 * atoi(s.words[1].s.c_str()), false);
        for (unsigned i = 0; i < nv.size(); ++i)
        {
            cout << nv[i]->displaypath() << endl;
        }
    }
}

#if defined(WIN32) && defined(NO_READLINE)
void exec_autocomplete(autocomplete::ACState& s)
{
    if (s.words[1].s == "unix")
    {
        static_cast<WinConsole*>(console)->setAutocompleteStyle(true);
    }
    else if (s.words[1].s == "dos")
    {
        static_cast<WinConsole*>(console)->setAutocompleteStyle(false);
    }
    else
    {
        cout << "invalid autocomplete style" << endl;
    }
}
#endif

void exec_recentactions(autocomplete::ACState& s)
{
    recentactions_vector nvv = client->getRecentActions(atoi(s.words[2].s.c_str()), m_time() - 60 * 60 * atoi(s.words[1].s.c_str()));
    for (unsigned i = 0; i < nvv.size(); ++i)
    {
        if (i != 0)
        {
            cout << "---" << endl;
        }
        cout << displayTime(nvv[i].time) << " " << displayUser(nvv[i].user, client) << " " << (nvv[i].updated ? "updated" : "uploaded") << " " << (nvv[i].media ? "media" : "files") << endl;
        for (unsigned j = 0; j < nvv[i].nodes.size(); ++j)
        {
            cout << nvv[i].nodes[j]->displaypath() << "  (" << displayTime(nvv[i].nodes[j]->ctime) << ")" << endl;
        }
    }
}

void exec_setmaxuploadspeed(autocomplete::ACState& s)
{
    if (s.words.size() > 1)
    {
        bool done = client->setmaxuploadspeed(atoi(s.words[1].s.c_str()));
        cout << (done ? "Success. " : "Failed. ");
    }
    cout << "Max Upload Speed: " << client->getmaxuploadspeed() << endl;
}

void exec_setmaxdownloadspeed(autocomplete::ACState& s)
{
    if (s.words.size() > 1)
    {
        bool done = client->setmaxdownloadspeed(atoi(s.words[1].s.c_str()));
        cout << (done ? "Success. " : "Failed. ");
    }
    cout << "Max Download Speed: " << client->getmaxdownloadspeed() << endl;
}

void exec_enabletransferresumption(autocomplete::ACState& s)
{
    if (s.words.size() > 1 && s.words[1].s == "off")
    {
        client->disabletransferresumption(NULL);
        cout << "transfer resumption disabled" << endl;
    }
    else
    {
        client->enabletransferresumption(NULL);
        cout << "transfer resumption enabled" << endl;
    }
}

// callback for non-EAGAIN request-level errors
// in most cases, retrying is futile, so the application exits
// this can occur e.g. with syntactically malformed requests (due to a bug), an invalid application key
void DemoApp::request_error(error e)
{
    if ((e == API_ESID) || (e == API_ENOENT))   // Invalid session or Invalid folder handle
    {
        cout << "Invalid or expired session, logging out..." << endl;
        client->locallogout(false);
        return;
    }
    else if (e == API_EBLOCKED)
    {
        if (client->sid.size())
        {
            cout << "Your account is blocked." << endl;
            client->whyamiblocked();
        }
        else
        {
            cout << "The link has been blocked." << endl;
        }
        return;
    }

    cout << "FATAL: Request failed (" << errorstring(e) << "), exiting" << endl;

#ifndef NO_READLINE
    rl_callback_handler_remove();
#endif /* ! NO_READLINE */

    delete console;
    exit(0);
}

void DemoApp::request_response_progress(m_off_t current, m_off_t total)
{
    if (total > 0)
    {
        responseprogress = int(current * 100 / total);
    }
    else
    {
        responseprogress = -1;
    }
}

//2FA disable result
void DemoApp::multifactorauthdisable_result(error e)
{
    if (!e)
    {
        cout << "2FA, disabled succesfully..." << endl;
    }
    else
    {
        cout << "Error enabling 2FA : " << errorstring(e) << endl;
    }
    setprompt(COMMAND);
}

//2FA check result
void DemoApp::multifactorauthcheck_result(int enabled)
{
    if (enabled)
    {
        cout << "2FA is enabled for this account" << endl;
    }
    else
    {
        cout << "2FA is disabled for this account" << endl;
    }
    setprompt(COMMAND);
}

//2FA enable result
void DemoApp::multifactorauthsetup_result(string *code, error e)
{
    if (!e)
    {
        if (!code)
        {
            cout << "2FA enabled successfully" << endl;
            setprompt(COMMAND);
            attempts = 0;
        }
        else
        {
            cout << "2FA code: " << *code << endl;
            setprompt(SETTFA);
        }
    }
    else
    {
        cout << "Error enabling 2FA : " << errorstring(e) << endl;
        if (e == API_EFAILED)
        {
            if (++attempts >= 3)
            {
                attempts = 0;
                cout << "Too many attempts"<< endl;
                setprompt(COMMAND);
            }
            else
            {
                setprompt(SETTFA);
            }
        }
    }
}


void DemoApp::prelogin_result(int version, string* /*email*/, string *salt, error e)
{
    if (e)
    {
        cout << "Login error: " << e << endl;
        setprompt(COMMAND);
        return;
    }

    login.version = version;
    login.salt = (version == 2 && salt ? *salt : string());

    if (login.password.empty())
    {
        setprompt(LOGINPASSWORD);
    }
    else
    {
        login.login(client);
    }
}


// login result
void DemoApp::login_result(error e)
{
    if (!e)
    {
        login.reset();
        cout << "Login successful, retrieving account..." << endl;
        client->fetchnodes();
    }
    else if (e == API_EMFAREQUIRED)
    {
        setprompt(LOGINTFA);
    }
    else
    {
        login.reset();
        cout << "Login failed: " << errorstring(e) << endl;
    }
}

// ephemeral session result
void DemoApp::ephemeral_result(error e)
{
    if (e)
    {
        cout << "Ephemeral session error (" << errorstring(e) << ")" << endl;
    }
    pdf_to_import = false;
}

// signup link send request result
void DemoApp::sendsignuplink_result(error e)
{
    if (e)
    {
        cout << "Unable to send signup link (" << errorstring(e) << ")" << endl;
    }
    else
    {
        cout << "Thank you. Please check your e-mail and enter the command signup followed by the confirmation link." << endl;
    }
}

// signup link query result
void DemoApp::querysignuplink_result(handle /*uh*/, const char* email, const char* name, const byte* pwc, const byte* /*kc*/,
                                     const byte* c, size_t len)
{
    cout << "Ready to confirm user account " << email << " (" << name << ") - enter confirm to execute." << endl;

    signupemail = email;
    signupcode.assign((char*) c, len);
    memcpy(signuppwchallenge, pwc, sizeof signuppwchallenge);
    memcpy(signupencryptedmasterkey, pwc, sizeof signupencryptedmasterkey);
}

// signup link query failed
void DemoApp::querysignuplink_result(error e)
{
    cout << "Signuplink confirmation failed (" << errorstring(e) << ")" << endl;
}

// signup link (account e-mail) confirmation result
void DemoApp::confirmsignuplink_result(error e)
{
    if (e)
    {
        cout << "Signuplink confirmation failed (" << errorstring(e) << ")" << endl;
    }
    else
    {
        cout << "Signup confirmed, logging in..." << endl;
        client->login(signupemail.c_str(), pwkey);
    }
}

void DemoApp::confirmsignuplink2_result(handle, const char *name, const char *email, error e)
{
    if (e)
    {
        cout << "Signuplink confirmation failed (" << errorstring(e) << ")" << endl;
    }
    else
    {
        cout << "Signup confirmed successfully" << endl;
    }
}

// asymmetric keypair configuration result
void DemoApp::setkeypair_result(error e)
{
    if (e)
    {
        cout << "RSA keypair setup failed (" << errorstring(e) << ")" << endl;
    }
    else
    {
        cout << "RSA keypair added. Account setup complete." << endl;
    }
}

void DemoApp::getrecoverylink_result(error e)
{
    if (e)
    {
        cout << "Unable to send the link (" << errorstring(e) << ")" << endl;
    }
    else
    {
        cout << "Please check your e-mail and enter the command \"recover\" / \"cancel\" followed by the link." << endl;
    }
}

void DemoApp::queryrecoverylink_result(error e)
{
        cout << "The link is invalid (" << errorstring(e) << ")." << endl;
}

void DemoApp::queryrecoverylink_result(int type, const char *email, const char* /*ip*/, time_t /*ts*/, handle /*uh*/, const vector<string>* /*emails*/)
{
    recoveryemail = email ? email : "";
    hasMasterKey = (type == RECOVER_WITH_MASTERKEY);

    cout << "The link is valid";

    if (type == RECOVER_WITH_MASTERKEY)
    {
        cout <<  " to reset the password for " << email << " with masterkey." << endl;

        setprompt(MASTERKEY);
    }
    else if (type == RECOVER_WITHOUT_MASTERKEY)
    {
        cout <<  " to reset the password for " << email << " without masterkey." << endl;

        setprompt(NEWPASSWORD);
    }
    else if (type == CANCEL_ACCOUNT)
    {
        cout << " to cancel the account for " << email << "." << endl;
    }
    else if (type == CHANGE_EMAIL)
    {
        cout << " to change the email from " << client->finduser(client->me)->email << " to " << email << "." << endl;

        changeemail = email ? email : "";
        setprompt(LOGINPASSWORD);
    }
}

void DemoApp::getprivatekey_result(error e,  const byte *privk, const size_t len_privk)
{
    if (e)
    {
        cout << "Unable to get private key (" << errorstring(e) << ")" << endl;
        setprompt(COMMAND);
    }
    else
    {
        // check the private RSA is valid after decryption with master key
        SymmCipher key;
        key.setkey(masterkey);

        byte privkbuf[AsymmCipher::MAXKEYLENGTH * 2];
        memcpy(privkbuf, privk, len_privk);
        key.ecb_decrypt(privkbuf, len_privk);

        AsymmCipher uk;
        if (!uk.setkey(AsymmCipher::PRIVKEY, privkbuf, unsigned(len_privk)))
        {
            cout << "The master key doesn't seem to be correct." << endl;

            recoverycode.clear();
            recoveryemail.clear();
            hasMasterKey = false;
            memset(masterkey, 0, sizeof masterkey);

            setprompt(COMMAND);
        }
        else
        {
            cout << "Private key successfully retrieved for integrity check masterkey." << endl;
            setprompt(NEWPASSWORD);
        }
    }
}

void DemoApp::confirmrecoverylink_result(error e)
{
    if (e)
    {
        cout << "Unable to reset the password (" << errorstring(e) << ")" << endl;
    }
    else
    {
        cout << "Password changed successfully." << endl;
    }
}

void DemoApp::confirmcancellink_result(error e)
{
    if (e)
    {
        cout << "Unable to cancel the account (" << errorstring(e) << ")" << endl;
    }
    else
    {
        cout << "Account cancelled successfully." << endl;
    }
}

void DemoApp::validatepassword_result(error e)
{
    if (e)
    {
        cout << "Wrong password (" << errorstring(e) << ")" << endl;
        setprompt(LOGINPASSWORD);
    }
    else
    {
        if (recoverycode.size())
        {
            cout << "Password is correct, cancelling account..." << endl;

            client->confirmcancellink(recoverycode.c_str());
            recoverycode.clear();
        }
        else if (changecode.size())
        {
            cout << "Password is correct, changing email..." << endl;

            client->confirmemaillink(changecode.c_str(), changeemail.c_str(), pwkey);
            changecode.clear();
            changeemail.clear();
        }
    }
}

void DemoApp::getemaillink_result(error e)
{
    if (e)
    {
        cout << "Unable to send the link (" << errorstring(e) << ")" << endl;
    }
    else
    {
        cout << "Please check your e-mail and enter the command \"email\" followed by the link." << endl;
    }
}

void DemoApp::confirmemaillink_result(error e)
{
    if (e)
    {
        cout << "Unable to change the email address (" << errorstring(e) << ")" << endl;
    }
    else
    {
        cout << "Email address changed successfully to " << changeemail << "." << endl;
    }
}

void DemoApp::ephemeral_result(handle uh, const byte* pw)
{
    cout << "Ephemeral session established, session ID: ";
    cout << Base64Str<MegaClient::USERHANDLE>(uh) << "#";
    cout << Base64Str<SymmCipher::KEYLENGTH>(pw) << endl;

    client->fetchnodes();
}

void DemoApp::cancelsignup_result(error)
{
    cout << "Singup link canceled. Start again!" << endl;
    signupcode.clear();
    signupemail.clear();
    signupname.clear();
    signupV2 = true;
}

void DemoApp::whyamiblocked_result(int code)
{
    if (code < 0)
    {
        error e = (error) code;
        cout << "Why am I blocked failed: " << errorstring(e) << endl;
    }
    else if (code == 0)
    {
        cout << "You're not blocked" << endl;
    }
    else    // code > 0
    {
        string reason = "Your account was terminated due to breach of Mega's Terms of Service, such as abuse of rights of others; sharing and/or importing illegal data; or system abuse.";

        if (code == 100)    // deprecated
        {
            reason = "You have been suspended due to excess data usage.";
        }
        else if (code == 200)
        {
            reason = "Your account has been suspended due to multiple breaches of Mega's Terms of Service. Please check your email inbox.";
        }
        else if (code == 300)
        {
            reason = "Your account has been suspended due to copyright violations. Please check your email inbox.";
        }
        else if (code == 400)
        {
            reason = "Your account has been disabled by your administrator. You may contact your business account administrator for further details.";
        }
        else if (code == 401)
        {
            reason = "Your account has been removed by your administrator. You may contact your business account administrator for further details.";
        }
        else if (code == 500)
        {
            reason = "Your account has been blocked pending verification via SMS.";
        }
        else if (code == 700)
        {
            reason = "Your account has been temporarily suspended for your safety. Please verify your email and follow its steps to unlock your account.";
        }
        //else if (code == ACCOUNT_BLOCKED_DEFAULT) --> default reason

        cout << "Reason: " << reason << endl;

        if (code != 500 && code != 700)
        {
            cout << "Logging out..." << endl;
            client->locallogout(true);
        }
    }
}

// password change result
void DemoApp::changepw_result(error e)
{
    if (e)
    {
        cout << "Password update failed: " << errorstring(e) << endl;
    }
    else
    {
        cout << "Password updated." << endl;
    }
}

// node export failed
void DemoApp::exportnode_result(error e)
{
    if (e)
    {
        cout << "Export failed: " << errorstring(e) << endl;
    }

    del = ets = 0;
    hlink = UNDEF;
}

void DemoApp::exportnode_result(handle h, handle ph)
{
    Node* n;

    if ((n = client->nodebyhandle(h)))
    {
        string path;
        nodepath(h, &path);
        cout << "Exported " << path << ": ";

        if (n->type != FILENODE && !n->sharekey)
        {
            cout << "No key available for exported folder" << endl;

            del = ets = 0;
            hlink = UNDEF;
            return;
        }

        string publicLink;
        if (n->type == FILENODE)
        {
            publicLink = MegaClient::getPublicLink(client->mNewLinkFormat, n->type, ph, Base64Str<FILENODEKEYLENGTH>((const byte*)n->nodekey().data()));
        }
        else
        {
            publicLink = MegaClient::getPublicLink(client->mNewLinkFormat, n->type, ph, Base64Str<FOLDERNODEKEYLENGTH>(n->sharekey->key));
        }

        cout << publicLink;

        if (n->plink)
        {
            string authKey = n->plink->mAuthKey;

            if (authKey.size())
            {
                string authToken(publicLink);
                authToken = authToken.substr(strlen("https://mega.nz/folder/")).append(":").append(authKey);
                cout << "\n          AuthToken = " << authToken;
            }
        }

        cout << endl;

    }
    else
    {
        cout << "Exported node no longer available" << endl;
    }

    del = ets = 0;
    hlink = UNDEF;
}

// the requested link could not be opened
void DemoApp::openfilelink_result(const Error& e)
{
    if (e)
    {
        if (pdf_to_import) // import welcome pdf has failed
        {
            cout << "Failed to import Welcome PDF file" << endl;
        }
        else
        {
            if (e == API_ETOOMANY && e.hasExtraInfo())
            {
                cout << "Failed to open link: " << getExtraInfoErrorString(e) << endl;
            }
            else
            {
                cout << "Failed to open link: " << errorstring(e) << endl;
            }

        }
    }
    pdf_to_import = false;
}

// the requested link was opened successfully - import to cwd
void DemoApp::openfilelink_result(handle ph, const byte* key, m_off_t size,
                                  string* a, string* /*fa*/, int)
{
    Node* n;

    if (!key)
    {
        cout << "File is valid, but no key was provided." << endl;
        pdf_to_import = false;
        return;
    }

    // check if the file is decryptable
    string attrstring;

    attrstring.resize(a->length()*4/3+4);
    attrstring.resize(Base64::btoa((const byte *)a->data(), int(a->length()), (char *)attrstring.data()));

    SymmCipher nodeKey;
    nodeKey.setkey(key, FILENODE);

    byte *buf = Node::decryptattr(&nodeKey,attrstring.c_str(), attrstring.size());
    if (!buf)
    {
        cout << "The file won't be imported, the provided key is invalid." << endl;
        pdf_to_import = false;
    }
    else if (client->loggedin() != NOTLOGGEDIN)
    {
        if (pdf_to_import)
        {
            n = client->nodebyhandle(client->rootnodes[0]);
        }
        else
        {
            n = client->nodebyhandle(cwd);
        }

        if (!n)
        {
            cout << "Target folder not found." << endl;
            pdf_to_import = false;
            delete [] buf;
            return;
        }

        AttrMap attrs;
        JSON json;
        nameid name;
        string* t;
        json.begin((char*)buf + 5);
        vector<NewNode> nn(1);
        NewNode* newnode = &nn[0];

        // set up new node as folder node
        newnode->source = NEW_PUBLIC;
        newnode->type = FILENODE;
        newnode->nodehandle = ph;
        newnode->parenthandle = UNDEF;
        newnode->nodekey.assign((char*)key, FILENODEKEYLENGTH);
        newnode->attrstring.reset(new string(*a));

        while ((name = json.getnameid()) != EOO && json.storeobject((t = &attrs.map[name])))
        {
            JSON::unescape(t);

            if (name == 'n')
            {
                client->fsaccess->normalize(t);
            }
        }

        attr_map::iterator it = attrs.map.find('n');
        if (it != attrs.map.end())
        {
            Node *ovn = client->childnodebyname(n, it->second.c_str(), true);
            if (ovn)
            {
                attr_map::iterator it2 = attrs.map.find('c');
                if (it2 != attrs.map.end())
                {
                    FileFingerprint ffp;
                    if (ffp.unserializefingerprint(&it2->second))
                    {
                        ffp.size = size;
                        if (ffp.isvalid && ovn->isvalid && ffp == *(FileFingerprint*)ovn)
                        {
                            cout << "Success. (identical node skipped)" << endl;
                            pdf_to_import = false;
                            delete [] buf;
                            return;
                        }
                    }
                }

                newnode->ovhandle = !client->versions_disabled ? ovn->nodehandle : UNDEF;
            }
        }

        client->putnodes(n->nodehandle, move(nn));
    }
    else
    {
        cout << "Need to be logged in to import file links." << endl;
        pdf_to_import = false;
    }

    delete [] buf;
}

void DemoApp::folderlinkinfo_result(error e, handle owner, handle /*ph*/, string *attr, string* k, m_off_t currentSize, uint32_t numFiles, uint32_t numFolders, m_off_t versionsSize, uint32_t numVersions)
{
    if (e != API_OK)
    {
        cout << "Retrieval of public folder link information failed: " << e << endl;
        return;
    }

    handle ph;
    byte folderkey[FOLDERNODEKEYLENGTH];
    #ifndef NDEBUG
    error eaux =
    #endif
    client->parsepubliclink(publiclink.c_str(), ph, folderkey, true);
    assert(eaux == API_OK);

    // Decrypt nodekey with the key of the folder link
    SymmCipher cipher;
    cipher.setkey(folderkey);
    const char *nodekeystr = k->data() + 9;    // skip the userhandle(8) and the `:`
    byte nodekey[FOLDERNODEKEYLENGTH];
    if (client->decryptkey(nodekeystr, nodekey, sizeof(nodekey), &cipher, 0, UNDEF))
    {
        // Decrypt node attributes with the nodekey
        cipher.setkey(nodekey);
        byte* buf = Node::decryptattr(&cipher, attr->c_str(), attr->size());
        if (buf)
        {
            AttrMap attrs;
            string fileName;
            string fingerprint;
            FileFingerprint ffp;
            m_time_t mtime = 0;
            Node::parseattr(buf, attrs, currentSize, mtime, fileName, fingerprint, ffp);

            // Normalize node name to UTF-8 string
            attr_map::iterator it = attrs.map.find('n');
            if (it != attrs.map.end() && !it->second.empty())
            {
                client->fsaccess->normalize(&(it->second));
                fileName = it->second.c_str();
            }

            std::string ownerStr, ownerBin((const char *)&owner, sizeof(owner));
            Base64::btoa(ownerBin, ownerStr);

            cout << "Folder link information:" << publiclink << endl;
            cout << "\tFolder name: " << fileName << endl;
            cout << "\tOwner: " << ownerStr << endl;
            cout << "\tNum files: " << numFiles << endl;
            cout << "\tNum folders: " << numFolders - 1 << endl;
            cout << "\tNum versions: " << numVersions << endl;

            delete [] buf;
        }
        else
        {
            cout << "folderlink: error decrypting node attributes with decrypted nodekey" << endl;
        }
    }
    else
    {
        cout << "folderlink: error decrypting nodekey with folder link key";
    }

    publiclink.clear();
}

void DemoApp::checkfile_result(handle /*h*/, const Error& e)
{
    if (e == API_ETOOMANY && e.hasExtraInfo())
    {
         cout << "Link check failed: " << getExtraInfoErrorString(e) << endl;
    }
    else
    {
        cout << "Link check failed: " << errorstring(e) << endl;
    }
}

void DemoApp::checkfile_result(handle h, error e, byte* filekey, m_off_t size, m_time_t /*ts*/, m_time_t tm, string* filename,
                               string* fingerprint, string* fileattrstring)
{
    cout << "Name: " << *filename << ", size: " << size;

    if (fingerprint->size())
    {
        cout << ", fingerprint available";
    }

    if (fileattrstring->size())
    {
        cout << ", has attributes";
    }

    cout << endl;

    if (e)
    {
        cout << "Not available: " << errorstring(e) << endl;
    }
    else
    {
        cout << "Initiating download..." << endl;

        DBTableTransactionCommitter committer(client->tctable);
        AppFileGet* f = new AppFileGet(NULL, h, filekey, size, tm, filename, fingerprint);
        f->appxfer_it = appxferq[GET].insert(appxferq[GET].end(), f);
        client->startxfer(GET, f, committer);
    }
}

bool DemoApp::pread_data(byte* data, m_off_t len, m_off_t pos, m_off_t, m_off_t, void* /*appdata*/)
{
    if (pread_file)
    {
        pread_file->write((const char*)data, (size_t)len);
        cout << "Received " << len << " partial read byte(s) at position " << pos << endl;
        if (pread_file_end == pos + len)
        {
            delete pread_file;
            pread_file = NULL;
            cout << "Completed pread" << endl;
        }
    }
    else
    {
        cout << "Received " << len << " partial read byte(s) at position " << pos << ": ";
        fwrite(data, 1, size_t(len), stdout);
        cout << endl;
    }
    return true;
}

dstime DemoApp::pread_failure(const Error &e, int retry, void* /*appdata*/, dstime)
{
    if (retry < 5 && !(e == API_ETOOMANY && e.hasExtraInfo()))
    {
        cout << "Retrying read (" << errorstring(e) << ", attempt #" << retry << ")" << endl;
        return (dstime)(retry*10);
    }
    else
    {
        cout << "Too many failures (" << errorstring(e) << "), giving up" << endl;
        if (pread_file)
        {
            delete pread_file;
            pread_file = NULL;
        }
        return ~(dstime)0;
    }
}

// reload needed
void DemoApp::reload(const char* reason)
{
    cout << "Reload suggested (" << reason << ") - use 'reload' to trigger" << endl;
}

// reload initiated
void DemoApp::clearing()
{
    LOG_debug << "Clearing all nodes/users...";
}

// nodes have been modified
// (nodes with their removed flag set will be deleted immediately after returning from this call,
// at which point their pointers will become invalid at that point.)
void DemoApp::nodes_updated(Node** n, int count)
{
    int c[2][6] = { { 0 } };

    if (n)
    {
        while (count--)
        {
            if ((*n)->type < 6)
            {
                c[!(*n)->changed.removed][(*n)->type]++;
                n++;
            }
        }
    }
    else
    {
        for (node_map::iterator it = client->nodes.begin(); it != client->nodes.end(); it++)
        {
            if (it->second->type < 6)
            {
                c[1][it->second->type]++;
            }
        }
    }

    nodestats(c[1], "added or updated");
    nodestats(c[0], "removed");

    if (ISUNDEF(cwd))
    {
        cwd = client->rootnodes[0];
    }
}

// nodes now (almost) current, i.e. no server-client notifications pending
void DemoApp::nodes_current()
{
    LOG_debug << "Nodes current.";
}

void DemoApp::account_updated()
{
    if (client->loggedin() == EPHEMERALACCOUNT)
    {
        LOG_debug << "Account has been confirmed by another client. Proceed to login with credentials.";
    }
    else
    {
        LOG_debug << "Account has been upgraded/downgraded.";
    }
}

void DemoApp::notify_confirmation(const char *email)
{
    if (client->loggedin() == EPHEMERALACCOUNT)
    {
        LOG_debug << "Account has been confirmed with email " << email << ". Proceed to login with credentials.";
    }
}

void DemoApp::enumeratequotaitems_result(unsigned, handle, unsigned, int, int, unsigned, unsigned, unsigned, const char*, const char*, const char*, const char*)
{
    // FIXME: implement
}

void DemoApp::enumeratequotaitems_result(error)
{
    // FIXME: implement
}

void DemoApp::additem_result(error)
{
    // FIXME: implement
}

void DemoApp::checkout_result(const char*, error)
{
    // FIXME: implement
}

void DemoApp::getmegaachievements_result(AchievementsDetails *details, error /*e*/)
{
    // FIXME: implement display of values
    delete details;
}

void DemoApp::getwelcomepdf_result(handle ph, string *k, error e)
{
    if (e)
    {
        cout << "Failed to get Welcome PDF. Error: " << e << endl;
        pdf_to_import = false;
    }
    else
    {
        cout << "Importing Welcome PDF file. Public handle: " << LOG_NODEHANDLE(ph) << endl;
        client->reqs.add(new CommandGetPH(client, ph, (const byte *)k->data(), 1));
    }
}

#ifdef ENABLE_CHAT
void DemoApp::richlinkrequest_result(string *json, error e)
{
    if (!e)
    {
        cout << "Result:" << endl << *json << endl;
    }
    else
    {
        cout << "Failed to request rich link. Error: " << e << endl;

    }
}
#endif

void DemoApp::contactlinkcreate_result(error e, handle h)
{
    if (e)
    {
        cout << "Failed to create contact link. Error: " << e << endl;
    }
    else
    {
        cout << "Contact link created successfully: " << LOG_NODEHANDLE(h) << endl;
    }
}

void DemoApp::contactlinkquery_result(error e, handle h, string *email, string *fn, string *ln, string* /*avatar*/)
{
    if (e)
    {
        cout << "Failed to get contact link details. Error: " << e << endl;
    }
    else
    {
        cout << "Contact link created successfully: " << endl;
        cout << "\tUserhandle: " << LOG_HANDLE(h) << endl;
        cout << "\tEmail: " << *email << endl;
        cout << "\tFirstname: " << Base64::atob(*fn) << endl;
        cout << "\tLastname: " << Base64::atob(*ln) << endl;
    }
}

void DemoApp::contactlinkdelete_result(error e)
{
    if (e)
    {
        cout << "Failed to delete contact link. Error: " << e << endl;
    }
    else
    {
        cout << "Contact link deleted successfully." << endl;
    }
}

// display account details/history
void DemoApp::account_details(AccountDetails* ad, bool storage, bool transfer, bool pro, bool purchases,
                              bool transactions, bool sessions)
{
    char timebuf[32], timebuf2[32];

    if (storage)
    {
        cout << "\tAvailable storage: " << ad->storage_max << " byte(s)  used:  " << ad->storage_used << " available: " << (ad->storage_max - ad->storage_used) << endl;

        for (unsigned i = 0; i < sizeof rootnodenames/sizeof *rootnodenames; i++)
        {
            NodeStorage* ns = &ad->storage[client->rootnodes[i]];

            cout << "\t\tIn " << rootnodenames[i] << ": " << ns->bytes << " byte(s) in " << ns->files << " file(s) and " << ns->folders << " folder(s)" << endl;
            cout << "\t\tUsed storage by versions: " << ns->version_bytes << " byte(s) in " << ns->version_files << " file(s)" << endl;
        }
    }

    if (transfer)
    {
        if (ad->transfer_max)
        {
            long long transferFreeUsed = 0;
            for (unsigned i = 0; i < ad->transfer_hist.size(); i++)
            {
                transferFreeUsed += ad->transfer_hist[i];
            }

            cout << "\tTransfer in progress: " << ad->transfer_own_reserved << "/" << ad->transfer_srv_reserved << endl;
            cout << "\tTransfer completed: " << ad->transfer_own_used << "/" << ad->transfer_srv_used << "/" << transferFreeUsed << " of "
                 << ad->transfer_max << " ("
                 << (100 * (ad->transfer_own_used + ad->transfer_srv_used + transferFreeUsed) / ad->transfer_max) << "%)" << endl;
            cout << "\tServing bandwidth ratio: " << ad->srv_ratio << "%" << endl;
        }

        if (ad->transfer_hist_starttime)
        {
            m_time_t t = m_time() - ad->transfer_hist_starttime;

            cout << "\tTransfer history:\n";

            for (unsigned i = 0; i < ad->transfer_hist.size(); i++)
            {
                cout << "\t\t" << t;
                t -= ad->transfer_hist_interval;
                if (t < 0)
                {
                    cout << " second(s) ago until now: ";
                }
                else
                {
                    cout << "-" << t << " second(s) ago: ";
                }
                cout << ad->transfer_hist[i] << " byte(s)" << endl;
            }
        }
    }

    if (pro)
    {
        cout << "\tPro level: " << ad->pro_level << endl;
        cout << "\tSubscription type: " << ad->subscription_type << endl;
        cout << "\tAccount balance:" << endl;

        for (vector<AccountBalance>::iterator it = ad->balances.begin(); it != ad->balances.end(); it++)
        {
            printf("\tBalance: %.3s %.02f\n", it->currency, it->amount);
        }
    }

    if (purchases)
    {
        cout << "Purchase history:" << endl;

        for (vector<AccountPurchase>::iterator it = ad->purchases.begin(); it != ad->purchases.end(); it++)
        {
            time_t ts = it->timestamp;
            strftime(timebuf, sizeof timebuf, "%c", localtime(&ts));
            printf("\tID: %.11s Time: %s Amount: %.3s %.02f Payment method: %d\n", it->handle, timebuf, it->currency,
                   it->amount, it->method);
        }
    }

    if (transactions)
    {
        cout << "Transaction history:" << endl;

        for (vector<AccountTransaction>::iterator it = ad->transactions.begin(); it != ad->transactions.end(); it++)
        {
            time_t ts = it->timestamp;
            strftime(timebuf, sizeof timebuf, "%c", localtime(&ts));
            printf("\tID: %.11s Time: %s Delta: %.3s %.02f\n", it->handle, timebuf, it->currency, it->delta);
        }
    }

    if (sessions)
    {
        cout << "Currently Active Sessions:" << endl;
        for (vector<AccountSession>::iterator it = ad->sessions.begin(); it != ad->sessions.end(); it++)
        {
            if (it->alive)
            {
                time_t ts = it->timestamp;
                strftime(timebuf, sizeof timebuf, "%c", localtime(&ts));
                ts = it->mru;
                strftime(timebuf2, sizeof timebuf, "%c", localtime(&ts));

                Base64Str<MegaClient::SESSIONHANDLE> id(it->id);

                if (it->current)
                {
                    printf("\t* Current Session\n");
                }
                printf("\tSession ID: %s\n\tSession start: %s\n\tMost recent activity: %s\n\tIP: %s\n\tCountry: %.2s\n\tUser-Agent: %s\n\t-----\n",
                        id.chars, timebuf, timebuf2, it->ip.c_str(), it->country, it->useragent.c_str());
            }
        }

        if(client->debugstate())
        {
            cout << endl << "Full Session history:" << endl;

            for (vector<AccountSession>::iterator it = ad->sessions.begin(); it != ad->sessions.end(); it++)
            {
                time_t ts = it->timestamp;
                strftime(timebuf, sizeof timebuf, "%c", localtime(&ts));
                ts = it->mru;
                strftime(timebuf2, sizeof timebuf, "%c", localtime(&ts));
                printf("\tSession start: %s\n\tMost recent activity: %s\n\tIP: %s\n\tCountry: %.2s\n\tUser-Agent: %s\n\t-----\n",
                        timebuf, timebuf2, it->ip.c_str(), it->country, it->useragent.c_str());
            }
        }
    }
}

// account details could not be retrieved
void DemoApp::account_details(AccountDetails* /*ad*/, error e)
{
    if (e)
    {
        cout << "Account details retrieval failed (" << errorstring(e) << ")" << endl;
    }
}

// account details could not be retrieved
void DemoApp::sessions_killed(handle sessionid, error e)
{
    if (e)
    {
        cout << "Session killing failed (" << errorstring(e) << ")" << endl;
        return;
    }

    if (sessionid == UNDEF)
    {
        cout << "All sessions except current have been killed" << endl;
    }
    else
    {
        Base64Str<MegaClient::SESSIONHANDLE> id(sessionid);
        cout << "Session with id " << id << " has been killed" << endl;
    }
}

void DemoApp::smsverificationsend_result(error e)
{
    if (e)
    {
        cout << "SMS send failed: " << e << endl;
    }
    else
    {
        cout << "SMS send succeeded" << endl;
    }
}

void DemoApp::smsverificationcheck_result(error e, string *phoneNumber)
{
    if (e)
    {
        cout << "SMS verification failed: " << e << endl;
    }
    else
    {
        cout << "SMS verification succeeded" << endl;
        if (phoneNumber)
        {
            cout << "Phone number: " << *phoneNumber << ")" << endl;
        }
    }
}

// user attribute update notification
void DemoApp::userattr_update(User* u, int priv, const char* n)
{
    cout << "Notification: User " << u->email << " -" << (priv ? " private" : "") << " attribute "
          << n << " added or updated" << endl;
}

void DemoApp::resetSmsVerifiedPhoneNumber_result(error e)
{
    if (e)
    {
        cout << "Reset verified phone number failed: " << e << endl;
    }
    else
    {
        cout << "Reset verified phone number succeeded" << endl;
    }
}

void DemoApp::getbanners_result(error e)
{
    cout << "Getting Smart Banners failed: " << e << endl;
}

void DemoApp::getbanners_result(vector< tuple<int, string, string, string, string, string, string> >&& banners)
{
    for (auto& b : banners)
    {
        cout << "Smart Banner:" << endl
             << "\tid         : " << std::get<0>(b) << endl
             << "\ttitle      : " << std::get<1>(b) << endl
             << "\tdescription: " << std::get<2>(b) << endl
             << "\timage      : " << std::get<3>(b) << endl
             << "\turl        : " << std::get<4>(b) << endl
             << "\tbkgr image : " << std::get<5>(b) << endl
             << "\tdsp        : " << std::get<6>(b) << endl;
    }
}

void DemoApp::dismissbanner_result(error e)
{
    if (e)
    {
        cout << "Dismissing Smart Banner failed: " << e << endl;
    }
    else
    {
        cout << "Dismissing Smart Banner succeeded" << endl;
    }
}

void DemoApp::backupremove_result(const Error &e, handle backupId)
{
    if (e != API_OK)
    {
        cout << "Removal of backup " << toHandle(backupId) << " failed: " << errorstring(e) <<endl;
    }
    else
    {
        cout << "Backup " << toHandle(backupId) << " removed successfully" << endl;
    }
}

#ifndef NO_READLINE
char* longestCommonPrefix(ac::CompletionState& acs)
{
    string s = acs.completions[0].s;
    for (size_t i = acs.completions.size(); i--; )
    {
        for (unsigned j = 0; j < s.size() && j < acs.completions[i].s.size(); ++j)
        {
            if (s[j] != acs.completions[i].s[j])
            {
                s.erase(j, string::npos);
                break;
            }
        }
    }
    return strdup(s.c_str());
}

char** my_rl_completion(const char */*text*/, int /*start*/, int end)
{
    rl_attempted_completion_over = 1;

    std::string line(rl_line_buffer, end);
    ac::CompletionState acs = ac::autoComplete(line, line.size(), autocompleteTemplate, true);

    if (acs.completions.empty())
    {
        return NULL;
    }

    if (acs.completions.size() == 1 && !acs.completions[0].couldExtend)
    {
        acs.completions[0].s += " ";
    }

    char** result = (char**)malloc((sizeof(char*)*(2+acs.completions.size())));
    for (size_t i = acs.completions.size(); i--; )
    {
        result[i+1] = strdup(acs.completions[i].s.c_str());
    }
    result[acs.completions.size()+1] = NULL;
    result[0] = longestCommonPrefix(acs);
    //for (int i = 0; i <= acs.completions.size(); ++i)
    //{
    //    cout << "i " << i << ": " << result[i] << endl;
    //}
    rl_completion_suppress_append = true;
    rl_basic_word_break_characters = " \r\n";
    rl_completer_word_break_characters = strdup(" \r\n");
    rl_completer_quote_characters = "";
    rl_special_prefixes = "";
    return result;
}
#endif

// main loop
void megacli()
{
#ifndef NO_READLINE
    char *saved_line = NULL;
    int saved_point = 0;
    rl_attempted_completion_function = my_rl_completion;

    rl_save_prompt();

#elif defined(WIN32) && defined(NO_READLINE)

    static_cast<WinConsole*>(console)->setShellConsole(CP_UTF8, GetConsoleOutputCP());

    COORD fontSize;
    string fontname = static_cast<WinConsole*>(console)->getConsoleFont(fontSize);
    cout << "Using font '" << fontname << "', " << fontSize.X << "x" << fontSize.Y
         << ". <CHAR/hex> will be used for absent characters.  If seen, try the 'codepage' command or a different font." << endl;

#else
    #error non-windows platforms must use the readline library
#endif

    for (;;)
    {
        if (prompt == COMMAND)
        {
            ostringstream  dynamicprompt;

            // display put/get transfer speed in the prompt
            if (client->tslots.size() || responseprogress >= 0)
            {
                m_off_t xferrate[2] = { 0 };
                Waiter::bumpds();

                for (transferslot_list::iterator it = client->tslots.begin(); it != client->tslots.end(); it++)
                {
                    if ((*it)->fa)
                    {
                        xferrate[(*it)->transfer->type]
                            += (*it)->mTransferSpeed.calculateSpeed();
                    }
                }
                xferrate[GET] /= 1024;
                xferrate[PUT] /= 1024;

                dynamicprompt << "MEGA";

                if (xferrate[GET] || xferrate[PUT] || responseprogress >= 0)
                {
                    dynamicprompt << " (";

                    if (xferrate[GET])
                    {
                        dynamicprompt << "In: " << xferrate[GET] << " KB/s";

                        if (xferrate[PUT])
                        {
                            dynamicprompt << "/";
                        }
                    }

                    if (xferrate[PUT])
                    {
                        dynamicprompt << "Out: " << xferrate[PUT] << " KB/s";
                    }

                    if (responseprogress >= 0)
                    {
                        dynamicprompt << responseprogress << "%";
                    }

                    dynamicprompt  << ")";
                }

                dynamicprompt  << "> ";
            }

            string dynamicpromptstr = dynamicprompt.str();

#if defined(WIN32) && defined(NO_READLINE)
            static_cast<WinConsole*>(console)->updateInputPrompt(!dynamicpromptstr.empty() ? dynamicpromptstr : prompts[COMMAND]);
#else
            rl_callback_handler_install(!dynamicpromptstr.empty() ? dynamicpromptstr.c_str() : prompts[COMMAND], store_line);

            // display prompt
            if (saved_line)
            {
                rl_replace_line(saved_line, 0);
                free(saved_line);
            }

            rl_point = saved_point;
            rl_redisplay();
#endif
        }

        // command editing loop - exits when a line is submitted or the engine requires the CPU
        for (;;)
        {
            int w = client->wait();

            if (w & Waiter::HAVESTDIN)
            {
#if defined(WIN32) && defined(NO_READLINE)
                line = static_cast<WinConsole*>(console)->checkForCompletedInputLine();
#else
                if (prompt == COMMAND)
                {
                    rl_callback_read_char();
                }
                else
                {
                    console->readpwchar(pw_buf, sizeof pw_buf, &pw_buf_pos, &line);
                }
#endif
            }

            if (w & Waiter::NEEDEXEC || line)
            {
                break;
            }
        }

#ifndef NO_READLINE
        // save line
        saved_point = rl_point;
        saved_line = rl_copy_text(0, rl_end);

        // remove prompt
        rl_save_prompt();
        rl_replace_line("", 0);
        rl_redisplay();
#endif

        if (line)
        {
            // execute user command
            if (*line)
            {
                process_line(line);
            }
            else if (prompt != COMMAND)
            {
                setprompt(prompt);
            }
            free(line);
            line = NULL;

            if (quit_flag)
            {
#ifndef NO_READLINE
                rl_callback_handler_remove();
#endif /* ! NO_READLINE */
                delete client;
                client = nullptr;
                return;
            }

            if (!cerr)
            {
                cerr.clear();
                cerr << "Console error output failed, perhaps on a font related utf8 error or on NULL.  It is now reset." << endl;
            }
            if (!cout)
            {
                cout.clear();
                cerr << "Console output failed, perhaps on a font related utf8 error or on NULL.  It is now reset." << endl;
            }
        }


        auto puts = appxferq[PUT].size();
        auto gets = appxferq[GET].size();

        // pass the CPU to the engine (nonblocking)
        client->exec();

        if (puts && !appxferq[PUT].size())
        {
            cout << "Uploads complete" << endl;
        }
        if (gets && !appxferq[GET].size())
        {
            cout << "Downloads complete" << endl;
        }


        if (clientFolder)
        {
            clientFolder->exec();
        }
    }
}

int main()
{
#ifdef _WIN32
    SimpleLogger::setLogLevel(logMax);  // warning and stronger to console; info and weaker to VS output window
    SimpleLogger::setOutputClass(&gLogger);
#else
    SimpleLogger::setOutputClass(&gLogger);
#endif

    console = new CONSOLE_CLASS;

#ifdef GFX_CLASS
    auto gfx = new GFX_CLASS;
    gfx->startProcessingThread();
#endif

    // Needed so we can get the cwd.
    auto fsAccess = new FSACCESS_CLASS();

    // Where are we?
    if (!fsAccess->cwd(startDir))
    {
        cerr << "Unable to determine current working directory." << endl;
        return EXIT_FAILURE;
    }

    // instantiate app components: the callback processor (DemoApp),
    // the HTTP I/O engine (WinHttpIO) and the MegaClient itself
    client = new MegaClient(new DemoApp,
#ifdef WIN32
                            new CONSOLE_WAIT_CLASS(static_cast<CONSOLE_CLASS*>(console)),
#else
                            new CONSOLE_WAIT_CLASS,
#endif
                            new HTTPIO_CLASS,
                            fsAccess,
#ifdef DBACCESS_CLASS
                            new DBACCESS_CLASS(startDir),
#else
                            NULL,
#endif
#ifdef GFX_CLASS
                            gfx,
#else
                            NULL,
#endif
                            "Gk8DyQBS",
                            "megacli/" TOSTRING(MEGA_MAJOR_VERSION)
                            "." TOSTRING(MEGA_MINOR_VERSION)
                            "." TOSTRING(MEGA_MICRO_VERSION),
                            2);

    ac::ACN acs = autocompleteSyntax();
#if defined(WIN32) && defined(NO_READLINE)
    static_cast<WinConsole*>(console)->setAutocompleteSyntax((acs));
#endif

    clientFolder = NULL;    // additional for folder links
    megacli();
}


void DemoAppFolder::login_result(error e)
{
    if (e)
    {
        cout << "Failed to load the folder link: " << errorstring(e) << endl;
    }
    else
    {
        cout << "Folder link loaded, retrieving account..." << endl;
        clientFolder->fetchnodes();
    }
}

void DemoAppFolder::fetchnodes_result(const Error& e)
{
    if (e)
    {
        if (e == API_ENOENT && e.hasExtraInfo())
        {
            cout << "File/folder retrieval failed: " << getExtraInfoErrorString(e) << endl;
        }
        else
        {
            cout << "File/folder retrieval failed (" << errorstring(e) << ")" << endl;
        }

        pdf_to_import = false;
    }
    else
    {
        // check if we fetched a folder link and the key is invalid
        if (clientFolder->isValidFolderLink())
        {
            cout << "File/folder retrieval succeed, but encryption key is wrong." << endl;
        }
        else
        {
            cout << "Failed to load folder link" << endl;

            delete clientFolder;
            clientFolder = NULL;
        }

        if (pdf_to_import)
        {
            client->getwelcomepdf();
        }
    }
}

void DemoAppFolder::nodes_updated(Node **n, int count)
{
    int c[2][6] = { { 0 } };

    if (n)
    {
        while (count--)
        {
            if ((*n)->type < 6)
            {
                c[!(*n)->changed.removed][(*n)->type]++;
                n++;
            }
        }
    }
    else
    {
        for (node_map::iterator it = clientFolder->nodes.begin(); it != clientFolder->nodes.end(); it++)
        {
            if (it->second->type < 6)
            {
                c[1][it->second->type]++;
            }
        }
    }

    cout << "The folder link contains ";
    nodestats(c[1], "");
}

void exec_metamac(autocomplete::ACState& s)
{
    Node *node = nodebypath(s.words[2].s.c_str());
    if (!node || node->type != FILENODE)
    {
        cerr << s.words[2].s
             << (node ? ": No such file or directory"
                      : ": Not a file")
             << endl;
        return;
    }

    auto ifAccess = client->fsaccess->newfileaccess();
    {
        auto localPath = LocalPath::fromName(s.words[1].s, *client->fsaccess, client->fsaccess->getlocalfstype(LocalPath::fromPath(s.words[1].s, *client->fsaccess)));
        if (!ifAccess->fopen(localPath, 1, 0))
        {
            cerr << "Failed to open: " << s.words[1].s << endl;
            return;
        }
    }

    SymmCipher cipher;
    int64_t remoteIv;
    int64_t remoteMac;

    {
        std::string remoteKey = node->nodekey();
        const char *iva = &remoteKey[SymmCipher::KEYLENGTH];

        cipher.setkey((byte*)&remoteKey[0], node->type);
        remoteIv = MemAccess::get<int64_t>(iva);
        remoteMac = MemAccess::get<int64_t>(iva + sizeof(int64_t));
    }

    auto result = generateMetaMac(cipher, *ifAccess, remoteIv);
    if (!result.first)
    {
        cerr << "Failed to generate metamac for: "
             << s.words[1].s
             << endl;
    }
    else
    {
        const std::ios::fmtflags flags = cout.flags();

        cout << s.words[2].s
             << " (remote): "
             << std::hex
             << (uint64_t)remoteMac
             << "\n"
             << s.words[1].s
             << " (local): "
             << (uint64_t)result.second
             << endl;

        cout.flags(flags);
    }
}

void exec_resetverifiedphonenumber(autocomplete::ACState& s)
{
    client->resetSmsVerifiedPhoneNumber();
}

void exec_banner(autocomplete::ACState& s)
{
    if (s.words.size() == 2 && s.words[1].s == "get")
    {
        cout << "Retrieving banner info..." << endl;

        client->reqs.add(new CommandGetBanners(client));
    }
    else if (s.words.size() == 3 && s.words[1].s == "dismiss")
    {
        cout << "Dismissing banner with id " << s.words[2].s << "..." << endl;

        client->reqs.add(new CommandDismissBanner(client, stoi(s.words[2].s), m_time(nullptr)));
    }
}

#ifdef ENABLE_SYNC

void sync_completion(UnifiedSync* us, const SyncError&, error result)
{
    if (!us)
    {
        cerr << "Sync could not be added: "
             << errorstring(result)
             << endl;
    }
    else if (us->mSync)
    {
        cerr << "Sync added and running: "
             << toHandle(us->mConfig.mBackupId)
             << endl;
    }
    else
    {
        cerr << "Sync added but could not be started: "
             << errorstring(result)
             << endl;
    }
}

void exec_syncadd(autocomplete::ACState& s)
{
    if (client->loggedin() != FULLACCOUNT)
    {
        cerr << "You must be logged in to create a sync."
             << endl;
        return;
    }

    // sync add source target
    string sourcePath = s.words[2].s;
    string targetPath = s.words[3].s;

    // Does the target node exist?
    auto* targetNode = nodebypath(targetPath.c_str());

    if (!targetNode)
    {
        cerr << targetPath
             << ": Not found."
             << endl;
        return;
    }

    // Does the node denote a directory?
    if (targetNode->type != FOLDERNODE)
    {
        cerr << targetPath
             << ": Is not a directory."
             << endl;
        return;
    }

    // Do we have full access to the target node?
    if (!client->checkaccess(targetNode, FULL))
    {
        cerr << targetPath
             << ": Insufficient privileges."
             << endl;
        return;
    }

    // Do we have full access to the target node?
    if (!client->checkaccess(targetNode, FULL))
    {
        cerr << targetPath
             << ": Insufficient privileges."
             << endl;
        return;
    }

    // Create a suitable sync config.
    auto config =
      SyncConfig(LocalPath::fromPath(sourcePath, *client->fsaccess),
                 sourcePath,
                 targetNode->nodehandle,
                 targetPath,
                 0,
                 string_vector(),
                 true,
                 newSyncConfig.getType());

    // Try and add the new sync.
    client->addsync(config,
                    DEBRISFOLDER,
                    nullptr,
                    false,
                    false,
                    sync_completion);
}

void exec_syncbackupadd(autocomplete::ACState& s)
{
    if (client->loggedin() != FULLACCOUNT)
    {
        cerr << "You must be logged in to create a backup sync."
             << endl;
        return;
    }

    // Convenience.
    auto& fsAccess = *client->fsaccess;

    LocalPath drivePath;
    LocalPath sourcePath;
    string targetPath;

    if (s.words.size() == 6)
    {
        // sync backup add drive source target
        drivePath  = LocalPath::fromPath(s.words[3].s, fsAccess);
        sourcePath = LocalPath::fromPath(s.words[4].s, fsAccess);
        targetPath = s.words[5].s;

        // Normalize to remove trailing separators.
        drivePath = NormalizeAbsolute(drivePath);
        sourcePath = NormalizeAbsolute(sourcePath);

        // Does the drive contain the source?
        size_t pos;

        if (!drivePath.isContainingPathOf(sourcePath, &pos))
        {
            cerr << sourcePath.toPath(fsAccess)
                 << ": Not contained within: "
                 << drivePath.toPath(fsAccess)
                 << endl;
            return;
        }

        // Remove the drive from the source.
        sourcePath.erase(0, pos);
    }
    else
    {
        // sync backup add source target
        sourcePath = LocalPath::fromPath(s.words[3].s, fsAccess);
        targetPath = s.words[4].s;
    }

    // Does the target node exist?
    auto* targetNode = nodebypath(targetPath.c_str());

    if (!targetNode)
    {
        cerr << targetPath
             << ": Not found."
             << endl;
        return;
    }

    // Does the node denote a directory?
    if (targetNode->type != FOLDERNODE)
    {
        cerr << targetPath
             << ": Is not a directory."
             << endl;
        return;
    }

    // Do we have full access to the target node?
    if (!client->checkaccess(targetNode, FULL))
    {
        cerr << targetPath
             << ": Insufficient privileges."
             << endl;
        return;
    }

    // Are we creating an internal or external backup?
    if (!drivePath.empty())
    {
        // External
        SyncConfig config;

        config.mEnabled = true;
        config.mExternalDrivePath = drivePath;
        config.mLocalPath = sourcePath;
        config.mOrigninalPathOfRemoteRootNode = targetPath;
        config.mRemoteNode = targetNode->nodehandle;
        config.mSyncType = SyncConfig::TYPE_BACKUP;

        client->syncs.backupAdd(config, sync_completion);
        return;
    }

    // Internal
    auto config =
      SyncConfig(sourcePath,
                 sourcePath.toPath(fsAccess),
                 targetNode->nodehandle,
                 targetPath,
                 0,
                 string_vector(),
                 true,
                 SyncConfig::TYPE_BACKUP);

    client->addsync(config,
                    DEBRISFOLDER,
                    nullptr,
                    false,
                    false,
                    sync_completion);
}

void exec_syncbackupremove(autocomplete::ACState& s)
{
    // Are we logged in?
    if (client->loggedin() != FULLACCOUNT)
    {
        cerr << "You must be logged in to manipulate backup syncs."
             << endl;
        return;
    }

    // sync backup remove drive
    const auto drivePath =
      LocalPath::fromPath(s.words[3].s, *client->fsaccess);

    const auto result = client->syncs.backupRemove(drivePath);

    if (result)
    {
        cerr << "Unable to remove backup database: "
             << errorstring(result)
             << endl;
    }
}

void exec_syncbackuprestore(autocomplete::ACState& s)
{
    if (client->loggedin() != FULLACCOUNT)
    {
        cerr << "You must be logged in to restore backup syncs."
             << endl;
        return;
    }

    // sync backup restore drive
    const auto drivePath =
      LocalPath::fromPath(s.words[3].s, *client->fsaccess);

    auto result = client->syncs.backupRestore(drivePath);

    if (result)
    {
        cerr << "Unable to restore backups from "
             << s.words[3].s
             << ": "
             << errorstring(result)
             << endl;
    }
}

void exec_syncconfig(autocomplete::ACState& s)
{
    if (s.words.size() == 2)
    {
        // sync config
        cout << "Current sync config: "
             << syncConfigToString(newSyncConfig)
             << endl;
        return;
    }

    // sync config [type]
    string type = s.words[2].s;

    // Try and deserialize the config.
    auto result = syncConfigFromStrings(type);

    if (!result.first)
    {
        cerr << "Invalid parameters for sync config command." << endl;
        return;
    }

    newSyncConfig = result.second;

    cout << "Successfully applied new sync config!" << endl;
}

void exec_synclist(autocomplete::ACState& s)
{
    // Check the user's logged in.
    if (client->loggedin() != FULLACCOUNT)
    {
        cerr << "You must be logged in to list backup syncs."
             << endl;
        return;
    }

    client->syncs.forEachUnifiedSync(
      [](UnifiedSync& us)
      {
          // Convenience.
          auto& config = us.mConfig;
          auto& sync = us.mSync;

          // Display name.
          cout << "Sync "
               << toHandle(config.mBackupId)
               << ": "
               << config.mName
               << "\n";
            
          // Display source/target mapping.
          cout << "  Mapping: "
               << config.getLocalPath().toPath(*client->fsaccess)
               << " -> "
               << config.mOrigninalPathOfRemoteRootNode
               << "\n";

          if (sync)
          {
              // Display status info.
              cout << "  State: "
                   << syncstatename(sync->state)
                   << "\n";

              // Display some usage stats.
              cout << "  Statistics: "
                   << sync->localbytes
                   << " byte(s) across "
                   << sync->localnodes[FILENODE]
                   << " file(s) and "
                   << sync->localnodes[FOLDERNODE]
                   << " folder(s).\n";
          }
          else
          {
              // Display what status info we can.
              cout << "  Enabled: "
                   << config.getEnabled()
                   << "\n"
                   << "  Last Error: "
                   << static_cast<int>(config.getError())
                   << "\n";
          }

          // Display sync type.
          cout << "  Type: "
               << (config.isExternal() ? "EX" : "IN")
               << "TERNAL "
               << synctypename(config.getType())
               << "\n"
               << endl;
      });
}

void exec_syncremove(autocomplete::ACState& s)
{
    // Are we logged in?
    if (client->loggedin() != FULLACCOUNT)
    {
        cerr << "You must be logged in to manipulate backup syncs."
             << endl;
        return;
    }

    // sync remove id
    handle id;

    Base64::atob(s.words[2].s.c_str(),
                 reinterpret_cast<byte*>(&id),
                 MegaClient::BACKUPHANDLE);

    // Make sure the sync isn't active.
    if (client->syncs.runningSyncByBackupId(id))
    {
        cerr << "Cannot remove config as sync is active."
             << endl;
        return;
    }

    // Try and remove the config.
    bool found = false;

    client->syncs.removeSelectedSyncs(
      [&](SyncConfig& config, Sync*)
      {
          auto matched = config.mBackupId == id;

          found |= matched;

          return matched;
      });

    if (!found)
    {
        cerr << "No sync config exists with the tag "
             << id
             << endl;
        return;
    }
}

void exec_syncxable(autocomplete::ACState& s)
{
    // Are we logged in?
    if (client->loggedin() != FULLACCOUNT)
    {
        cerr << "You must be logged in to manipulate syncs."
             << endl;
        return;
    }

    const auto command = s.words[1].s;
    handle id;

    Base64::atob(s.words[2].s.c_str(),
                 reinterpret_cast<byte*>(&id),
                 MegaClient::BACKUPHANDLE);

    if (command == "enable")
    {
        // sync enable id
        UnifiedSync* unifiedSync;
        error result =
          client->syncs.enableSyncByBackupId(id, false, unifiedSync);

        if (result)
        {
            cerr << "Unable to enable sync: "
                 << errorstring(result)
                 << endl;
        }

        return;
    }

    // sync disable id [error]
    // sync fail id [error]

    // Find the specified sync.
    auto* sync = client->syncs.runningSyncByBackupId(id);

    // Have we found the backup sync?
    if (!sync)
    {
        cerr << "No sync found with the tag "
             << id
             << endl;
        return;
    }

    int error = NO_SYNC_ERROR;

    // Has the user provided a specific error code?
    if (s.words.size() > 3)
    {
        // Yep, use it.
        error = atoi(s.words[3].s.c_str());
    }

    // Disable or fail?
    if (command == "fail")
    {
        client->failSync(sync, static_cast<SyncError>(error));
        return;
    }

    client->syncs.disableSelectedSyncs(
      [&](SyncConfig&, Sync* s)
      {
          return s == sync;
      },
      static_cast<SyncError>(error),
      false);
}

#endif // ENABLE_SYNC
<|MERGE_RESOLUTION|>--- conflicted
+++ resolved
@@ -3092,8 +3092,7 @@
     p->Add(exec_du, sequence(text("du"), remoteFSPath(client, &cwd)));
 
 #ifdef ENABLE_SYNC
-<<<<<<< HEAD
-    p->Add(exec_backupcentre, sequence(text("backupcentre")));
+    p->Add(exec_backupcentre, sequence(text("backupcentre"), opt(sequence(flag("-del"), param("backup_id")))));
 	
     p->Add(exec_syncadd,
            sequence(text("sync"),
@@ -3143,11 +3142,6 @@
                                     opt(param("error"))),
                            sequence(text("enable"),
                                     param("id")))));
-=======
-    p->Add(exec_sync, sequence(text("sync"), opt(either(sequence(localFSPath(), remoteFSPath(client, &cwd, "dst")), param("cancelslot")))));
-    p->Add(exec_syncconfig, sequence(text("syncconfig"), opt(sequence(param("type (TWOWAY/UP/DOWN)"), opt(sequence(param("syncDeletions (ON/OFF)"), param("forceOverwrite (ON/OFF)")))))));
-    p->Add(exec_backupcentre, sequence(text("backupcentre"), opt(sequence(flag("-del"), param("backup_id")))));
->>>>>>> 1b2490ec
 #endif
     p->Add(exec_export, sequence(text("export"), remoteFSPath(client, &cwd), opt(either(flag("-writable"), param("expiretime"), text("del")))));
     p->Add(exec_share, sequence(text("share"), opt(sequence(remoteFSPath(client, &cwd), opt(sequence(contactEmail(client), opt(either(text("r"), text("rw"), text("full"))), opt(param("origemail"))))))));
