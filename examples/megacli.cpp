/**
 * @file examples/megaclient.cpp
 * @brief Sample application, interactive GNU Readline CLI
 *
 * (c) 2013-2014 by Mega Limited, Auckland, New Zealand
 *
 * This file is part of the MEGA SDK - Client Access Engine.
 *
 * Applications using the MEGA API must present a valid application key
 * and comply with the the rules set forth in the Terms of Service.
 *
 * The MEGA SDK is distributed in the hope that it will be useful,
 * but WITHOUT ANY WARRANTY; without even the implied warranty of
 * MERCHANTABILITY or FITNESS FOR A PARTICULAR PURPOSE.
 *
 * @copyright Simplified (2-clause) BSD License.
 *
 * You should have received a copy of the license along with this
 * program.
 */

#include "mega.h"
#include "megacli.h"
#include <fstream>
#include <bitset>

#define USE_VARARGS
#define PREFER_STDARG

#ifndef NO_READLINE
    #include <readline/readline.h>
    #include <readline/history.h>
#endif

#if (__cplusplus >= 201703L)
    #include <filesystem>
    namespace fs = std::filesystem;
    #define USE_FILESYSTEM
#elif !defined(__MINGW32__) && !defined(__ANDROID__) && (!defined(__GNUC__) || (__GNUC__*100+__GNUC_MINOR__) >= 503)
#define USE_FILESYSTEM
#ifdef WIN32
    #include <filesystem>
    namespace fs = std::experimental::filesystem;
#else
    #include <experimental/filesystem>
    namespace fs = std::experimental::filesystem;
#endif
#endif

#include <regex>

#ifdef USE_FREEIMAGE
#include "mega/gfx/freeimage.h"
#endif

namespace ac = ::mega::autocomplete;

#include <iomanip>

using namespace mega;
using std::cout;
using std::cerr;
using std::endl;
using std::flush;
using std::ifstream;
using std::ofstream;
using std::setw;
using std::hex;
using std::dec;

MegaClient* client;
MegaClient* clientFolder;

int gNextClientTag = 1;
std::map<int, std::function<void(Node*)>> gOnPutNodeTag;

bool gVerboseMode = false;

// new account signup e-mail address and name
static string signupemail, signupname;

// true by default, to register a new account v2 (false means account v1)
bool signupV2 = true;

// signup code being confirmed
static string signupcode;

// signup password challenge and encrypted master key
static byte signuppwchallenge[SymmCipher::KEYLENGTH], signupencryptedmasterkey[SymmCipher::KEYLENGTH];

// password recovery e-mail address and code being confirmed
static string recoveryemail, recoverycode;

// password recovery code requires MK or not
static bool hasMasterKey;

// master key for password recovery
static byte masterkey[SymmCipher::KEYLENGTH];

// change email link to be confirmed
static string changeemail, changecode;

// import welcome pdf at account creation
static bool pdf_to_import = false;

// public link information
static string publiclink;

// local console
Console* console;

// loading progress of lengthy API responses
int responseprogress = -1;

//2FA pin attempts
int attempts = 0;

//Ephemeral account plus plus
std::string ephemeralFirstname;
std::string ephemeralLastName;

#ifdef ENABLE_SYNC

// converts the given sync configuration to a string
std::string syncConfigToString(const SyncConfig& config)
{
    std::string description(Base64Str<MegaClient::BACKUPHANDLE>(config.getBackupId()));
    if (config.getType() == SyncConfig::TYPE_TWOWAY)
    {
        description.append(" TWOWAY");
    }
    else if (config.getType() == SyncConfig::TYPE_UP)
    {
        description.append(" UP");
    }
    else if (config.getType() == SyncConfig::TYPE_DOWN)
    {
        description.append(" DOWN");
    }
    return description;
}

#endif

static const char* getAccessLevelStr(int access)
{
    switch(access)
    {
    case ACCESS_UNKNOWN:
        return "unkown";
    case RDONLY:
        return "read-only";
    case RDWR:
        return "read/write";
    case FULL:
        return "full access";
    case OWNER:
        return "owner access";
    case OWNERPRELOGIN:
        return "owner (prelogin) access";
    default:
        return "UNDEFINED";
    }
}

const char* errorstring(error e)
{
    switch (e)
    {
        case API_OK:
            return "No error";
        case API_EINTERNAL:
            return "Internal error";
        case API_EARGS:
            return "Invalid argument";
        case API_EAGAIN:
            return "Request failed, retrying";
        case API_ERATELIMIT:
            return "Rate limit exceeded";
        case API_EFAILED:
            return "Transfer failed";
        case API_ETOOMANY:
            return "Too many concurrent connections or transfers";
        case API_ERANGE:
            return "Out of range";
        case API_EEXPIRED:
            return "Expired";
        case API_ENOENT:
            return "Not found";
        case API_ECIRCULAR:
            return "Circular linkage detected";
        case API_EACCESS:
            return "Access denied";
        case API_EEXIST:
            return "Already exists";
        case API_EINCOMPLETE:
            return "Incomplete";
        case API_EKEY:
            return "Invalid key/integrity check failed";
        case API_ESID:
            return "Bad session ID";
        case API_EBLOCKED:
            return "Blocked";
        case API_EOVERQUOTA:
            return "Over quota";
        case API_ETEMPUNAVAIL:
            return "Temporarily not available";
        case API_ETOOMANYCONNECTIONS:
            return "Connection overflow";
        case API_EWRITE:
            return "Write error";
        case API_EREAD:
            return "Read error";
        case API_EAPPKEY:
            return "Invalid application key";
        case API_EGOINGOVERQUOTA:
            return "Not enough quota";
        case API_EMFAREQUIRED:
            return "Multi-factor authentication required";
        case API_EMASTERONLY:
            return "Access denied for users";
        case API_EBUSINESSPASTDUE:
            return "Business account has expired";
        case API_EPAYWALL:
            return "Over Disk Quota Paywall";
        default:
            return "Unknown error";
    }
}

AppFile::AppFile()
{
    static int nextseqno;

    seqno = ++nextseqno;
}

// transfer start
void AppFilePut::start()
{
}

void AppFileGet::start()
{
}

// transfer completion
void AppFileGet::completed(Transfer*, LocalNode*)
{
    // (at this time, the file has already been placed in the final location)
    delete this;
}

// transfer terminated - too many failures, or unrecoverable failure, or cancelled
void AppFileGet::terminated()
{
    delete this;
}

void AppFilePut::completed(Transfer* t, LocalNode*)
{
    // perform standard completion (place node in user filesystem etc.)
    File::completed(t, NULL);

    delete this;
}

// transfer terminated - too many failures, or unrecoverable failure, or cancelled
void AppFilePut::terminated()
{
    delete this;
}

AppFileGet::~AppFileGet()
{
    appxferq[GET].erase(appxfer_it);
}

AppFilePut::~AppFilePut()
{
    appxferq[PUT].erase(appxfer_it);
}

void AppFilePut::displayname(string* dname)
{
    *dname = localname.toName(*transfer->client->fsaccess, client->fsaccess->getlocalfstype(localname));
}

// transfer progress callback
void AppFile::progress()
{
}

static void displaytransferdetails(Transfer* t, const char* action)
{
    string name;

    for (file_list::iterator it = t->files.begin(); it != t->files.end(); it++)
    {
        if (it != t->files.begin())
        {
            cout << "/";
        }

        (*it)->displayname(&name);
        cout << name;
    }

    cout << ": " << (t->type == GET ? "Incoming" : "Outgoing") << " file transfer " << action;
}

// a new transfer was added
void DemoApp::transfer_added(Transfer* /*t*/)
{
}

// a queued transfer was removed
void DemoApp::transfer_removed(Transfer* t)
{
    displaytransferdetails(t, "removed\n");
}

void DemoApp::transfer_update(Transfer* /*t*/)
{
    // (this is handled in the prompt logic)
}

void DemoApp::transfer_failed(Transfer* t, const Error& e, dstime)
{
    displaytransferdetails(t, "failed (");
    if (e == API_ETOOMANY && e.hasExtraInfo())
    {
         cout << getExtraInfoErrorString(e) << ")" << endl;
    }
    else
    {
        cout << errorstring(e) << ")" << endl;
    }
}

void DemoApp::transfer_complete(Transfer* t)
{
    if (gVerboseMode)
    {
        displaytransferdetails(t, "completed, ");

        if (t->slot)
        {
            cout << t->slot->progressreported * 10 / (1024 * (Waiter::ds - t->slot->starttime + 1)) << " KB/s" << endl;
        }
        else
        {
            cout << "delayed" << endl;
        }
    }
}

// transfer about to start - make final preparations (determine localfilename, create thumbnail for image upload)
void DemoApp::transfer_prepare(Transfer* t)
{
    if (gVerboseMode)
    {
        displaytransferdetails(t, "starting\n");
    }

    if (t->type == GET)
    {
        // only set localfilename if the engine has not already done so
        if (t->localfilename.empty())
        {
            client->fsaccess->tmpnamelocal(t->localfilename);
        }
    }
}

#ifdef ENABLE_SYNC
static void syncstat(Sync* sync)
{
    cout << ", local data in this sync: " << sync->localbytes << " byte(s) in " << sync->localnodes[FILENODE]
         << " file(s) and " << sync->localnodes[FOLDERNODE] << " folder(s)" << endl;
}

void DemoApp::syncupdate_stateconfig(handle backupId)
{
    cout << "Sync config updated: " << toHandle(backupId) << endl;
}


void DemoApp::syncupdate_active(handle backupId, bool active)
{
    cout << "Sync is now active: " << active << endl;
}

void DemoApp::sync_auto_resume_result(const UnifiedSync& s, bool attempted, bool hadAnError)
{
    handle backupId = s.mConfig.getBackupId();
    if (attempted)
    {
        cout << "Sync - autoresumed " << toHandle(backupId) << " " << s.mConfig.getLocalPath().toPath(*client->fsaccess)  << " enabled: "
             << s.mConfig.getEnabled()  << " syncError: " << s.mConfig.getError()
             << " hadAnErrorBefore: " << hadAnError << " Running: " << !!s.mSync << endl;
    }
    else
    {
        cout << "Sync - autoloaded " << toHandle(backupId) << " " << s.mConfig.getLocalPath().toPath(*client->fsaccess) << " enabled: "
            << s.mConfig.getEnabled() << " syncError: " << s.mConfig.getError()
            << " hadAnErrorBefore: " << hadAnError << " Running: " << !!s.mSync << endl;
    }
}

void DemoApp::sync_removed(handle backupId)
{
    cout << "Sync - removed: " << toHandle(backupId) << endl;

}

void DemoApp::syncupdate_scanning(bool active)
{
    if (active)
    {
        cout << "Sync - scanning files and folders" << endl;
    }
    else
    {
        cout << "Sync - scan completed" << endl;
    }
}

// sync update callbacks are for informational purposes only and must not change or delete the sync itself
void DemoApp::syncupdate_local_folder_addition(Sync* sync, LocalNode *, const char* path)
{
    cout << "Sync - local folder addition detected: " << path;
    syncstat(sync);
}

void DemoApp::syncupdate_local_folder_deletion(Sync* sync, LocalNode *localNode)
{
    cout << "Sync - local folder deletion detected: " << localNode->name;
    syncstat(sync);
}

void DemoApp::syncupdate_local_file_addition(Sync* sync, LocalNode *, const char* path)
{
    cout << "Sync - local file addition detected: " << path;
    syncstat(sync);
}

void DemoApp::syncupdate_local_file_deletion(Sync* sync, LocalNode *localNode)
{
    cout << "Sync - local file deletion detected: " << localNode->name;
    syncstat(sync);
}

void DemoApp::syncupdate_local_file_change(Sync* sync, LocalNode *, const char* path)
{
    cout << "Sync - local file change detected: " << path;
    syncstat(sync);
}

void DemoApp::syncupdate_local_move(Sync*, LocalNode *localNode, const char* path)
{
    cout << "Sync - local rename/move " << localNode->name << " -> " << path << endl;
}

void DemoApp::syncupdate_local_lockretry(bool locked)
{
    if (locked)
    {
        cout << "Sync - waiting for local filesystem lock" << endl;
    }
    else
    {
        cout << "Sync - local filesystem lock issue resolved, continuing..." << endl;
    }
}

void DemoApp::syncupdate_remote_move(Sync *, Node *n, Node *prevparent)
{
    cout << "Sync - remote move " << n->displayname() << ": " << (prevparent ? prevparent->displayname() : "?") <<
            " -> " << (n->parent ? n->parent->displayname() : "?") << endl;
}

void DemoApp::syncupdate_remote_rename(Sync *, Node *n, const char *prevname)
{
    cout << "Sync - remote rename " << prevname << " -> " <<  n->displayname() << endl;
}

void DemoApp::syncupdate_remote_folder_addition(Sync *, Node* n)
{
    cout << "Sync - remote folder addition detected " << n->displayname() << endl;
}

void DemoApp::syncupdate_remote_file_addition(Sync *, Node* n)
{
    cout << "Sync - remote file addition detected " << n->displayname() << endl;
}

void DemoApp::syncupdate_remote_folder_deletion(Sync *, Node* n)
{
    cout << "Sync - remote folder deletion detected " << n->displayname() << endl;
}

void DemoApp::syncupdate_remote_file_deletion(Sync *, Node* n)
{
    cout << "Sync - remote file deletion detected " << n->displayname() << endl;
}

void DemoApp::syncupdate_get(Sync*, Node *, const char* path)
{
    cout << "Sync - requesting file " << path << endl;
}

void DemoApp::syncupdate_put(Sync*, LocalNode *, const char* path)
{
    cout << "Sync - sending file " << path << endl;
}

void DemoApp::syncupdate_remote_copy(Sync*, const char* name)
{
    cout << "Sync - creating remote file " << name << " by copying existing remote file" << endl;
}

static const char* treestatename(treestate_t ts)
{
    switch (ts)
    {
        case TREESTATE_NONE:
            return "None/Undefined";
        case TREESTATE_SYNCED:
            return "Synced";
        case TREESTATE_PENDING:
            return "Pending";
        case TREESTATE_SYNCING:
            return "Syncing";
    }

    return "UNKNOWN";
}

void DemoApp::syncupdate_treestate(LocalNode* l)
{
    cout << "Sync - state change of node " << l->name << " to " << treestatename(l->ts) << endl;
}

// generic name filter
// FIXME: configurable regexps
static bool is_syncable(const char* name)
{
    return *name != '.' && *name != '~' && strcmp(name, "Thumbs.db") && strcmp(name, "desktop.ini");
}

// determines whether remote node should be synced
bool DemoApp::sync_syncable(Sync *, const char *, LocalPath&, Node *n)
{
    return is_syncable(n->displayname());
}

// determines whether local file should be synced
bool DemoApp::sync_syncable(Sync *, const char *name, LocalPath&)
{
    return is_syncable(name);
}
#endif

AppFileGet::AppFileGet(Node* n, NodeHandle ch, byte* cfilekey, m_off_t csize, m_time_t cmtime, string* cfilename,
                       string* cfingerprint, const string& targetfolder)
{
    if (n)
    {
        h = n->nodeHandle();
        hprivate = true;

        *(FileFingerprint*) this = *n;
        name = n->displayname();
    }
    else
    {
        h = ch;
        memcpy(filekey, cfilekey, sizeof filekey);
        hprivate = false;

        size = csize;
        mtime = cmtime;

        if (!cfingerprint->size() || !unserializefingerprint(cfingerprint))
        {
            memcpy(crc.data(), filekey, sizeof crc);
        }

        name = *cfilename;
    }

    localname = LocalPath::fromName(name, *client->fsaccess, client->fsaccess->getlocalfstype(LocalPath::fromPath(name, *client->fsaccess)));
    if (!targetfolder.empty())
    {
        string s = targetfolder;
        localname.prependWithSeparator(LocalPath::fromPath(s, *client->fsaccess));
    }
}

AppFilePut::AppFilePut(const LocalPath& clocalname, NodeHandle ch, const char* ctargetuser)
{
    // full local path
    localname = clocalname;

    // target parent node
    h = ch;

    // target user
    targetuser = ctargetuser;

    // erase path component
    auto fileSystemType = client->fsaccess->getlocalfstype(clocalname);

    name = clocalname.leafName().toName(*client->fsaccess, fileSystemType);
}

// user addition/update (users never get deleted)
void DemoApp::users_updated(User** u, int count)
{
    if (count == 1)
    {
        cout << "1 user received or updated" << endl;
    }
    else
    {
        cout << count << " users received or updated" << endl;
    }

    if (u)
    {
        User* user;
        for (int i = 0; i < count; i++)
        {
            user = u[i];
            cout << "User " << user->email;
            if (user->getTag()) // false if external change
            {
                cout << " has been changed by your own client" << endl;
            }
            else
            {
                cout << " has been changed externally" << endl;
            }
        }
    }
}

bool notifyAlerts = true;

string displayUser(handle user, MegaClient* mc)
{
    User* u = mc->finduser(user);
    return u ? u->email : "<user not found>";
}

string displayTime(m_time_t t)
{
    char timebuf[32];
    struct tm tmptr;
    m_localtime(t, &tmptr);
    strftime(timebuf, sizeof timebuf, "%c", &tmptr);
    return timebuf;
}

void printAlert(UserAlert::Base& b)
{
    string header, title;
    b.text(header, title, client);
    cout << "**alert " << b.id << ": " << header << " - " << title << " [at " << displayTime(b.timestamp) << "]" << " seen: " << b.seen << endl;
}

void DemoApp::useralerts_updated(UserAlert::Base** b, int count)
{
    if (b && notifyAlerts)
    {
        for (int i = 0; i < count; ++i)
        {
            if (!b[i]->seen)
            {
                printAlert(*b[i]);
            }
        }
    }
}


#ifdef ENABLE_CHAT

void DemoApp::chatcreate_result(TextChat *chat, error e)
{
    if (e)
    {
        cout << "Chat creation failed (" << errorstring(e) << ")" << endl;
    }
    else
    {
        cout << "Chat created successfully" << endl;
        printChatInformation(chat);
        cout << endl;
    }
}

void DemoApp::chatinvite_result(error e)
{
    if (e)
    {
        cout << "Chat invitation failed (" << errorstring(e) << ")" << endl;
    }
    else
    {
        cout << "Chat invitation successful" << endl;
    }
}

void DemoApp::chatremove_result(error e)
{
    if (e)
    {
        cout << "Peer removal failed (" << errorstring(e) << ")" << endl;
    }
    else
    {
        cout << "Peer removal successful" << endl;
    }
}

void DemoApp::chaturl_result(string *url, error e)
{
    if (e)
    {
        cout << "Chat URL retrieval failed (" << errorstring(e) << ")" << endl;
    }
    else
    {
        cout << "Chat URL: " << *url << endl;
    }
}

void DemoApp::chatgrantaccess_result(error e)
{
    if (e)
    {
        cout << "Grant access to node failed (" << errorstring(e) << ")" << endl;
    }
    else
    {
        cout << "Access to node granted successfully" << endl;
    }
}

void DemoApp::chatremoveaccess_result(error e)
{
    if (e)
    {
        cout << "Revoke access to node failed (" << errorstring(e) << ")" << endl;
    }
    else
    {
        cout << "Access to node removed successfully" << endl;
    }
}

void DemoApp::chatupdatepermissions_result(error e)
{
    if (e)
    {
        cout << "Permissions update failed (" << errorstring(e) << ")" << endl;
    }
    else
    {
        cout << "Permissions updated successfully" << endl;
    }
}

void DemoApp::chattruncate_result(error e)
{
    if (e)
    {
        cout << "Truncate message/s failed (" << errorstring(e) << ")" << endl;
    }
    else
    {
        cout << "Message/s truncated successfully" << endl;
    }
}

void DemoApp::chatsettitle_result(error e)
{
    if (e)
    {
        cout << "Set title failed (" << errorstring(e) << ")" << endl;
    }
    else
    {
        cout << "Title updated successfully" << endl;
    }
}

void DemoApp::chatpresenceurl_result(string *url, error e)
{
    if (e)
    {
        cout << "Presence URL retrieval failed (" << errorstring(e) << ")" << endl;
    }
    else
    {
        cout << "Presence URL: " << *url << endl;
    }
}

void DemoApp::chatlink_result(handle h, error e)
{
    if (e)
    {
        cout << "Chat link failed (" << errorstring(e) << ")" << endl;
    }
    else
    {
        if (ISUNDEF(h))
        {
            cout << "Chat link deleted successfully" << endl;
        }
        else
        {
            char hstr[sizeof(handle) * 4 / 3 + 4];
            Base64::btoa((const byte *)&h, MegaClient::CHATLINKHANDLE, hstr);
            cout << "Chat link: " << hstr << endl;
        }
    }
}

void DemoApp::chatlinkclose_result(error e)
{
    if (e)
    {
        cout << "Set private mode for chat failed  (" << errorstring(e) << ")" << endl;
    }
    else
    {
        cout << "Private mode successfully set" << endl;
    }
}

void DemoApp::chatlinkurl_result(handle chatid, int shard, string *url, string *ct, int, m_time_t ts, error e)
{
    if (e)
    {
        cout << "URL request for chat-link failed (" << errorstring(e) << ")" << endl;
    }
    else
    {
        char idstr[sizeof(handle) * 4 / 3 + 4];
        Base64::btoa((const byte *)&chatid, MegaClient::CHATHANDLE, idstr);
        cout << "Chatid: " << idstr << " (shard " << shard << ")" << endl;
        cout << "URL for chat-link: " << url->c_str() << endl;
        cout << "Encrypted chat-topic: " << ct->c_str() << endl;
        cout << "Creation timestamp: " << ts << endl;
    }
}

void DemoApp::chatlinkjoin_result(error e)
{
    if (e)
    {
        cout << "Join to openchat failed (" << errorstring(e) << ")" << endl;
    }
    else
    {
        cout << "Joined to openchat successfully." << endl;
    }
}

void DemoApp::chats_updated(textchat_map *chats, int count)
{
    if (count == 1)
    {
        cout << "1 chat received or updated" << endl;
    }
    else
    {
        cout << count << " chats received or updated" << endl;
    }

    if (chats)
    {
        textchat_map::iterator it;
        for (it = chats->begin(); it != chats->end(); it++)
        {
            printChatInformation(it->second);
        }
    }
}

void DemoApp::printChatInformation(TextChat *chat)
{
    if (!chat)
    {
        return;
    }

    cout << "Chat ID: " << Base64Str<sizeof(handle)>(chat->id) << endl;
    cout << "\tOwn privilege level: " << DemoApp::getPrivilegeString(chat->priv) << endl;
    cout << "\tCreation ts: " << chat->ts << endl;
    cout << "\tChat shard: " << chat->shard << endl;
    if (chat->group)
    {
        cout << "\tGroup chat: yes" << endl;
    }
    else
    {
        cout << "\tGroup chat: no" << endl;
    }
    if (chat->isFlagSet(TextChat::FLAG_OFFSET_ARCHIVE))
    {
        cout << "\tArchived chat: yes" << endl;
    }
    else
    {
        cout << "\tArchived chat: no" << endl;
    }
    if (chat->publicchat)
    {
        cout << "\tPublic chat: yes" << endl;
        cout << "\tUnified key: " << chat->unifiedKey.c_str() << endl;
    }
    else
    {
        cout << "\tPublic chat: no" << endl;
    }
    cout << "\tPeers:";

    if (chat->userpriv)
    {
        cout << "\t\t(userhandle)\t(privilege level)" << endl;
        for (unsigned i = 0; i < chat->userpriv->size(); i++)
        {
            Base64Str<sizeof(handle)> hstr(chat->userpriv->at(i).first);
            cout << "\t\t\t" << hstr;
            cout << "\t" << DemoApp::getPrivilegeString(chat->userpriv->at(i).second) << endl;
        }
    }
    else
    {
        cout << " no peers (only you as participant)" << endl;
    }
    if (chat->tag)
    {
        cout << "\tIs own change: yes" << endl;
    }
    else
    {
        cout << "\tIs own change: no" << endl;
    }
    if (!chat->title.empty())
    {
        cout << "\tTitle: " << chat->title.c_str() << endl;
    }
}

string DemoApp::getPrivilegeString(privilege_t priv)
{
    switch (priv)
    {
    case PRIV_STANDARD:
        return "PRIV_STANDARD (standard access)";
    case PRIV_MODERATOR:
        return "PRIV_MODERATOR (moderator)";
    case PRIV_RO:
        return "PRIV_RO (read-only)";
    case PRIV_RM:
        return "PRIV_RM (removed)";
    case PRIV_UNKNOWN:
    default:
        return "PRIV_UNKNOWN";
    }
}

#endif


void DemoApp::pcrs_updated(PendingContactRequest** list, int count)
{
    int deletecount = 0;
    int updatecount = 0;
    if (list != NULL)
    {
        for (int i = 0; i < count; i++)
        {
            if (list[i]->changed.deleted)
            {
                deletecount++;
            }
            else
            {
                updatecount++;
            }
        }
    }
    else
    {
        // All pcrs are updated
        for (handlepcr_map::iterator it = client->pcrindex.begin(); it != client->pcrindex.end(); it++)
        {
            if (it->second->changed.deleted)
            {
                deletecount++;
            }
            else
            {
                updatecount++;
            }
        }
    }

    if (deletecount != 0)
    {
        cout << deletecount << " pending contact request" << (deletecount != 1 ? "s" : "") << " deleted" << endl;
    }
    if (updatecount != 0)
    {
        cout << updatecount << " pending contact request" << (updatecount != 1 ? "s" : "") << " received or updated" << endl;
    }
}

void DemoApp::setattr_result(handle, error e)
{
    if (e)
    {
        cout << "Node attribute update failed (" << errorstring(e) << ")" << endl;
    }
}

void DemoApp::rename_result(handle, error e)
{
    if (e)
    {
        cout << "Node move failed (" << errorstring(e) << ")" << endl;
    }
}

void DemoApp::unlink_result(handle, error e)
{
    if (e)
    {
        cout << "Node deletion failed (" << errorstring(e) << ")" << endl;
    }
}

void DemoApp::fetchnodes_result(const Error& e)
{
    if (e)
    {
        if (e == API_ENOENT && e.hasExtraInfo())
        {
            cout << "File/folder retrieval failed: " << getExtraInfoErrorString(e) << endl;
        }
        else
        {
            cout << "File/folder retrieval failed (" << errorstring(e) << ")" << endl;
        }
        pdf_to_import = false;
    }
    else
    {
        // check if we fetched a folder link and the key is invalid
        if (client->loggedinfolderlink())
        {
            if (client->isValidFolderLink())
            {
                cout << "Folder link loaded correctly." << endl;
            }
            else
            {
                assert(client->nodebyhandle(client->rootnodes[0]));   // node is there, but cannot be decrypted
                cout << "File/folder retrieval succeed, but encryption key is wrong." << endl;
            }
        }

        if (pdf_to_import)
        {
            client->getwelcomepdf();
        }

        if (client->ephemeralSessionPlusPlus)
        {
            client->putua(ATTR_FIRSTNAME, (const byte*)ephemeralFirstname.c_str(), unsigned(ephemeralFirstname.size()));
            client->putua(ATTR_LASTNAME, (const byte*)ephemeralLastName.c_str(), unsigned(ephemeralLastName.size()));
        }
    }
}

void DemoApp::putnodes_result(const Error& e, targettype_t t, vector<NewNode>& nn, bool targetOverride)
{
    if (t == USER_HANDLE)
    {
        if (!e)
        {
            cout << "Success." << endl;
        }
    }

    if (pdf_to_import)   // putnodes from openfilelink_result()
    {
        if (!e)
        {
            cout << "Welcome PDF file has been imported successfully." << endl;
        }
        else
        {
            cout << "Failed to import Welcome PDF file" << endl;
        }

        pdf_to_import = false;
        return;
    }

    if (e)
    {
        cout << "Node addition failed (" << errorstring(e) << ")" << endl;
    }

    if (targetOverride)
    {
        cout << "Target folder has changed!" << endl;
    }

    auto i = gOnPutNodeTag.find(client->restag);
    if (i != gOnPutNodeTag.end())
    {
        if (client->nodenotify.size())
        {
            Node* n = client->nodenotify.back();  // same trick as the intermediate layer - only works when puts are one node at a time.
            i->second(n);
            gOnPutNodeTag.erase(i);
        }
    }
}

void DemoApp::setpcr_result(handle h, error e, opcactions_t action)
{
    if (e)
    {
        cout << "Outgoing pending contact request failed (" << errorstring(e) << ")" << endl;
    }
    else
    {
        if (h == UNDEF)
        {
            // must have been deleted
            cout << "Outgoing pending contact request " << (action == OPCA_DELETE ? "deleted" : "reminded") << " successfully" << endl;
        }
        else
        {
            cout << "Outgoing pending contact request succeeded, id: " << Base64Str<MegaClient::PCRHANDLE>(h) << endl;
        }
    }
}

void DemoApp::updatepcr_result(error e, ipcactions_t action)
{
    if (e)
    {
        cout << "Incoming pending contact request update failed (" << errorstring(e) << ")" << endl;
    }
    else
    {
        string labels[3] = {"accepted", "denied", "ignored"};
        cout << "Incoming pending contact request successfully " << labels[(int)action] << endl;
    }
}

void DemoApp::fa_complete(handle h, fatype type, const char* /*data*/, uint32_t len)
{
    cout << "Got attribute of type " << type << " (" << len << " byte(s))";
    Node *n = client->nodebyhandle(h);
    if (n)
    {
        cout << " for " << n->displayname() << endl;
    }
}

int DemoApp::fa_failed(handle, fatype type, int retries, error e)
{
    cout << "File attribute retrieval of type " << type << " failed (retries: " << retries << ") error: " << e << endl;

    return retries > 2;
}

void DemoApp::putfa_result(handle, fatype, error e)
{
    if (e)
    {
        cout << "File attribute attachment failed (" << errorstring(e) << ")" << endl;
    }
}

void DemoApp::removecontact_result(error e)
{
    if (e)
    {
        cout << "Contact removal failed (" << errorstring(e) << ")" << endl;
    }
    else
    {
        cout << "Success." << endl;
    }
}

void DemoApp::putua_result(error e)
{
    if (e)
    {
        cout << "User attribute update failed (" << errorstring(e) << ")" << endl;
    }
    else
    {
        cout << "Success." << endl;
    }
}

void DemoApp::getua_result(error e)
{
    if (client->fetchingkeys)
    {
        return;
    }

    cout << "User attribute retrieval failed (" << errorstring(e) << ")" << endl;
}

void DemoApp::getua_result(byte* data, unsigned l, attr_t type)
{
    if (client->fetchingkeys)
    {
        return;
    }

    if (gVerboseMode)
    {
        cout << "Received " << l << " byte(s) of user attribute: ";
        fwrite(data, 1, l, stdout);
        cout << endl;

        if (type == ATTR_ED25519_PUBK)
        {
            cout << "Credentials: " << AuthRing::fingerprint(string((const char*)data, l), true) << endl;
        }
    }

    if (type == ATTR_COOKIE_SETTINGS)
    {
        unsigned long cs = strtoul((const char*)data, nullptr, 10);
        std::bitset<32> bs(cs);
        cout << "Cookie settings = " << cs << " (" << bs << ')' << endl
             << "\tessential: " << bs[0] << endl
             << "\tpreferences: " << bs[1] << endl
             << "\tperformance: " << bs[2] << endl
             << "\tadvertising: " << bs[3] << endl
             << "\tthird party: " << bs[4] << endl;
    }
}

void DemoApp::getua_result(TLVstore *tlv, attr_t type)
{
    if (client->fetchingkeys)
    {
        return;
    }

    if (!tlv)
    {
        cout << "Error getting private user attribute" << endl;
    }
    else if (!gVerboseMode)
    {
        cout << "Received a TLV with " << tlv->size() << " item(s) of user attribute: " << endl;

        vector<string> *keys = tlv->getKeys();
        vector<string>::const_iterator it;
        unsigned valuelen;
        string value, key;
        char *buf;
        for (it=keys->begin(); it != keys->end(); it++)
        {
            key = (*it).empty() ? "(no key)" : *it;
            value = tlv->get(*it);
            valuelen = unsigned(value.length());

            buf = new char[valuelen * 4 / 3 + 4];
            Base64::btoa((const byte *) value.data(), valuelen, buf);

            cout << "\t" << key << "\t" << buf << endl;
            delete [] buf;
        }
        delete keys;
    }
}

#ifdef DEBUG
void DemoApp::delua_result(error e)
{
    if (e)
    {
        cout << "User attribute removal failed (" << errorstring(e) << ")" << endl;
    }
    else
    {
        cout << "Success." << endl;
    }
}

void DemoApp::senddevcommand_result(int value)
{
    cout << "Dev subcommand finished with code: " << value << endl;
}

void exec_devcommand(autocomplete::ACState& s)
{
    const char *email = nullptr;
    if (s.words.size() == 3)
    {
        email = s.words[2].s.c_str();
    }
    const char *subcommand = s.words[1].s.c_str();
    client->senddevcommand(subcommand, email);
}
#endif


void DemoApp::notify_retry(dstime dsdelta, retryreason_t)
{
    if (dsdelta)
    {
        cout << "API request failed, retrying in " << dsdelta * 100 << " ms - Use 'retry' to retry immediately..."
             << endl;
    }
    else
    {
        cout << "Retried API request completed" << endl;
    }
}

string DemoApp::getExtraInfoErrorString(const Error& e)
{
    string textError;

    if (e.getUserStatus() == 7)
    {
        textError.append("User status is suspended due to ETD. ");
    }

    textError.append("Link status is: ");
    switch (e.getLinkStatus())
    {
        case 0:
            textError.append("Undeleted");
            break;
        case 1:
            textError.append("Deleted/down");
            break;
        case 2:
            textError.append("Down due to an ETD specifically");
            break;
        default:
            textError.append("Unknown link status");
            break;
    }

    return textError;
}

static void store_line(char*);
static void process_line(char *);
static char* line;

static AccountDetails account;

// Current remote directory.
static NodeHandle cwd;

// Where we were on the local filesystem when megacli started.
static LocalPath startDir;

static const char* rootnodenames[] =
{ "ROOT", "INBOX", "RUBBISH" };
static const char* rootnodepaths[] =
{ "/", "//in", "//bin" };

static void nodestats(int* c, const char* action)
{
    if (c[FILENODE])
    {
        cout << c[FILENODE] << ((c[FILENODE] == 1) ? " file" : " files");
    }
    if (c[FILENODE] && c[FOLDERNODE])
    {
        cout << " and ";
    }
    if (c[FOLDERNODE])
    {
        cout << c[FOLDERNODE] << ((c[FOLDERNODE] == 1) ? " folder" : " folders");
    }

    if (c[FILENODE] || c[FOLDERNODE])
    {
        cout << " " << action << endl;
    }
}

// list available top-level nodes and contacts/incoming shares
static void listtrees()
{
    for (int i = 0; i < (int) (sizeof client->rootnodes / sizeof *client->rootnodes); i++)
    {
        if (client->rootnodes[i] != UNDEF)
        {
            cout << rootnodenames[i] << " on " << rootnodepaths[i] << endl;
        }
    }

    for (user_map::iterator uit = client->users.begin(); uit != client->users.end(); uit++)
    {
        User* u = &uit->second;
        Node* n;

        if (u->show == VISIBLE || u->sharing.size())
        {
            for (handle_set::iterator sit = u->sharing.begin(); sit != u->sharing.end(); sit++)
            {
                if ((n = client->nodebyhandle(*sit)) && n->inshare)
                {
                    cout << "INSHARE on " << u->email << ":" << n->displayname() << " ("
                         << getAccessLevelStr(n->inshare->access) << ")" << endl;
                }
            }
        }
    }

    if (clientFolder && !ISUNDEF(clientFolder->rootnodes[0]))
    {
        Node *n = clientFolder->nodebyhandle(clientFolder->rootnodes[0]);
        if (n)
        {
            cout << "FOLDERLINK on " << n->displayname() << ":" << endl;
        }
    }
}

// returns node pointer determined by path relative to cwd
// path naming conventions:
// * path is relative to cwd
// * /path is relative to ROOT
// * //in is in INBOX
// * //bin is in RUBBISH
// * X: is user X's INBOX
// * X:SHARE is share SHARE from user X
// * Y:name is folder in FOLDERLINK, Y is the public handle
// * : and / filename components, as well as the \, must be escaped by \.
// (correct UTF-8 encoding is assumed)
// returns NULL if path malformed or not found
static Node* nodebypath(const char* ptr, string* user = NULL, string* namepart = NULL)
{
    vector<string> c;
    string s;
    int l = 0;
    const char* bptr = ptr;
    int remote = 0;
    int folderlink = 0;
    Node* n = nullptr;
    Node* nn;

    // split path by / or :
    do {
        if (!l)
        {
            if (*(const signed char*)ptr >= 0)
            {
                if (*ptr == '\\')
                {
                    if (ptr > bptr)
                    {
                        s.append(bptr, ptr - bptr);
                    }

                    bptr = ++ptr;

                    if (*bptr == 0)
                    {
                        c.push_back(s);
                        break;
                    }

                    ptr++;
                    continue;
                }

                if (*ptr == '/' || *ptr == ':' || !*ptr)
                {
                    if (*ptr == ':')
                    {
                        if (c.size())
                        {
                            return NULL;
                        }

                        remote = 1;
                    }

                    if (ptr > bptr)
                    {
                        s.append(bptr, ptr - bptr);
                    }

                    bptr = ptr + 1;

                    c.push_back(s);

                    s.erase();
                }
            }
            else if ((*ptr & 0xf0) == 0xe0)
            {
                l = 1;
            }
            else if ((*ptr & 0xf8) == 0xf0)
            {
                l = 2;
            }
            else if ((*ptr & 0xfc) == 0xf8)
            {
                l = 3;
            }
            else if ((*ptr & 0xfe) == 0xfc)
            {
                l = 4;
            }
        }
        else
        {
            l--;
        }
    } while (*ptr++);

    if (l)
    {
        return NULL;
    }

    if (remote)
    {
        // target: user inbox - record username/email and return NULL
        if (c.size() == 2 && c[0].find("@") != string::npos && !c[1].size())
        {
            if (user)
            {
                *user = c[0];
            }

            return NULL;
        }

        // target is not a user, but a public folder link
        if (c.size() >= 2 && c[0].find("@") == string::npos)
        {
            if (!clientFolder)
            {
                return NULL;
            }

            n = clientFolder->nodebyhandle(clientFolder->rootnodes[0]);
            if (c.size() == 2 && c[1].empty())
            {
                return n;
            }
            l = 1;   // <folder_name>:[/<subfolder>][/<file>]
            folderlink = 1;
        }

        User* u;

        if ((u = client->finduser(c[0].c_str())))
        {
            // locate matching share from this user
            handle_set::iterator sit;
            string name;
            for (sit = u->sharing.begin(); sit != u->sharing.end(); sit++)
            {
                if ((n = client->nodebyhandle(*sit)))
                {
                    if(!name.size())
                    {
                        name =  c[1];
                        n->client->fsaccess->normalize(&name);
                    }

                    if (!strcmp(name.c_str(), n->displayname()))
                    {
                        l = 2;
                        break;
                    }
                }
            }
        }

        if (!l)
        {
            return NULL;
        }
    }
    else
    {
        // path starting with /
        if (c.size() > 1 && !c[0].size())
        {
            // path starting with //
            if (c.size() > 2 && !c[1].size())
            {
                if (c[2] == "in")
                {
                    n = client->nodebyhandle(client->rootnodes[1]);
                }
                else if (c[2] == "bin")
                {
                    n = client->nodebyhandle(client->rootnodes[2]);
                }
                else
                {
                    return NULL;
                }

                l = 3;
            }
            else
            {
                n = client->nodebyhandle(client->rootnodes[0]);

                l = 1;
            }
        }
        else
        {
            n = client->nodeByHandle(cwd);
        }
    }

    // parse relative path
    while (n && l < (int)c.size())
    {
        if (c[l] != ".")
        {
            if (c[l] == "..")
            {
                if (n->parent)
                {
                    n = n->parent;
                }
            }
            else
            {
                // locate child node (explicit ambiguity resolution: not implemented)
                if (c[l].size())
                {
                    if (folderlink)
                    {
                        nn = clientFolder->childnodebyname(n, c[l].c_str());
                    }
                    else
                    {
                        nn = client->childnodebyname(n, c[l].c_str());
                    }

                    if (!nn)
                    {
                        // mv command target? return name part of not found
                        if (namepart && l == (int) c.size() - 1)
                        {
                            *namepart = c[l];
                            return n;
                        }

                        return NULL;
                    }

                    n = nn;
                }
            }
        }

        l++;
    }

    return n;
}

static void listnodeshares(Node* n)
{
    if(n->outshares)
    {
        for (share_map::iterator it = n->outshares->begin(); it != n->outshares->end(); it++)
        {
            cout << "\t" << n->displayname();

            if (it->first)
            {
                cout << ", shared with " << it->second->user->email << " (" << getAccessLevelStr(it->second->access) << ")"
                     << endl;
            }
            else
            {
                cout << ", shared as exported folder link" << endl;
            }
        }
    }
}

void TreeProcListOutShares::proc(MegaClient*, Node* n)
{
    listnodeshares(n);
}

bool handles_on = false;

static void dumptree(Node* n, bool recurse, int depth, const char* title, ofstream* toFile)
{
    std::ostream& stream = toFile ? *toFile : cout;
    string titleTmp;

    if (depth)
    {
        if (!toFile)
        {
            if (!title && !(title = n->displayname()))
            {
                title = "CRYPTO_ERROR";
            }

            for (int i = depth; i--; )
            {
                stream << "\t";
            }
        }
        else
        {
            titleTmp = n->displaypath();
            title = titleTmp.c_str();
        }

        stream << title << " (";

        switch (n->type)
        {
            case FILENODE:
                stream << n->size;

                if (handles_on)
                {
                    Base64Str<MegaClient::NODEHANDLE> handlestr(n->nodehandle);
                    stream << " " << handlestr.chars;
                }

                const char* p;
                if ((p = strchr(n->fileattrstring.c_str(), ':')))
                {
                    stream << ", has attributes " << p + 1;
                }

                if (n->plink)
                {
                    stream << ", shared as exported";
                    if (n->plink->ets)
                    {
                        stream << " temporal";
                    }
                    else
                    {
                        stream << " permanent";
                    }
                    stream << " file link";
                }

                break;

            case FOLDERNODE:
                stream << "folder";

                if (handles_on)
                {
                    Base64Str<MegaClient::NODEHANDLE> handlestr(n->nodehandle);
                    stream << " " << handlestr.chars;
                }

                if(n->outshares)
                {
                    for (share_map::iterator it = n->outshares->begin(); it != n->outshares->end(); it++)
                    {
                        if (it->first)
                        {
                            stream << ", shared with " << it->second->user->email << ", access "
                                 << getAccessLevelStr(it->second->access);
                        }
                    }

                    if (n->plink)
                    {
                        stream << ", shared as exported";
                        if (n->plink->ets)
                        {
                            stream << " temporal";
                        }
                        else
                        {
                            stream << " permanent";
                        }
                        stream << " folder link";
                    }
                }

                if (n->pendingshares)
                {
                    for (share_map::iterator it = n->pendingshares->begin(); it != n->pendingshares->end(); it++)
                    {
                        if (it->first)
                        {
                            stream << ", shared (still pending) with " << it->second->pcr->targetemail << ", access "
                                 << getAccessLevelStr(it->second->access);
                        }
                    }
                }

                if (n->inshare)
                {
                    stream << ", inbound " << getAccessLevelStr(n->inshare->access) << " share";
                }
                break;

            default:
                stream << "unsupported type, please upgrade";
        }

        stream << ")" << (n->changed.removed ? " (DELETED)" : "") << endl;

        if (!recurse)
        {
            return;
        }
    }

    if (n->type != FILENODE)
    {
        for (node_list::iterator it = n->children.begin(); it != n->children.end(); it++)
        {
            dumptree(*it, recurse, depth + 1, NULL, toFile);
        }
    }
}

#ifdef USE_FILESYSTEM
static void local_dumptree(const fs::path& de, int recurse, int depth = 0)
{
    if (depth)
    {
        for (int i = depth; i--; )
        {
            cout << "\t";
        }

        cout << de.filename().u8string() << " (";

        if (fs::is_directory(de))
        {
            cout << "folder";
        }

        cout << ")" << endl;

        if (!recurse)
        {
            return;
        }
    }

    if (fs::is_directory(de))
    {
        for (auto i = fs::directory_iterator(de); i != fs::directory_iterator(); ++i)
        {
            local_dumptree(*i, recurse, depth + 1);
        }
    }
}
#endif

static void nodepath(NodeHandle h, string* path)
{
    Node* n = client->nodeByHandle(h);
    *path = n ? n->displaypath() : "";
}

appfile_list appxferq[2];

static const char* prompts[] =
{
    "MEGAcli> ", "Password:", "Old Password:", "New Password:", "Retype New Password:", "Master Key (base64):", "Type 2FA pin:", "Type pin to enable 2FA:", "-Input m to get more, q to quit-"
};

enum prompttype
{
    COMMAND, LOGINPASSWORD, OLDPASSWORD, NEWPASSWORD, PASSWORDCONFIRM, MASTERKEY, LOGINTFA, SETTFA, PAGER
};

static prompttype prompt = COMMAND;

#if defined(WIN32) && defined(NO_READLINE)
static char pw_buf[512];  // double space for unicode
#else
static char pw_buf[256];
#endif

static int pw_buf_pos;

static void setprompt(prompttype p)
{
    prompt = p;

    if (p == COMMAND)
    {
        console->setecho(true);
    }
    else if (p == PAGER)
    {
        cout << endl << prompts[p] << flush;
        console->setecho(false); // doesn't seem to do anything
    }
    else
    {
        pw_buf_pos = 0;
#if defined(WIN32) && defined(NO_READLINE)
        static_cast<WinConsole*>(console)->updateInputPrompt(prompts[p]);
#else
        cout << prompts[p] << flush;
#endif
        console->setecho(false);
    }
}

class TreeProcCopy_mcli : public TreeProc
{
    // This is a duplicate of the TreeProcCopy declared in treeproc.h and defined in megaapi_impl.cpp.
    // However some products are built with the megaapi_impl intermediate layer and some without so
    // we can avoid duplicated symbols in some products this way
public:
    vector<NewNode> nn;
    unsigned nc = 0;
    bool populated = false;


    void allocnodes()
    {
        nn.resize(nc);
        populated = true;
    }

    // determine node tree size (nn = NULL) or write node tree to new nodes array
    void proc(MegaClient* mc, Node* n)
    {
        if (populated)
        {
            string attrstring;
            SymmCipher key;
            NewNode* t = &nn[--nc];

            // copy node
            t->source = NEW_NODE;
            t->type = n->type;
            t->nodehandle = n->nodehandle;
            t->parenthandle = n->parent ? n->parent->nodehandle : UNDEF;

            // copy key (if file) or generate new key (if folder)
            if (n->type == FILENODE)
            {
                t->nodekey = n->nodekey();
            }
            else
            {
                byte buf[FOLDERNODEKEYLENGTH];
                mc->rng.genblock(buf, sizeof buf);
                t->nodekey.assign((char*) buf, FOLDERNODEKEYLENGTH);
            }

            key.setkey((const byte*) t->nodekey.data(), n->type);

            AttrMap tattrs;
            tattrs.map = n->attrs.map;
            nameid rrname = AttrMap::string2nameid("rr");
            attr_map::iterator it = tattrs.map.find(rrname);
            if (it != tattrs.map.end())
            {
                LOG_debug << "Removing rr attribute";
                tattrs.map.erase(it);
            }

            t->attrstring.reset(new string);
            tattrs.getjson(&attrstring);
            mc->makeattr(&key, t->attrstring, attrstring.c_str());
        }
        else
        {
            nc++;
        }
    }
};

int loadfile(LocalPath& localPath, string* data)
{
    auto fa = client->fsaccess->newfileaccess();

    if (fa->fopen(localPath, 1, 0))
    {
        data->resize(size_t(fa->size));
        fa->fread(data, unsigned(data->size()), 0, 0);
        return 1;
    }
    return 0;
}

void xferq(direction_t d, int cancel, bool showActive, bool showAll, bool showCount)
{
    string name;
    int count = 0, activeCount = 0;

    DBTableTransactionCommitter committer(client->tctable);
    for (appfile_list::iterator it = appxferq[d].begin(); it != appxferq[d].end(); )
    {
        if (cancel < 0 || cancel == (*it)->seqno)
        {
            bool active = (*it)->transfer && (*it)->transfer->slot;
            (*it)->displayname(&name);

            if ((active && showActive) || showAll)
            {
                cout << (*it)->seqno << ": " << name;

                if (d == PUT)
                {
                    AppFilePut* f = (AppFilePut*)*it;

                    cout << " -> ";

                    if (f->targetuser.size())
                    {
                        cout << f->targetuser << ":";
                    }
                    else
                    {
                        string path;
                        nodepath(f->h, &path);
                        cout << path;
                    }
                }

                if (active)
                {
                    cout << " [ACTIVE] " << ((*it)->transfer->slot->progressreported * 100 / ((*it)->transfer->size ? (*it)->transfer->size : 1)) << "% of " << (*it)->transfer->size;
                }
                cout << endl;
            }

            if (cancel >= 0)
            {
                cout << "Cancelling..." << endl;


                if ((*it)->transfer)
                {
                    client->stopxfer(*it++, &committer);  // stopping calls us back, we delete it, destructor removes it from the map
                }
                continue;
            }

            ++count;
            activeCount += active ? 1 : 0;
        }
        ++it;
    }
    if (showCount)
    {
        cout << "Transfer count: " << count << " active: " << activeCount << endl;
    }
}

#ifdef USE_MEDIAINFO

string showMediaInfo(const MediaProperties& mp, MediaFileInfo& mediaInfo, bool oneline)
{
    ostringstream out;
    string sep(oneline ? " " : "\n");

    MediaFileInfo::MediaCodecs::shortformatrec sf;
    sf.containerid = 0;
    sf.videocodecid = 0;
    sf.audiocodecid = 0;
    if (mp.shortformat == 255)
    {
        return "MediaInfo could not identify this file";
    }
    else if (mp.shortformat == 0)
    {
        // from attribute 9
        sf.containerid = mp.containerid;
        sf.videocodecid = mp.videocodecid;
        sf.audiocodecid = mp.audiocodecid;
    }
    else if (mp.shortformat < mediaInfo.mediaCodecs.shortformats.size())
    {
        sf = mediaInfo.mediaCodecs.shortformats[mp.shortformat];
    }

    for (std::map<std::string, unsigned>::const_iterator i = mediaInfo.mediaCodecs.containers.begin(); i != mediaInfo.mediaCodecs.containers.end(); ++i)
    {
        if (i->second == sf.containerid)
        {
            out << "Format: " << i->first << sep;
        }
    }
    for (std::map<std::string, unsigned>::const_iterator i = mediaInfo.mediaCodecs.videocodecs.begin(); i != mediaInfo.mediaCodecs.videocodecs.end(); ++i)
    {
        if (i->second == sf.videocodecid)
        {
            out << "Video: " << i->first << sep;
        }
    }

    for (std::map<std::string, unsigned>::const_iterator i = mediaInfo.mediaCodecs.audiocodecs.begin(); i != mediaInfo.mediaCodecs.audiocodecs.end(); ++i)
    {
        if (i->second == sf.audiocodecid)
        {
            out << "Audio: " << i->first << sep;
        }
    }

    if (mp.width > 0)
    {
        out << "Width: " << mp.width << sep;
    }
    if (mp.height > 0)
    {
        out << "Height: " << mp.height << sep;
    }
    if (mp.fps > 0)
    {
        out << "Fps: " << mp.fps << sep;
    }
    if (mp.playtime > 0)
    {
        out << "Playtime: " << mp.playtime << sep;
    }

    string result = out.str();
    result.erase(result.size() - (result.empty() ? 0 : 1));
    return result;
}

string showMediaInfo(const std::string& fileattributes, uint32_t fakey[4], MediaFileInfo& mediaInfo, bool oneline)
{
    MediaProperties mp = MediaProperties::decodeMediaPropertiesAttributes(fileattributes, fakey);
    return showMediaInfo(mp, mediaInfo, oneline);
}

string showMediaInfo(Node* n, MediaFileInfo& /*mediaInfo*/, bool oneline)
{
    if (n->hasfileattribute(fa_media))
    {
        MediaProperties mp = MediaProperties::decodeMediaPropertiesAttributes(n->fileattrstring, (uint32_t*)(n->nodekey().data() + FILENODEKEYLENGTH / 2));
        return showMediaInfo(mp, client->mediaFileInfo, oneline);
    }
    return "The node has no mediainfo attribute";
}

#endif

// password change-related state information
static byte pwkey[SymmCipher::KEYLENGTH];
static byte pwkeybuf[SymmCipher::KEYLENGTH];
static byte newpwkey[SymmCipher::KEYLENGTH];
static string newpassword;

// readline callback - exit if EOF, add to history unless password
#if !defined(WIN32) || !defined(NO_READLINE)
static void store_line(char* l)
{
    if (!l)
    {
#ifndef NO_READLINE
        rl_callback_handler_remove();
#endif /* ! NO_READLINE */

        delete console;
        exit(0);
    }

#ifndef NO_READLINE
    if (*l && prompt == COMMAND)
    {
        add_history(l);
    }
#endif

    line = l;
}
#endif

class FileFindCommand : public Command
{
public:
    struct Stack : public std::deque<handle>
    {
        size_t filesLeft = 0;
        set<string> servers;
    };

    FileFindCommand(std::shared_ptr<Stack>& s, MegaClient* mc) : stack(s)
    {
        h = stack->front();
        stack->pop_front();

        client = mc;

        cmd("g");
        arg("n", (byte*)&h, MegaClient::NODEHANDLE);
        arg("g", 1);
        arg("v", 2);  // version 2: server can supply details for cloudraid files

        if (mc->usehttps)
        {
            arg("ssl", 2);
        }
    }

    static string server(const string& url)
    {
        const string pattern("://");
        size_t start_index = url.find(pattern);
        if (start_index != string::npos)
        {
            start_index += pattern.size();
            const size_t end_index = url.find("/", start_index);
            if (end_index != string::npos)
            {
                return url.substr(start_index, end_index - start_index);
            }
        }
        return "";
    }

    // process file credentials
    bool procresult(Result r) override
    {
        if (!r.wasErrorOrOK())
        {
            std::vector<string> tempurls;
            bool done = false;
            while (!done)
            {
                switch (client->json.getnameid())
                {
                case EOO:
                    done = true;
                    break;

                case 'g':
                    if (client->json.enterarray())   // now that we are requesting v2, the reply will be an array of 6 URLs for a raid download, or a single URL for the original direct download
                    {
                        for (;;)
                        {
                            std::string tu;
                            if (!client->json.storeobject(&tu))
                            {
                                break;
                            }
                            tempurls.push_back(tu);
                        }
                        client->json.leavearray();
                        if (tempurls.size() == 6)
                        {
                            if (Node* n = client->nodebyhandle(h))
                            {
                                cout << n->displaypath() << endl;

                                for (const auto& url : tempurls)
                                {
                                    stack->servers.insert(server(url));
                                }
                            }
                        }
                        break;
                    }
                    // fall-through

                default:
                    client->json.storeobject();
                }
            }
        }

        // now query for the next one - we don't send them all at once as there may be a lot!
        --stack->filesLeft;
        if (!stack->empty())
        {
            client->reqs.add(new FileFindCommand(stack, client));
        }
        else if (!stack->filesLeft)
        {
            cout << "<find complete>" << endl;
            for (auto s : stack->servers)
            {
                cout << s << endl;
            }
        }
        return true;
    }

private:
    handle h;
    std::shared_ptr<Stack> stack;
};


void getDepthFirstFileHandles(Node* n, deque<handle>& q)
{
    for (auto c : n->children)
    {
        if (c->type == FILENODE)
        {
            q.push_back(c->nodehandle);
        }
    }
    for (auto& c : n->children)
    {
        if (c->type > FILENODE)
        {
            getDepthFirstFileHandles(c, q);
        }
    }
}

void exec_find(autocomplete::ACState& s)
{
    if (s.words[1].s == "raided")
    {
        if (Node* n = client->nodeByHandle(cwd))
        {
            auto q = std::make_shared<FileFindCommand::Stack>();
            getDepthFirstFileHandles(n, *q);
            q->filesLeft = q->size();
            cout << "<find checking " << q->size() << " files>" << endl;
            if (q->empty())
            {
                cout << "<find complete>" << endl;
            }
            else
            {
                for (int i = 0; i < 25 && !q->empty(); ++i)
                {
                    client->reqs.add(new FileFindCommand(q, client));
                }
            }
        }
    }
}

bool recurse_findemptysubfoldertrees(Node* n, bool moveToTrash)
{
    if (n->type == FILENODE)
    {
        return false;
    }

    std::vector<Node*> emptyFolders;
    bool empty = true;
    Node* trash = client->nodebyhandle(client->rootnodes[2]);
    for (auto c : n->children)
    {
        bool subfolderEmpty = recurse_findemptysubfoldertrees(c, moveToTrash);
        if (subfolderEmpty)
        {
            emptyFolders.push_back(c);
        }
        empty = empty && subfolderEmpty;
    }
    if (!empty)
    {
        for (auto c : emptyFolders)
        {
            if (moveToTrash)
            {
                cout << "moving to trash: " << c->displaypath() << endl;
                client->rename(c, trash);
            }
            else
            {
                cout << "empty folder tree at: " << c->displaypath() << endl;
            }
        }
    }
    return empty;
}

void exec_findemptysubfoldertrees(autocomplete::ACState& s)
{
    bool moveToTrash = s.extractflag("-movetotrash");
    if (Node* n = client->nodeByHandle(cwd))
    {
        if (recurse_findemptysubfoldertrees(n, moveToTrash))
        {
            cout << "the search root path only contains empty folders: " << n->displaypath() << endl;
        }
    }
}

bool typematchesnodetype(nodetype_t pathtype, nodetype_t nodetype)
{
    switch (pathtype)
    {
    case FILENODE:
    case FOLDERNODE: return nodetype == pathtype;
    default: return false;
    }
}

#ifdef USE_FILESYSTEM
bool recursiveCompare(Node* mn, fs::path p)
{
    nodetype_t pathtype = fs::is_directory(p) ? FOLDERNODE : fs::is_regular_file(p) ? FILENODE : TYPE_UNKNOWN;
    if (!typematchesnodetype(pathtype, mn->type))
    {
        cout << "Path type mismatch: " << mn->displaypath() << ":" << mn->type << " " << p.u8string() << ":" << pathtype << endl;
        return false;
    }

    if (pathtype == FILENODE)
    {
        uint64_t size = (uint64_t) fs::file_size(p);
        if (size != (uint64_t) mn->size)
        {
            cout << "File size mismatch: " << mn->displaypath() << ":" << mn->size << " " << p.u8string() << ":" << size << endl;
        }
    }

    if (pathtype != FOLDERNODE)
    {
        return true;
    }

    std::string path = p.u8string();
    auto fileSystemType = client->fsaccess->getlocalfstype(LocalPath::fromPath(path, *client->fsaccess));
    multimap<string, Node*> ms;
    multimap<string, fs::path> ps;
    for (auto& m : mn->children)
    {
        string leafname = m->displayname();
        client->fsaccess->escapefsincompatible(&leafname, fileSystemType);
        ms.emplace(leafname, m);
    }
    for (fs::directory_iterator pi(p); pi != fs::directory_iterator(); ++pi)
    {
        auto leafname = pi->path().filename().u8string();
        client->fsaccess->escapefsincompatible(&leafname, fileSystemType);
        ps.emplace(leafname, pi->path());
    }

    for (auto p_iter = ps.begin(); p_iter != ps.end(); )
    {
        auto er = ms.equal_range(p_iter->first);
        auto next_p = p_iter;
        ++next_p;
        for (auto i = er.first; i != er.second; ++i)
        {
            if (recursiveCompare(i->second, p_iter->second))
            {
                ms.erase(i);
                ps.erase(p_iter);
                break;
            }
        }
        p_iter = next_p;
    }
    if (ps.empty() && ms.empty())
    {
        return true;
    }
    else
    {
        cout << "Extra content detected between " << mn->displaypath() << " and " << p.u8string() << endl;
        for (auto& mi : ms) cout << "Extra remote: " << mi.first << endl;
        for (auto& pi : ps) cout << "Extra local: " << pi.second << endl;
        return false;
    };
}
#endif
Node* nodeFromRemotePath(const string& s)
{
    Node* n;
    if (s.empty())
    {
        n = client->nodeByHandle(cwd);
    }
    else
    {
        n = nodebypath(s.c_str());
    }
    if (!n)
    {
        cout << "remote path not found: '" << s << "'" << endl;
    }
    return n;
}

#ifdef MEGA_MEASURE_CODE

void exec_deferRequests(autocomplete::ACState& s)
{
    // cause all the API requests of this type to be gathered up so they will be sent in a single batch, for timing purposes
    bool putnodes = s.extractflag("-putnodes");
    bool movenode = s.extractflag("-movenode");
    bool delnode = s.extractflag("-delnode");

    client->reqs.deferRequests =    [=](Command* c)
                                    {
                                        return  (putnodes && dynamic_cast<CommandPutNodes*>(c)) ||
                                                (movenode && dynamic_cast<CommandMoveNode*>(c)) ||
                                                (delnode && dynamic_cast<CommandDelNode*>(c));
                                    };
}

void exec_sendDeferred(autocomplete::ACState& s)
{
    // send those gathered up commands, and optionally reset the gathering
    client->reqs.sendDeferred();

    if (s.extractflag("-reset"))
    {
        client->reqs.deferRequests = nullptr;
    }
}

void exec_codeTimings(autocomplete::ACState& s)
{
    bool reset = s.extractflag("-reset");
    cout << client->performanceStats.report(reset, client->httpio, client->waiter, client->reqs) << flush;
}

#endif

#ifdef USE_FILESYSTEM
fs::path pathFromLocalPath(const string& s, bool mustexist)
{
    fs::path p = s.empty() ? fs::current_path() : fs::u8path(s);
#ifdef WIN32
    p = fs::u8path("\\\\?\\" + p.u8string());
#endif
    if (mustexist && !fs::exists(p))
    {
        cout << "local path not found: '" << s << "'";
        return fs::path();
    }
    return p;
}

void exec_treecompare(autocomplete::ACState& s)
{
    fs::path p = pathFromLocalPath(s.words[1].s, true);
    Node* n = nodeFromRemotePath(s.words[2].s);
    if (n && !p.empty())
    {
        recursiveCompare(n, p);
    }
}


bool buildLocalFolders(fs::path targetfolder, const string& prefix, int foldersperfolder, int recurselevel, int filesperfolder, uint64_t filesize, int& totalfilecount, int& totalfoldercount)
{
    fs::path p = targetfolder / fs::u8path(prefix);
    if (!fs::is_directory(p) && !fs::create_directory(p))
        return false;
    ++totalfoldercount;

    for (int i = 0; i < filesperfolder; ++i)
    {
        string filename = prefix + "_file_" + std::to_string(++totalfilecount);
        fs::path fp = p / fs::u8path(filename);
        ofstream fs(fp.u8string(), std::ios::binary);
        char buffer[64 * 1024];
        fs.rdbuf()->pubsetbuf(buffer, sizeof(buffer));

        for (auto j = filesize / sizeof(int); j--; )
        {
            fs.write((char*)&totalfilecount, sizeof(int));
        }
        fs.write((char*)&totalfilecount, filesize % sizeof(int));
    }

    if (recurselevel > 1)
    {
        for (int i = 0; i < foldersperfolder; ++i)
        {
            if (!buildLocalFolders(p, prefix + "_" + std::to_string(i), foldersperfolder, recurselevel - 1, filesperfolder, filesize, totalfilecount, totalfoldercount))
                return false;
        }
    }
    return true;
}

void exec_generatetestfilesfolders(autocomplete::ACState& s)
{
    string param, nameprefix = "test";
    int folderdepth = 1, folderwidth = 1, filecount = 100;
    int64_t filesize = 1024;
    if (s.extractflagparam("-folderdepth", param)) folderdepth = atoi(param.c_str());
    if (s.extractflagparam("-folderwidth", param)) folderwidth = atoi(param.c_str());
    if (s.extractflagparam("-filecount", param)) filecount = atoi(param.c_str());
    if (s.extractflagparam("-filesize", param)) filesize = atoll(param.c_str());
    if (s.extractflagparam("-nameprefix", param)) nameprefix = param;

    fs::path p = pathFromLocalPath(s.words[1].s, true);
    if (!p.empty())
    {
        int totalfilecount = 0, totalfoldercount = 0;
        buildLocalFolders(p, nameprefix, folderwidth, folderdepth, filecount, filesize, totalfilecount, totalfoldercount);
        cout << "created " << totalfilecount << " files and " << totalfoldercount << " folders" << endl;
    }
    else
    {
        cout << "invalid directory: " << p.u8string() << endl;
    }
}

#endif

void exec_getcloudstorageused(autocomplete::ACState& s)
{
    cout << client->mFingerprints.getSumSizes() << endl;
}

void exec_getuserquota(autocomplete::ACState& s)
{
    bool storage = s.extractflag("-storage");
    bool transfer = s.extractflag("-transfer");
    bool pro = s.extractflag("-pro");

    if (!storage && !transfer && !pro)
    {
        storage = transfer = pro = true;
    }

    client->getaccountdetails(new AccountDetails, storage, transfer, pro, false, false, false, -1);
}

void exec_getuserdata(autocomplete::ACState& s)
{
    client->getuserdata(client->reqtag);
}

void exec_querytransferquota(autocomplete::ACState& ac)
{
    client->querytransferquota(atoll(ac.words[1].s.c_str()));
}

void DemoApp::querytransferquota_result(int n)
{
    cout << "querytransferquota_result: " << n << endl;
}

autocomplete::ACN autocompleteTemplate;

void exec_help(ac::ACState&)
{
    cout << *autocompleteTemplate << flush;
}

bool quit_flag = false;

void exec_quit(ac::ACState&)
{
    quit_flag = true;
}

void exec_showattributes(autocomplete::ACState& s)
{
    if (const Node* n = nodeFromRemotePath(s.words[1].s))
    {
        for (auto pair : n->attrs.map)
        {
            char namebuf[10]{};
            AttrMap::nameid2string(pair.first, namebuf);
            if (pair.first == 'c')
            {
                FileFingerprint f;
                f.unserializefingerprint(&pair.second);
                cout << namebuf << ": " << pair.second << " (fingerprint: size " << f.size << " mtime " << f.mtime
                    << " crc " << std::hex << f.crc[0] << " " << f.crc[1] << " " << f.crc[2] << " " << f.crc[3] << std::dec << ")"
                    << " (node fingerprint: size " << n->size << " mtime " << n->mtime
                    << " crc " << std::hex << n->crc[0] << " " << n->crc[1] << " " << n->crc[2] << " " << n->crc[3] << std::dec << ")" << endl;
            }
            else
            {
                cout << namebuf << ": " << pair.second << endl;
            }
        }
    }
}

void printAuthringInformation(handle userhandle)
{
    for (auto &it : client->mAuthRings)
    {
        AuthRing &authring = it.second;
        attr_t at = it.first;
        cout << User::attr2string(at) << ": " << endl;
        for (auto &uh : authring.getTrackedUsers())
        {
            if (uh == userhandle || ISUNDEF(userhandle))    // no user was typed --> show authring for all users
            {
                User *user = client->finduser(uh);
                string email = user ? user->email : "not a contact";

                cout << "\tUserhandle: \t" << Base64Str<MegaClient::USERHANDLE>(uh) << endl;
                cout << "\tEmail:      \t" << email << endl;
                cout << "\tFingerprint:\t" << Utils::stringToHex(authring.getFingerprint(uh)) << endl;
                cout << "\tAuth. level: \t" << AuthRing::authMethodToStr(authring.getAuthMethod(uh)) << endl;
            }
        }
    }
}

void exec_setmaxconnections(autocomplete::ACState& s)
{
    auto direction = s.words[1].s == "put" ? PUT : GET;
    if (s.words.size() == 3)
    {
        client->setmaxconnections(direction, atoi(s.words[2].s.c_str()));
    }
    cout << "connections: " << (int)client->connections[direction] << endl;
}


class MegaCLILogger : public ::mega::Logger {
public:
    ofstream mLogFile;

    void log(const char*, int loglevel, const char*, const char *message
#ifdef ENABLE_LOG_PERFORMANCE
                 , const char **directMessages, size_t *directMessagesSizes, unsigned numberMessages
#endif
    ) override
    {
        if (mLogFile.is_open())
        {
            mLogFile << Waiter::ds << " " << SimpleLogger::toStr(static_cast<LogLevel>(loglevel)) << ": ";
            if (message) mLogFile << message;
#ifdef ENABLE_LOG_PERFORMANCE
            for (unsigned i = 0; i < numberMessages; ++i) mLogFile.write(directMessages[i], directMessagesSizes[i]);
#endif
            mLogFile << std::endl;
        }
        else
        {
#ifdef _WIN32
            auto t = std::time(NULL);
            char ts[50];
            if (!std::strftime(ts, sizeof(ts), "%H:%M:%S", std::localtime(&t)))
            {
                ts[0] = '\0';
            }

            string s;
            s.reserve(1024);
            s += ts;
            s += " ";
            if (message) s += message;
#ifdef ENABLE_LOG_PERFORMANCE
            for (unsigned i = 0; i < numberMessages; ++i) s.append(directMessages[i], directMessagesSizes[i]);
#endif
            s += "\r\n";
            OutputDebugStringA(s.c_str());
#else
            if (loglevel >= SimpleLogger::logCurrentLevel)
            {
                auto t = std::time(NULL);
                char ts[50];
                if (!std::strftime(ts, sizeof(ts), "%H:%M:%S", std::localtime(&t)))
                {
                    ts[0] = '\0';
                }
                std::cout << "[" << ts << "] " << SimpleLogger::toStr(static_cast<LogLevel>(loglevel)) << ": " << message << std::endl;
        }
#endif
        }
    }
};

void exec_fingerprint(autocomplete::ACState& s)
{
    auto localfilepath = LocalPath::fromPath(s.words[1].s, *client->fsaccess);
    auto fa = client->fsaccess->newfileaccess();

    if (fa->fopen(localfilepath, true, false, nullptr))
    {
        FileFingerprint fp;
        fp.genfingerprint(fa.get());
        cout << Utils::stringToHex(std::string((const char*)&fp.size, sizeof(fp.size))) << "/" <<
                Utils::stringToHex(std::string((const char*)&fp.mtime, sizeof(fp.mtime))) << "/" <<
                Utils::stringToHex(std::string((const char*)&fp.crc, sizeof(fp.crc))) << endl;
    }
    else
    {
        cout << "Failed to open: " << s.words[1].s << endl;
    }
}

void exec_timelocal(autocomplete::ACState& s)
{
    bool get = s.words[1].s == "get";
    auto localfilepath = LocalPath::fromPath(s.words[2].s, *client->fsaccess);

    if ((get && s.words.size() != 3) || (!get && s.words.size() != 4))
    {
        cout << "wrong number of arguments for : " << s.words[1].s << endl;
        return;
    }

    m_time_t set_time = 0;

    if (!get)
    {
        // similar to Transfers::complete()

        std::istringstream is(s.words[3].s);
        std::tm tm_record;
        is >> std::get_time(&tm_record, "%Y-%m-%d %H:%M:%S");

        set_time = m_mktime(&tm_record);

        cout << "Setting mtime to " << set_time << endl;

        bool success = client->fsaccess->setmtimelocal(localfilepath, set_time);
        if (!success)
        {
            cout << "setmtimelocal failed!  Was it transient? " << client->fsaccess->transient_error << endl;
        }
    }

    // perform get in both cases
    auto fa = client->fsaccess->newfileaccess();
    if (fa->fopen(localfilepath, true, false))
    {
        FileFingerprint fp;
        fp.genfingerprint(fa.get());
        if (fp.isvalid)
        {
            std::tm tm_record;
            m_localtime(fp.mtime, &tm_record);
            cout << "mtime for file is " << fp.mtime << ": " << std::put_time(&tm_record, "%Y-%m-%d %H:%M:%S") << endl;

            if (!get)
            {
                if (::mega::abs(set_time - fp.mtime) <= 2)
                {
                    cout << "mtime read back is within 2 seconds, so success. Actual difference: " << ::mega::abs(set_time - fp.mtime) << endl;
                }
                else
                {
                    cout << "ERROR Silent failure in setmtimelocal, difference is " << ::mega::abs(set_time - fp.mtime) << endl;
                }
            }
        }
        else
        {
            cout << "fingerprint generation failed: " << localfilepath.toPath(*client->fsaccess) << endl;
        }
    }
    else
    {
        cout << "fopen failed: " << localfilepath.toPath(*client->fsaccess) << endl;
    }

}

void exec_backupcentre(autocomplete::ACState& s)
{
    bool delFlag = s.extractflag("-del");

    if (s.words.size() == 1)
    {
        client->reqs.add(new CommandBackupSyncFetch([&](Error e, vector<CommandBackupSyncFetch::Data>& data){
            if (e)
            {
                cout << "backupcentre failed: " << e << endl;
            }
            else
            {
                for (auto& d : data)
                {
                    cout << "Backup ID: " << toHandle(d.backupId) << endl;
                    cout << "  backup type: " << backupTypeToStr(d.backupType) << endl;
                    cout << "  root handle: " << toNodeHandle(d.rootNode) << endl;
                    cout << "  local folder: " << d.localFolder << endl;
                    cout << "  device id: " << d.deviceId << endl;
                    cout << "  sync state: " << d.syncState << endl;
                    cout << "  sync substate: " << d.syncSubstate << endl;
                    cout << "  extra: " << d.extra << endl;
                    cout << "  heartbeat timestamp: " << d.hbTimestamp << endl;
                    cout << "  heartbeat status: " << d.hbStatus << endl;
                    cout << "  heartbeat progress: " << d.hbProgress << endl;
                    cout << "  heartbeat uploads: " << d.uploads << endl;
                    cout << "  heartbeat downloads: " << d.downloads << endl;
                    cout << "  last activity time: " << d.lastActivityTs << endl;
                    cout << "  last node handle: " << toNodeHandle(d.lastSyncedNodeHandle) << endl << endl;
                }

                cout << "Backup Centre - Backups count: " << data.size() << endl;
            }
        }));
    }
    else if (s.words.size() == 2 && delFlag)
    {
        handle backupId;
        Base64::atob(s.words[1].s.c_str(), (byte*)&backupId, MegaClient::BACKUPHANDLE);
        client->reqs.add(new CommandBackupRemove(client, backupId));
    }
}

void exec_logFilenameAnomalies(autocomplete::ACState& s)
{
    class Reporter
      : public FilenameAnomalyReporter
    {
    public:
        void anomalyDetected(FilenameAnomalyType type,
                             const string& localPath,
                             const string& remotePath) override
        {
            string typeName;

            switch (type)
            {
            case FILENAME_ANOMALY_NAME_MISMATCH:
                typeName = "NAME_MISMATCH";
                break;
            case FILENAME_ANOMALY_NAME_RESERVED:
                typeName = "NAME_RESERVED";
                break;
            default:
                assert(!"Unknown anomaly type!");
                typeName = "UNKNOWN";
                break;
            }

            cout << "Filename anomaly detected: type: "
                 << typeName
                 << ": local path: "
                 << localPath
                 << ": remote path: "
                 << remotePath
                 << endl;
        }
    }; // Reporter

    unique_ptr<FilenameAnomalyReporter> reporter;

    if (s.words[1].s == "on")
    {
        reporter.reset(new Reporter());
    }

    cout << "Filename anomaly reporting is "
         << (reporter ? "en" : "dis")
         << "abled."
         << endl;

    client->mFilenameAnomalyReporter = std::move(reporter);
}

MegaCLILogger gLogger;

autocomplete::ACN autocompleteSyntax()
{
    using namespace autocomplete;
    std::unique_ptr<Either> p(new Either("      "));

    p->Add(exec_apiurl, sequence(text("apiurl"), opt(sequence(param("url"), opt(param("disablepkp"))))));
    p->Add(exec_login, sequence(text("login"), opt(flag("-fresh")), either(sequence(param("email"), opt(param("password"))),
                                                      sequence(exportedLink(false, true), opt(param("auth_key"))),
                                                      param("session"),
                                                      sequence(text("autoresume"), opt(param("id"))))));
    p->Add(exec_begin, sequence(text("begin"), opt(flag("-e++")),
                                opt(either(sequence(param("firstname"), param("lastname")),     // to create an ephemeral++
                                        param("ephemeralhandle#ephemeralpw"),               // to resume an ephemeral
                                        param("session")))));                                 // to resume an ephemeral++
    p->Add(exec_signup, sequence(text("signup"), either(sequence(param("email"), param("name"), opt(flag("-v1"))), param("confirmationlink"))));

    p->Add(exec_cancelsignup, sequence(text("cancelsignup")));
    p->Add(exec_confirm, sequence(text("confirm")));
    p->Add(exec_session, sequence(text("session"), opt(sequence(text("autoresume"), opt(param("id"))))));
    p->Add(exec_mount, sequence(text("mount")));
    p->Add(exec_ls, sequence(text("ls"), opt(flag("-R")), opt(sequence(flag("-tofile"), param("filename"))), opt(remoteFSFolder(client, &cwd))));
    p->Add(exec_cd, sequence(text("cd"), opt(remoteFSFolder(client, &cwd))));
    p->Add(exec_pwd, sequence(text("pwd")));
    p->Add(exec_lcd, sequence(text("lcd"), opt(localFSFolder())));
#ifdef USE_FILESYSTEM
    p->Add(exec_lls, sequence(text("lls"), opt(flag("-R")), opt(localFSFolder())));
    p->Add(exec_lpwd, sequence(text("lpwd")));
    p->Add(exec_lmkdir, sequence(text("lmkdir"), localFSFolder()));
#endif
    p->Add(exec_import, sequence(text("import"), exportedLink(true, false)));
    p->Add(exec_folderlinkinfo, sequence(text("folderlink"), opt(param("link"))));
    p->Add(exec_open, sequence(text("open"), exportedLink(false, true)));
    p->Add(exec_put, sequence(text("put"), opt(flag("-r")), localFSPath("localpattern"), opt(either(remoteFSPath(client, &cwd, "dst"),param("dstemail")))));
    p->Add(exec_putq, sequence(text("putq"), repeat(either(flag("-active"), flag("-all"), flag("-count"))), opt(param("cancelslot"))));
#ifdef USE_FILESYSTEM
    p->Add(exec_get, sequence(text("get"), opt(sequence(flag("-r"), opt(flag("-foldersonly")))), remoteFSPath(client, &cwd), opt(sequence(param("offset"), opt(param("length"))))));
#else
    p->Add(exec_get, sequence(text("get"), remoteFSPath(client, &cwd), opt(sequence(param("offset"), opt(param("length"))))));
#endif
    p->Add(exec_get, sequence(text("get"), flag("-re"), param("regularexpression")));
    p->Add(exec_get, sequence(text("get"), exportedLink(true, false), opt(sequence(param("offset"), opt(param("length"))))));
    p->Add(exec_getq, sequence(text("getq"), repeat(either(flag("-active"), flag("-all"), flag("-count"))), opt(param("cancelslot"))));
    p->Add(exec_more, sequence(text("more"), opt(remoteFSPath(client, &cwd))));
    p->Add(exec_pause, sequence(text("pause"), either(text("status"), sequence(opt(either(text("get"), text("put"))), opt(text("hard"))))));
    p->Add(exec_getfa, sequence(text("getfa"), wholenumber(1), opt(remoteFSPath(client, &cwd)), opt(text("cancel"))));
#ifdef USE_MEDIAINFO
    p->Add(exec_mediainfo, sequence(text("mediainfo"), either(sequence(text("calc"), localFSFile()), sequence(text("show"), remoteFSFile(client, &cwd)))));
#endif
    p->Add(exec_smsverify, sequence(text("smsverify"), either(sequence(text("send"), param("phonenumber"), opt(param("reverifywhitelisted"))), sequence(text("code"), param("verificationcode")))));
    p->Add(exec_verifiedphonenumber, sequence(text("verifiedphone")));
    p->Add(exec_resetverifiedphonenumber, sequence(text("resetverifiedphone")));
    p->Add(exec_mkdir, sequence(text("mkdir"), opt(flag("-allowduplicate")), opt(flag("-exactleafname")), remoteFSFolder(client, &cwd)));
    p->Add(exec_rm, sequence(text("rm"), remoteFSPath(client, &cwd), opt(sequence(flag("-regexchild"), param("regex")))));
    p->Add(exec_mv, sequence(text("mv"), remoteFSPath(client, &cwd, "src"), remoteFSPath(client, &cwd, "dst")));
    p->Add(exec_cp, sequence(text("cp"), remoteFSPath(client, &cwd, "src"), either(remoteFSPath(client, &cwd, "dst"), param("dstemail"))));
    p->Add(exec_du, sequence(text("du"), remoteFSPath(client, &cwd)));

#ifdef ENABLE_SYNC
    p->Add(exec_backupcentre, sequence(text("backupcentre"), opt(sequence(flag("-del"), param("backup_id")))));

    p->Add(exec_syncadd,
           sequence(text("sync"),
                    text("add"),
                    opt(flag("-backup")),
                    opt(sequence(flag("-external"), param("drivePath"))),
                    localFSFolder("source"),
                    remoteFSFolder(client, &cwd, "target")));

    p->Add(exec_syncclosedrive,
           sequence(text("sync"),
                    text("closedrive"),
                    localFSFolder("drive")));

    p->Add(exec_syncopendrive,
           sequence(text("sync"),
                    text("opendrive"),
                    localFSFolder("drive")));

    p->Add(exec_synclist,
           sequence(text("sync"), text("list")));

    p->Add(exec_syncremove,
           sequence(text("sync"),
                    text("remove"),
                    param("id")));

    p->Add(exec_syncxable,
           sequence(text("sync"),
                    either(sequence(either(text("disable"), text("fail")),
                                    param("id"),
                                    opt(param("error"))),
                           sequence(text("enable"),
                                    param("id")))));
#endif

    p->Add(exec_export, sequence(text("export"), remoteFSPath(client, &cwd), opt(either(flag("-writable"), param("expiretime"), text("del")))));
    p->Add(exec_share, sequence(text("share"), opt(sequence(remoteFSPath(client, &cwd), opt(sequence(contactEmail(client), opt(either(text("r"), text("rw"), text("full"))), opt(param("origemail"))))))));
    p->Add(exec_invite, sequence(text("invite"), param("dstemail"), opt(either(param("origemail"), text("del"), text("rmd")))));

    p->Add(exec_clink, sequence(text("clink"), either(text("renew"), sequence(text("query"), param("handle")), sequence(text("del"), opt(param("handle"))))));

    p->Add(exec_ipc, sequence(text("ipc"), param("handle"), either(text("a"), text("d"), text("i"))));
    p->Add(exec_showpcr, sequence(text("showpcr")));
    p->Add(exec_users, sequence(text("users"), opt(sequence(contactEmail(client), text("del")))));
    p->Add(exec_getua, sequence(text("getua"), param("attrname"), opt(contactEmail(client))));
    p->Add(exec_putua, sequence(text("putua"), param("attrname"), opt(either(
                                                                          text("del"),
                                                                          sequence(text("set"), param("string")),
                                                                          sequence(text("map"), param("key"), param("value")),
                                                                          sequence(text("load"), localFSFile())))));
#ifdef DEBUG
    p->Add(exec_delua, sequence(text("delua"), param("attrname")));
    p->Add(exec_devcommand, sequence(text("devcommand"), param("subcommand"), opt(param("email"))));
#endif
    p->Add(exec_alerts, sequence(text("alerts"), opt(either(text("new"), text("old"), wholenumber(10), text("notify"), text("seen")))));
    p->Add(exec_recentactions, sequence(text("recentactions"), param("hours"), param("maxcount")));
    p->Add(exec_recentnodes, sequence(text("recentnodes"), param("hours"), param("maxcount")));

    p->Add(exec_putbps, sequence(text("putbps"), opt(either(wholenumber(100000), text("auto"), text("none")))));
    p->Add(exec_killsession, sequence(text("killsession"), opt(either(text("all"), param("sessionid")))));
    p->Add(exec_whoami, sequence(text("whoami"), repeat(either(flag("-storage"), flag("-transfer"), flag("-pro"), flag("-transactions"), flag("-purchases"), flag("-sessions")))));
    p->Add(exec_verifycredentials, sequence(text("credentials"), either(text("show"), text("status"), text("verify"), text("reset")), opt(contactEmail(client))));
    p->Add(exec_passwd, sequence(text("passwd")));
    p->Add(exec_reset, sequence(text("reset"), contactEmail(client), opt(text("mk"))));
    p->Add(exec_recover, sequence(text("recover"), param("recoverylink")));
    p->Add(exec_cancel, sequence(text("cancel"), opt(param("cancellink"))));
    p->Add(exec_email, sequence(text("email"), opt(either(param("newemail"), param("emaillink")))));
    p->Add(exec_retry, sequence(text("retry")));
    p->Add(exec_recon, sequence(text("recon")));
    p->Add(exec_reload, sequence(text("reload"), opt(text("nocache"))));
    p->Add(exec_logout, sequence(text("logout"), opt(flag("-keepsyncconfigs"))));
    p->Add(exec_locallogout, sequence(text("locallogout")));
    p->Add(exec_symlink, sequence(text("symlink")));
    p->Add(exec_version, sequence(text("version")));
    p->Add(exec_debug, sequence(text("debug"), opt(either(flag("-on"), flag("-off"))), opt(localFSFile())));
    p->Add(exec_verbose, sequence(text("verbose"), opt(either(flag("-on"), flag("-off")))));
#if defined(WIN32) && defined(NO_READLINE)
    p->Add(exec_clear, sequence(text("clear")));
    p->Add(exec_codepage, sequence(text("codepage"), opt(sequence(wholenumber(65001), opt(wholenumber(65001))))));
    p->Add(exec_log, sequence(text("log"), either(text("utf8"), text("utf16"), text("codepage")), localFSFile()));
#endif
    p->Add(exec_test, sequence(text("test"), opt(param("data"))));
    p->Add(exec_fingerprint, sequence(text("fingerprint"), localFSFile("localfile")));
#ifdef ENABLE_CHAT
    p->Add(exec_chats, sequence(text("chats")));
    p->Add(exec_chatc, sequence(text("chatc"), param("group"), repeat(opt(sequence(contactEmail(client), either(text("ro"), text("sta"), text("mod")))))));
    p->Add(exec_chati, sequence(text("chati"), param("chatid"), contactEmail(client), either(text("ro"), text("sta"), text("mod"))));
    p->Add(exec_chatcp, sequence(text("chatcp"), param("mownkey"), opt(sequence(text("t"), param("title64"))), repeat(sequence(contactEmail(client), either(text("ro"), text("sta"), text("mod"))))));
    p->Add(exec_chatr, sequence(text("chatr"), param("chatid"), opt(contactEmail(client))));
    p->Add(exec_chatu, sequence(text("chatu"), param("chatid")));
    p->Add(exec_chatup, sequence(text("chatup"), param("chatid"), param("userhandle"), either(text("ro"), text("sta"), text("mod"))));
    p->Add(exec_chatpu, sequence(text("chatpu")));
    p->Add(exec_chatga, sequence(text("chatga"), param("chatid"), param("nodehandle"), param("uid")));
    p->Add(exec_chatra, sequence(text("chatra"), param("chatid"), param("nodehandle"), param("uid")));
    p->Add(exec_chatst, sequence(text("chatst"), param("chatid"), param("title64")));
    p->Add(exec_chata, sequence(text("chata"), param("chatid"), param("archive")));
    p->Add(exec_chatl, sequence(text("chatl"), param("chatid"), either(text("del"), text("query"))));
    p->Add(exec_chatsm, sequence(text("chatsm"), param("chatid"), opt(param("title64"))));
    p->Add(exec_chatlu, sequence(text("chatlu"), param("publichandle")));
    p->Add(exec_chatlj, sequence(text("chatlj"), param("publichandle"), param("unifiedkey")));
#endif
    p->Add(exec_setmaxdownloadspeed, sequence(text("setmaxdownloadspeed"), opt(wholenumber(10000))));
    p->Add(exec_setmaxuploadspeed, sequence(text("setmaxuploadspeed"), opt(wholenumber(10000))));
    p->Add(exec_handles, sequence(text("handles"), opt(either(text("on"), text("off")))));
    p->Add(exec_httpsonly, sequence(text("httpsonly"), opt(either(text("on"), text("off")))));
    p->Add(exec_timelocal, sequence(text("mtimelocal"), either(text("set"), text("get")), localFSPath(), opt(param("datetime"))));

    p->Add(exec_mfac, sequence(text("mfac"), param("email")));
    p->Add(exec_mfae, sequence(text("mfae")));
    p->Add(exec_mfad, sequence(text("mfad"), param("pin")));

#if defined(WIN32) && defined(NO_READLINE)
    p->Add(exec_autocomplete, sequence(text("autocomplete"), opt(either(text("unix"), text("dos")))));
    p->Add(exec_history, sequence(text("history")));
#endif
    p->Add(exec_help, either(text("help"), text("h"), text("?")));
    p->Add(exec_quit, either(text("quit"), text("q"), text("exit")));

    p->Add(exec_find, sequence(text("find"), text("raided")));
    p->Add(exec_findemptysubfoldertrees, sequence(text("findemptysubfoldertrees"), opt(flag("-movetotrash"))));

#ifdef MEGA_MEASURE_CODE
    p->Add(exec_deferRequests, sequence(text("deferrequests"), repeat(either(flag("-putnodes")))));
    p->Add(exec_sendDeferred, sequence(text("senddeferred"), opt(flag("-reset"))));
    p->Add(exec_codeTimings, sequence(text("codetimings"), opt(flag("-reset"))));
#endif

#ifdef USE_FILESYSTEM
    p->Add(exec_treecompare, sequence(text("treecompare"), localFSPath(), remoteFSPath(client, &cwd)));
    p->Add(exec_generatetestfilesfolders, sequence(text("generatetestfilesfolders"), repeat(either(sequence(flag("-folderdepth"), param("depth")),
                                                                                                   sequence(flag("-folderwidth"), param("width")),
                                                                                                   sequence(flag("-filecount"), param("count")),
                                                                                                   sequence(flag("-filesize"), param("size")),
                                                                                                   sequence(flag("-nameprefix"), param("prefix")))), localFSFolder("parent")));
#endif
    p->Add(exec_querytransferquota, sequence(text("querytransferquota"), param("filesize")));
    p->Add(exec_getcloudstorageused, sequence(text("getcloudstorageused")));
    p->Add(exec_getuserquota, sequence(text("getuserquota"), repeat(either(flag("-storage"), flag("-transfer"), flag("-pro")))));
    p->Add(exec_getuserdata, text("getuserdata"));

    p->Add(exec_showattributes, sequence(text("showattributes"), remoteFSPath(client, &cwd)));

    p->Add(exec_setmaxconnections, sequence(text("setmaxconnections"), either(text("put"), text("get")), opt(wholenumber(4))));
    p->Add(exec_metamac, sequence(text("metamac"), localFSPath(), remoteFSPath(client, &cwd)));
    p->Add(exec_banner, sequence(text("banner"), either(text("get"), sequence(text("dismiss"), param("id")))));

<<<<<<< HEAD
    p->Add(exec_logFilenameAnomalies,
           sequence(text("logfilenameanomalies"), either(text("on"), text("off"))));
=======
    p->Add(exec_drivemonitor, sequence(text("drivemonitor"), opt(either(flag("-on"), flag("-off")))));
>>>>>>> affc27d3

    return autocompleteTemplate = std::move(p);
}


#ifdef USE_FILESYSTEM
bool recursiveget(fs::path&& localpath, Node* n, bool folders, unsigned& queued)
{
    if (n->type == FILENODE)
    {
        if (!folders)
        {
            auto f = new AppFileGet(n, NodeHandle(), NULL, -1, 0, NULL, NULL, localpath.u8string());
            f->appxfer_it = appxferq[GET].insert(appxferq[GET].end(), f);
            DBTableTransactionCommitter committer(client->tctable);
            client->startxfer(GET, f, committer);
            queued += 1;
        }
    }
    else if (n->type == FOLDERNODE || n->type == ROOTNODE)
    {
        fs::path newpath = localpath / fs::u8path(n->type == ROOTNODE ? "ROOTNODE" : n->displayname());
        if (folders)
        {
            std::error_code ec;
            if (fs::create_directory(newpath, ec) || !ec)
            {
                cout << newpath << endl;
            }
            else
            {
                cout << "Failed trying to create " << newpath << ": " << ec.message() << endl;
                return false;
            }
        }
        for (node_list::iterator it = n->children.begin(); it != n->children.end(); it++)
        {
            if (!recursiveget(std::move(newpath), *it, folders, queued))
            {
                return false;
            }
        }
    }
    return true;
}
#endif

bool regexget(const string& expression, Node* n, unsigned& queued)
{
    try
    {
        std::regex re(expression);

        if (n->type == FOLDERNODE || n->type == ROOTNODE)
        {
            DBTableTransactionCommitter committer(client->tctable);
            for (node_list::iterator it = n->children.begin(); it != n->children.end(); it++)
            {
                if ((*it)->type == FILENODE)
                {
                    if (regex_search(string((*it)->displayname()), re))
                    {
                        auto f = new AppFileGet(*it);
                        f->appxfer_it = appxferq[GET].insert(appxferq[GET].end(), f);
                        client->startxfer(GET, f, committer);
                        queued += 1;
                    }
                }
            }
        }
    }
    catch (std::exception& e)
    {
        cout << "ERROR: " << e.what() << endl;
        return false;
    }
    return true;
}

struct Login
{
    string email, password, salt, pin;
    int version;

    Login() : version(0)
    {
    }

    void reset()
    {
        *this = Login();
    }

    void login(MegaClient* mc)
    {
        byte keybuf[SymmCipher::KEYLENGTH];

        if (version == 1)
        {
            if (error e = mc->pw_key(password.c_str(), keybuf))
            {
                cout << "Login error: " << e << endl;
            }
            else
            {
                mc->login(email.c_str(), keybuf, (!pin.empty()) ? pin.c_str() : NULL);
            }
        }
        else if (version == 2 && !salt.empty())
        {
            mc->login2(email.c_str(), password.c_str(), &salt, (!pin.empty()) ? pin.c_str() : NULL);
        }
        else
        {
            cout << "Login unexpected error" << endl;
        }
    }
};
static Login login;

ofstream* pread_file = NULL;
m_off_t pread_file_end = 0;


// execute command
static void process_line(char* l)
{
    switch (prompt)
    {
    case LOGINTFA:
        if (strlen(l) > 1)
        {
            login.pin = l;
            login.login(client);
        }
        else
        {
            cout << endl << "The pin length is invalid, please try to login again." << endl;
        }

        setprompt(COMMAND);
        return;

    case SETTFA:
        client->multifactorauthsetup(l);
        setprompt(COMMAND);
        return;

    case LOGINPASSWORD:

        if (signupcode.size())
        {
            // verify correctness of supplied signup password
            client->pw_key(l, pwkey);
            SymmCipher pwcipher(pwkey);
            pwcipher.ecb_decrypt(signuppwchallenge);

            if (MemAccess::get<int64_t>((const char*)signuppwchallenge + 4))
            {
                cout << endl << "Incorrect password, please try again." << endl;
            }
            else
            {
                client->confirmsignuplink((const byte*)signupcode.data(), unsigned(signupcode.size()),
                    MegaClient::stringhash64(&signupemail, &pwcipher));
            }

            signupcode.clear();
        }
        else if (recoverycode.size())   // cancelling account --> check password
        {
            client->pw_key(l, pwkey);
            client->validatepwd(pwkey);
        }
        else if (changecode.size())     // changing email --> check password to avoid creating an invalid hash
        {
            client->pw_key(l, pwkey);
            client->validatepwd(pwkey);
        }
        else
        {
            login.password = l;
            login.login(client);
            cout << endl << "Logging in..." << endl;
        }

        setprompt(COMMAND);
        return;

    case OLDPASSWORD:
        client->pw_key(l, pwkeybuf);

        if (!memcmp(pwkeybuf, pwkey, sizeof pwkey))
        {
            cout << endl;
            setprompt(NEWPASSWORD);
        }
        else
        {
            cout << endl << "Bad password, please try again" << endl;
            setprompt(COMMAND);
        }
        return;

    case NEWPASSWORD:
        newpassword = l;
        client->pw_key(l, newpwkey);

        cout << endl;
        setprompt(PASSWORDCONFIRM);
        return;

    case PASSWORDCONFIRM:
        client->pw_key(l, pwkeybuf);

        if (memcmp(pwkeybuf, newpwkey, sizeof pwkeybuf))
        {
            cout << endl << "Mismatch, please try again" << endl;
        }
        else
        {
            error e;

            if (signupemail.size())
            {
                if (signupV2)
                {
                    client->sendsignuplink2(signupemail.c_str(), newpassword.c_str(), signupname.c_str());
                }
                else
                {
                    client->sendsignuplink(signupemail.c_str(), signupname.c_str(), newpwkey);
                }
            }
            else if (recoveryemail.size() && recoverycode.size())
            {
                cout << endl << "Resetting password..." << endl;

                if (hasMasterKey)
                {
                    client->confirmrecoverylink(recoverycode.c_str(), recoveryemail.c_str(), newpassword.c_str(), masterkey);
                }
                else
                {
                    client->confirmrecoverylink(recoverycode.c_str(), recoveryemail.c_str(), newpassword.c_str(), NULL);
                }

                recoverycode.clear();
                recoveryemail.clear();
                hasMasterKey = false;
                memset(masterkey, 0, sizeof masterkey);
            }
            else
            {
                if ((e = client->changepw(newpassword.c_str())) == API_OK)
                {
                    memcpy(pwkey, newpwkey, sizeof pwkey);
                    cout << endl << "Changing password..." << endl;
                }
                else
                {
                    cout << "You must be logged in to change your password." << endl;
                }
            }
        }

        setprompt(COMMAND);
        signupemail.clear();
        signupV2 = true;
        return;

    case MASTERKEY:
        cout << endl << "Retrieving private RSA key for checking integrity of the Master Key..." << endl;

        Base64::atob(l, masterkey, sizeof masterkey);
        client->getprivatekey(recoverycode.c_str());
        return;

    case COMMAND:
        try
        {
            std::string consoleOutput;
            ac::autoExec(string(l), string::npos, autocompleteTemplate, false, consoleOutput, true); // todo: pass correct unixCompletions flag
            if (!consoleOutput.empty())
            {
                cout << consoleOutput << flush;
            }
        }
        catch (std::exception& e)
        {
            cout << "Command failed: " << e.what() << endl;
        }
        return;
    case PAGER:
        if (strlen(l) && l[0] == 'q')
        {
            setprompt(COMMAND); // quit pager view if 'q' is sent, see README
        }
        else
        {
            autocomplete::ACState nullState; //not entirely sure about this
            exec_more(nullState); //else, get one more page
        }
        return;
    }
}

void exec_ls(autocomplete::ACState& s)
{
    Node* n;
    bool recursive = s.extractflag("-R");
    string toFilename;
    bool toFileFlag = s.extractflagparam("-tofile", toFilename);

    ofstream toFile;
    if (toFileFlag)
    {
        toFile.open(toFilename);
    }

    if (s.words.size() > 1)
    {
        n = nodebypath(s.words[1].s.c_str());
    }
    else
    {
        n = client->nodeByHandle(cwd);
    }

    if (n)
    {
        dumptree(n, recursive, 0, NULL, toFileFlag ? &toFile : nullptr);
    }
}

void exec_cd(autocomplete::ACState& s)
{
    if (s.words.size() > 1)
    {
        if (Node* n = nodebypath(s.words[1].s.c_str()))
        {
            if (n->type == FILENODE)
            {
                cout << s.words[1].s << ": Not a directory" << endl;
            }
            else
            {
                cwd = n->nodeHandle();
            }
        }
        else
        {
            cout << s.words[1].s << ": No such file or directory" << endl;
        }
    }
    else
    {
        cwd = NodeHandle().set6byte(client->rootnodes[0]);
    }
}

void exec_rm(autocomplete::ACState& s)
{
    string childregexstring;
    bool useregex = s.extractflagparam("-regexchild", childregexstring);

    if (Node* n = nodebypath(s.words[1].s.c_str()))
    {
        vector<Node*> v;
        if (useregex)
        {
            std::regex re(childregexstring);
            for (Node* c : n->children)
            {
                if (std::regex_match(c->displayname(), re))
                {
                    v.push_back(c);
                }
            }
        }
        else
        {
            v.push_back(n);
        }

        for (auto d : v)
        {
            if (client->checkaccess(d, FULL))
            {
                error e = client->unlink(d, false, 0);

                if (e)
                {
                    cout << d->displaypath() << ": Deletion failed (" << errorstring(e) << ")" << endl;
                }
            }
            else
            {
                cout << d->displaypath() << ": Access denied" << endl;
            }
        }
    }
    else
    {
        cout << s.words[1].s << ": No such file or directory" << endl;
    }
}

void exec_mv(autocomplete::ACState& s)
{
    Node *n, *tn;
    string newname;

    if (s.words.size() > 2)
    {
        // source node must exist
        if ((n = nodebypath(s.words[1].s.c_str())))
        {
            // we have four situations:
            // 1. target path does not exist - fail
            // 2. target node exists and is folder - move
            // 3. target node exists and is file - delete and rename (unless same)
            // 4. target path exists, but filename does not - rename
            if ((tn = nodebypath(s.words[2].s.c_str(), NULL, &newname)))
            {
                error e;

                if (newname.size())
                {
                    if (tn->type == FILENODE)
                    {
                        cout << s.words[2].s << ": Not a directory" << endl;

                        return;
                    }
                    else
                    {
                        if ((e = client->checkmove(n, tn)) == API_OK)
                        {
                            if (!client->checkaccess(n, RDWR))
                            {
                                cout << "Write access denied" << endl;

                                return;
                            }

                            // rename
                            client->fsaccess->normalize(&newname);
                            n->attrs.map['n'] = newname;

                            if ((e = client->setattr(n)))
                            {
                                cout << "Cannot rename file (" << errorstring(e) << ")" << endl;
                            }
                        }
                        else
                        {
                            cout << "Cannot rename file (" << errorstring(e) << ")" << endl;
                        }
                    }
                }
                else
                {
                    if (tn->type == FILENODE)
                    {
                        // (there should never be any orphaned filenodes)
                        if (!tn->parent)
                        {
                            return;
                        }

                        if ((e = client->checkmove(n, tn->parent)) == API_OK)
                        {
                            if (!client->checkaccess(n, RDWR))
                            {
                                cout << "Write access denied" << endl;

                                return;
                            }

                            // overwrite existing target file: rename source...
                            n->attrs.map['n'] = tn->attrs.map['n'];
                            e = client->setattr(n);

                            if (e)
                            {
                                cout << "Rename failed (" << errorstring(e) << ")" << endl;
                            }

                            if (n != tn)
                            {
                                // ...delete target...
                                e = client->unlink(tn, false, 0);

                                if (e)
                                {
                                    cout << "Remove failed (" << errorstring(e) << ")" << endl;
                                }
                            }
                        }

                        // ...and set target to original target's parent
                        tn = tn->parent;
                    }
                    else
                    {
                        e = client->checkmove(n, tn);
                    }
                }

                if (n->parent != tn)
                {
                    if (e == API_OK)
                    {
                        e = client->rename(n, tn);

                        if (e)
                        {
                            cout << "Move failed (" << errorstring(e) << ")" << endl;
                        }
                    }
                    else
                    {
                        cout << "Move not permitted - try copy" << endl;
                    }
                }
            }
            else
            {
                cout << s.words[2].s << ": No such directory" << endl;
            }
        }
        else
        {
            cout << s.words[1].s << ": No such file or directory" << endl;
        }
    }
}


void exec_cp(autocomplete::ACState& s)
{
    Node *n, *tn;
    string targetuser;
    string newname;
    error e;

    if (s.words.size() > 2)
    {
        if ((n = nodebypath(s.words[1].s.c_str())))
        {
            if ((tn = nodebypath(s.words[2].s.c_str(), &targetuser, &newname)))
            {
                if (!client->checkaccess(tn, RDWR))
                {
                    cout << "Write access denied" << endl;

                    return;
                }

                if (tn->type == FILENODE)
                {
                    if (n->type == FILENODE)
                    {
                        // overwrite target if source and taret are files

                        // (there should never be any orphaned filenodes)
                        if (!tn->parent)
                        {
                            return;
                        }

                        // ...delete target...
                        e = client->unlink(tn, false, 0);

                        if (e)
                        {
                            cout << "Cannot delete existing file (" << errorstring(e) << ")"
                                << endl;
                        }

                        // ...and set target to original target's parent
                        tn = tn->parent;
                    }
                    else
                    {
                        cout << "Cannot overwrite file with folder" << endl;
                        return;
                    }
                }
            }

            TreeProcCopy_mcli tc;
            handle ovhandle = UNDEF;

            if (!n->keyApplied())
            {
                cout << "Cannot copy a node without key" << endl;
                return;
            }

            if (n->attrstring)
            {
                n->applykey();
                n->setattr();
                if (n->attrstring)
                {
                    cout << "Cannot copy undecryptable node" << endl;
                    return;
                }
            }

            string sname;
            if (newname.size())
            {
                sname = newname;
                client->fsaccess->normalize(&sname);
            }
            else
            {
                attr_map::iterator it = n->attrs.map.find('n');
                if (it != n->attrs.map.end())
                {
                    sname = it->second;
                }
            }

            if (!client->versions_disabled && tn && n->type == FILENODE)
            {
                Node *ovn = client->childnodebyname(tn, sname.c_str(), true);
                if (ovn)
                {
                    if (n->isvalid && ovn->isvalid && *(FileFingerprint*)n == *(FileFingerprint*)ovn)
                    {
                        cout << "Skipping identical node" << endl;
                        return;
                    }

                    ovhandle = ovn->nodehandle;
                }
            }

            // determine number of nodes to be copied
            client->proctree(n, &tc, false, ovhandle != UNDEF);

            tc.allocnodes();

            // build new nodes array
            client->proctree(n, &tc, false, ovhandle != UNDEF);

            // if specified target is a filename, use it
            if (newname.size())
            {
                SymmCipher key;
                string attrstring;

                // copy source attributes and rename
                AttrMap attrs;

                attrs.map = n->attrs.map;
                attrs.map['n'] = sname;

                key.setkey((const byte*)tc.nn[0].nodekey.data(), tc.nn[0].type);

                // JSON-encode object and encrypt attribute string
                attrs.getjson(&attrstring);
                tc.nn[0].attrstring.reset(new string);
                client->makeattr(&key, tc.nn[0].attrstring, attrstring.c_str());
            }

            // tree root: no parent
            tc.nn[0].parenthandle = UNDEF;
            tc.nn[0].ovhandle = ovhandle;

            if (tn)
            {
                // add the new nodes
                client->putnodes(tn->nodehandle, move(tc.nn));
            }
            else
            {
                if (targetuser.size())
                {
                    cout << "Attempting to drop into user " << targetuser << "'s inbox..." << endl;

                    client->putnodes(targetuser.c_str(), move(tc.nn));
                }
                else
                {
                    cout << s.words[2].s << ": No such file or directory" << endl;
                }
            }
        }
        else
        {
            cout << s.words[1].s << ": No such file or directory" << endl;
        }
    }
}

void exec_du(autocomplete::ACState& s)
{
    Node *n;
    TreeProcDU du;

    if (s.words.size() > 1)
    {
        if (!(n = nodebypath(s.words[1].s.c_str())))
        {
            cout << s.words[1].s << ": No such file or directory" << endl;

            return;
        }
    }
    else
    {
        n = client->nodeByHandle(cwd);
    }

    if (n)
    {
        client->proctree(n, &du);

        cout << "Total storage used: " << (du.numbytes / 1048576) << " MB" << endl;
        cout << "Total # of files: " << du.numfiles << endl;
        cout << "Total # of folders: " << du.numfolders << endl;
    }
}

void exec_get(autocomplete::ACState& s)
{
    Node *n;
    string regularexpression;
    if (s.extractflag("-r"))
    {
#ifdef USE_FILESYSTEM
        // recursive get.  create local folder structure first, then queue transfer of all files
        bool foldersonly = s.extractflag("-foldersonly");

        if (!(n = nodebypath(s.words[1].s.c_str())))
        {
            cout << s.words[1].s << ": No such folder (or file)" << endl;
        }
        else if (n->type != FOLDERNODE && n->type != ROOTNODE)
        {
            cout << s.words[1].s << ": not a folder" << endl;
        }
        else
        {
            unsigned queued = 0;
            cout << "creating folders: " << endl;
            if (recursiveget(fs::current_path(), n, true, queued))
            {
                if (!foldersonly)
                {
                    cout << "queueing files..." << endl;
                    bool alldone = recursiveget(fs::current_path(), n, false, queued);
                    cout << "queued " << queued << " files for download" << (!alldone ? " before failure" : "") << endl;
                }
            }
        }
#else
        cout << "Sorry, -r not supported yet" << endl;
#endif
    }
    else if (s.extractflagparam("-re", regularexpression))
    {
        if (!(n = nodebypath(".")))
        {
            cout << ": No current folder" << endl;
        }
        else if (n->type != FOLDERNODE && n->type != ROOTNODE)
        {
            cout << ": not in a folder" << endl;
        }
        else
        {
            unsigned queued = 0;
            if (regexget(regularexpression, n, queued))
            {
                cout << "queued " << queued << " files for download" << endl;
            }
        }
    }
    else
    {
        handle ph = UNDEF;
        byte key[FILENODEKEYLENGTH];
        if (client->parsepubliclink(s.words[1].s.c_str(), ph, key, false) == API_OK)
        {
            cout << "Checking link..." << endl;
            client->openfilelink(ph, key, 0);
            return;
        }

        n = nodebypath(s.words[1].s.c_str());

        if (n)
        {
            if (s.words.size() > 2)
            {
                // read file slice
                m_off_t offset = atol(s.words[2].s.c_str());
                m_off_t count = (s.words.size() > 3) ? atol(s.words[3].s.c_str()) : 0;

                if (offset + count > n->size)
                {
                    if (offset < n->size)
                    {
                        count = n->size - offset;
                        cout << "Count adjusted to " << count << " bytes (filesize is " << n->size << " bytes)" << endl;
                    }
                    else
                    {
                        cout << "Nothing to read: offset + length > filesize (" << offset << " + " << count << " > " << n->size << " bytes)" << endl;
                        return;
                    }
                }

                if (s.words.size() == 5)
                {
                    pread_file = new ofstream(s.words[4].s.c_str(), std::ios_base::binary);
                    pread_file_end = offset + count;
                }

                client->pread(n, offset, count, NULL);
            }
            else
            {
                DBTableTransactionCommitter committer(client->tctable);

                // queue specified file...
                if (n->type == FILENODE)
                {
                    auto f = new AppFileGet(n);

                    string::size_type index = s.words[1].s.find(":");
                    // node from public folder link
                    if (index != string::npos && s.words[1].s.substr(0, index).find("@") == string::npos)
                    {
                        handle h = clientFolder->rootnodes[0];
                        char *pubauth = new char[12];
                        Base64::btoa((byte*)&h, MegaClient::NODEHANDLE, pubauth);
                        f->pubauth = pubauth;
                        f->hprivate = true;
                        f->hforeign = true;
                        memcpy(f->filekey, n->nodekey().data(), FILENODEKEYLENGTH);
                    }

                    f->appxfer_it = appxferq[GET].insert(appxferq[GET].end(), f);
                    client->startxfer(GET, f, committer);
                }
                else
                {
                    // ...or all files in the specified folder (non-recursive)
                    for (node_list::iterator it = n->children.begin(); it != n->children.end(); it++)
                    {
                        if ((*it)->type == FILENODE)
                        {
                            auto f = new AppFileGet(*it);
                            f->appxfer_it = appxferq[GET].insert(appxferq[GET].end(), f);
                            client->startxfer(GET, f, committer);
                        }
                    }
                }
            }
        }
        else
        {
            cout << s.words[1].s << ": No such file or folder" << endl;
        }
    }
}

/* more_node here is intentionally defined with filescope, it allows us to
 * resume an interrupted pagination.
 * Node contents are fetched one page at a time, defaulting to 1KB of data.
 * Improvement: Get console layout and use width*height for precise pagination.
 */
static Node    *more_node = nullptr; // Remote node that we are paging through
static m_off_t  more_offset = 0; // Current offset in the remote file
static const m_off_t MORE_BYTES = 1024;

void exec_more(autocomplete::ACState& s)
{
    if(s.words.size() > 1) // set up new node for pagination
    {
        more_offset = 0;
        more_node = nodebypath(s.words[1].s.c_str());
    }
    if(more_node && (more_node->type == FILENODE))
    {
        m_off_t count = (more_offset + MORE_BYTES <= more_node->size)
                ? MORE_BYTES : (more_node->size - more_offset);

        client->pread(more_node, more_offset, count, NULL);
    }
}

void uploadLocalFolderContent(LocalPath& localname, Node* cloudFolder);

void uploadLocalPath(nodetype_t type, std::string name, LocalPath& localname, Node* parent, const std::string targetuser, DBTableTransactionCommitter& committer, int& total, bool recursive)
{

    Node *previousNode = client->childnodebyname(parent, name.c_str(), false);

    if (type == FILENODE)
    {
        auto fa = client->fsaccess->newfileaccess();
        if (fa->fopen(localname, true, false))
        {
            FileFingerprint fp;
            fp.genfingerprint(fa.get());

            if (previousNode)
            {
                if (previousNode->type == FILENODE)
                {
                    if (fp.isvalid && previousNode->isvalid && fp == *((FileFingerprint *)previousNode))
                    {
                        cout << "Identical file already exist. Skipping transfer of " << name << endl;
                        return;
                    }
                }
                else
                {
                    cout << "Can't upload file over the top of a folder with the same name: " << name << endl;
                    return;
                }
            }
            fa.reset();

            AppFile* f = new AppFilePut(localname, parent ? parent->nodeHandle() : NodeHandle(), targetuser.c_str());
            *static_cast<FileFingerprint*>(f) = fp;
            f->appxfer_it = appxferq[PUT].insert(appxferq[PUT].end(), f);
            client->startxfer(PUT, f, committer);
            total++;
        }
        else
        {
            cout << "Can't open file: " << name << endl;
        }
    }
    else if (type == FOLDERNODE && recursive)
    {

        if (previousNode)
        {
            if (previousNode->type == FILENODE)
            {
                cout << "Can't upload a folder over the top of a file with the same name: " << name << endl;
                return;
            }
            else
            {
                // upload into existing folder with the same name
                uploadLocalFolderContent(localname, previousNode);
            }
        }
        else
        {
            vector<NewNode> nn(1);
            client->putnodes_prepareOneFolder(&nn[0], name);

            gOnPutNodeTag[gNextClientTag] = [localname](Node* parent) {
                auto tmp = localname;
                uploadLocalFolderContent(tmp, parent);
            };

            client->reqtag = gNextClientTag++;
            client->putnodes(parent->nodehandle, move(nn));
            client->reqtag = 0;
        }
    }
}


string localpathToUtf8Leaf(const LocalPath& itemlocalname)
{
    return itemlocalname.leafName().toPath(*client->fsaccess);
}

void uploadLocalFolderContent(LocalPath& localname, Node* cloudFolder)
{
    DirAccess* da = client->fsaccess->newdiraccess();

    if (da->dopen(&localname, NULL, false))
    {
        DBTableTransactionCommitter committer(client->tctable);

        int total = 0;
        nodetype_t type;
        LocalPath itemlocalleafname;
        while (da->dnext(localname, itemlocalleafname, true, &type))
        {
            string leafNameUtf8 = localpathToUtf8Leaf(itemlocalleafname);

            if (gVerboseMode)
            {
                cout << "Queueing " << leafNameUtf8 << "..." << endl;
            }
            auto newpath = localname;
            newpath.appendWithSeparator(itemlocalleafname, true);
            uploadLocalPath(type, leafNameUtf8, newpath, cloudFolder, "", committer, total, true);
        }
        if (gVerboseMode)
        {
            cout << "Queued " << total << " more uploads from folder " << localpathToUtf8Leaf(localname) << endl;
        }
    }
}

void exec_put(autocomplete::ACState& s)
{
    NodeHandle target = cwd;
    string targetuser;
    string newname;
    int total = 0;
    Node* n = NULL;

    bool recursive = s.extractflag("-r");

    if (s.words.size() > 2)
    {
        if ((n = nodebypath(s.words[2].s.c_str(), &targetuser, &newname)))
        {
            target = n->nodeHandle();
        }
    }
    else    // target is current path
    {
        n = client->nodeByHandle(target);
    }

    if (client->loggedin() == NOTLOGGEDIN && !targetuser.size() && !client->loggedIntoWritableFolder())
    {
        cout << "Not logged in." << endl;

        return;
    }

    if (recursive && !targetuser.empty())
    {
        cout << "Sorry, can't send recursively to a user" << endl;
    }

    auto localname = LocalPath::fromPath(s.words[1].s, *client->fsaccess);

    DirAccess* da = client->fsaccess->newdiraccess();

    if (da->dopen(&localname, NULL, true))
    {
        DBTableTransactionCommitter committer(client->tctable);

        nodetype_t type;
        LocalPath itemlocalname;
        while (da->dnext(localname, itemlocalname, true, &type))
        {
            string leafNameUtf8 = localpathToUtf8Leaf(itemlocalname);

            if (gVerboseMode)
            {
                cout << "Queueing " << leafNameUtf8 << "..." << endl;
            }
            uploadLocalPath(type, leafNameUtf8, itemlocalname, n, targetuser, committer, total, recursive);
        }
    }

    delete da;

    cout << "Queued " << total << " file(s) for upload, " << appxferq[PUT].size()
        << " file(s) in queue" << endl;
}

void exec_pwd(autocomplete::ACState& s)
{
    string path;

    nodepath(cwd, &path);

    cout << path << endl;
}

void exec_lcd(autocomplete::ACState& s)
{
    LocalPath localpath = LocalPath::fromPath(s.words[1].s, *client->fsaccess);

    if (!client->fsaccess->chdirlocal(localpath))
    {
        cout << s.words[1].s << ": Failed" << endl;
    }
}

#ifdef USE_FILESYSTEM
void exec_lls(autocomplete::ACState& s)
{
    bool recursive = s.extractflag("-R");
    fs::path ls_folder = s.words.size() > 1 ? fs::u8path(s.words[1].s) : fs::current_path();
    std::error_code ec;
    auto status = fs::status(ls_folder, ec);
    (void)status;
    if (ec)
    {
        cerr << ec.message() << endl;
    }
    else if (!fs::exists(ls_folder))
    {
        cerr << "not found" << endl;
    }
    else
    {
        local_dumptree(ls_folder, recursive);
    }
}
#endif

void exec_ipc(autocomplete::ACState& s)
{
    // incoming pending contact action
    handle phandle;
    if (s.words.size() == 3 && Base64::atob(s.words[1].s.c_str(), (byte*) &phandle, sizeof phandle) == sizeof phandle)
    {
        ipcactions_t action;
        if (s.words[2].s == "a")
        {
            action = IPCA_ACCEPT;
        }
        else if (s.words[2].s == "d")
        {
            action = IPCA_DENY;
        }
        else if (s.words[2].s == "i")
        {
            action = IPCA_IGNORE;
        }
        else
        {
            return;
        }
        client->updatepcr(phandle, action);
    }
}

#if defined(WIN32) && defined(NO_READLINE)
void exec_log(autocomplete::ACState& s)
{
    if (s.words.size() == 1)
    {
        // close log
        static_cast<WinConsole*>(console)->log("", WinConsole::no_log);
        cout << "log closed" << endl;
    }
    else if (s.words.size() == 3)
    {
        // open log
        WinConsole::logstyle style = WinConsole::no_log;
        if (s.words[1].s == "utf8")
        {
            style = WinConsole::utf8_log;
        }
        else if (s.words[1].s == "utf16")
        {
            style = WinConsole::utf16_log;
        }
        else if (s.words[1].s == "codepage")
        {
            style = WinConsole::codepage_log;
        }
        else
        {
            cout << "unknown log style" << endl;
        }
        if (!static_cast<WinConsole*>(console)->log(s.words[2].s, style))
        {
            cout << "failed to open log file" << endl;
        }
    }
}
#endif

void exec_putq(autocomplete::ACState& s)
{
    bool showActive = s.extractflag("-active");
    bool showAll = s.extractflag("-all");
    bool showCount = s.extractflag("-count");

    if (!showActive && !showAll && !showCount)
    {
        showCount = true;
    }

    xferq(PUT, s.words.size() > 1 ? atoi(s.words[1].s.c_str()) : -1, showActive, showAll, showCount);
}

void exec_getq(autocomplete::ACState& s)
{
    bool showActive = s.extractflag("-active");
    bool showAll = s.extractflag("-all");
    bool showCount = s.extractflag("-count");

    if (!showActive && !showAll && !showCount)
    {
        showCount = true;
    }

    xferq(GET, s.words.size() > 1 ? atoi(s.words[1].s.c_str()) : -1, showActive, showAll, showCount);
}

void exec_open(autocomplete::ACState& s)
{
    if (strstr(s.words[1].s.c_str(), "#F!") || strstr(s.words[1].s.c_str(), "folder/"))  // folder link indicator
    {
        if (!clientFolder)
        {
            using namespace mega;
#ifdef GFX_CLASS
            auto gfx = new GFX_CLASS;
            gfx->startProcessingThread();
#endif
            // create a new MegaClient with a different MegaApp to process callbacks
            // from the client logged into a folder. Reuse the waiter and httpio
            clientFolder = new MegaClient(new DemoAppFolder,
                                          client->waiter,
                                          client->httpio,
                                          new FSACCESS_CLASS,
                #ifdef DBACCESS_CLASS
                                          new DBACCESS_CLASS(startDir),
                #else
                                          NULL,
                #endif
                #ifdef GFX_CLASS
                                          gfx,
                #else
                                          NULL,
                #endif
                                          "Gk8DyQBS",
                                          "megacli_folder/" TOSTRING(MEGA_MAJOR_VERSION)
                                          "." TOSTRING(MEGA_MINOR_VERSION)
                                          "." TOSTRING(MEGA_MICRO_VERSION),
                                          2);
        }
        else
        {
            clientFolder->logout(false);
        }

        return clientFolder->app->login_result(clientFolder->folderaccess(s.words[1].s.c_str(), nullptr));
    }
    else
    {
        cout << "Invalid folder link." << endl;
    }
}

#ifdef USE_FILESYSTEM
void exec_lpwd(autocomplete::ACState& s)
{
    cout << fs::current_path().u8string() << endl;
}
#endif


void exec_test(autocomplete::ACState& s)
{
}

void exec_mfad(autocomplete::ACState& s)
{
    client->multifactorauthdisable(s.words[1].s.c_str());
}

void exec_mfac(autocomplete::ACState& s)
{
    string email;
    if (s.words.size() == 2)
    {
        email = s.words[1].s;
    }
    else
    {
        email = login.email;
    }

    client->multifactorauthcheck(email.c_str());
}

void exec_mfae(autocomplete::ACState& s)
{
    client->multifactorauthsetup();
}

void exec_login(autocomplete::ACState& s)
{
    //bool fresh = s.extractflag("-fresh");
    if (client->loggedin() == NOTLOGGEDIN)
    {
        if (s.words.size() > 1)
        {
            if ((s.words.size() == 2 || s.words.size() == 3) && s.words[1].s == "autoresume")
            {
                string filename = "megacli_autoresume_session" + (s.words.size() == 3 ? "_" + s.words[2].s : "");
                ifstream file(filename.c_str());
                string session;
                file >> session;
                if (file.is_open() && session.size())
                {
                    cout << "Resuming session..." << endl;
                    return client->login(Base64::atob(session));
                }
                cout << "Failed to get a valid session id from file " << filename << endl;
            }
            else if (strchr(s.words[1].s.c_str(), '@'))
            {
                login.reset();
                login.email = s.words[1].s;

                // full account login
                if (s.words.size() > 2)
                {
                    login.password = s.words[2].s;
                    cout << "Initiated login attempt..." << endl;
                }
                client->prelogin(login.email.c_str());
            }
            else
            {
                const char* ptr;
                if ((ptr = strchr(s.words[1].s.c_str(), '#')))  // folder link indicator
                {
                    const char *authKey = s.words.size() == 3 ? s.words[2].s.c_str() : nullptr;
                    return client->app->login_result(client->folderaccess(s.words[1].s.c_str(), authKey));
                }
                else
                {
                    return client->login(Base64::atob(s.words[1].s));
                }
            }
        }
        else
        {
            cout << "      login email [password]" << endl
                << "      login exportedfolderurl#key [authKey]" << endl
                << "      login session" << endl;
        }
    }
    else
    {
        cout << "Already logged in. Please log out first." << endl;
    }
}

void exec_begin(autocomplete::ACState& s)
{
    bool ephemeralPlusPlus = s.extractflag("-e++");
    if (s.words.size() == 1)
    {
        cout << "Creating ephemeral session..." << endl;
        pdf_to_import = true;
        client->createephemeral();
    }
    else if (s.words.size() == 2)   // resume session
    {
        if (ephemeralPlusPlus)
        {
            client->resumeephemeralPlusPlus(Base64::atob(s.words[1].s));
        }
        else
        {
            handle uh;
            byte pw[SymmCipher::KEYLENGTH];

            if (Base64::atob(s.words[1].s.c_str(), (byte*) &uh, MegaClient::USERHANDLE) == sizeof uh && Base64::atob(
                s.words[1].s.c_str() + 12, pw, sizeof pw) == sizeof pw)
            {
                client->resumeephemeral(uh, pw);
            }
            else
            {
                cout << "Malformed ephemeral session identifier." << endl;
            }
        }
    }
    else if (ephemeralPlusPlus && s.words.size() == 3)  // begin -e++ firstname lastname
    {
        cout << "Creating ephemeral session plus plus..." << endl;

        pdf_to_import = true;
        ephemeralFirstname = s.words[1].s;
        ephemeralLastName = s.words[2].s;
        client->createephemeralPlusPlus();
    }
}

void exec_mount(autocomplete::ACState& s)
{
    listtrees();
}

void exec_share(autocomplete::ACState& s)
{
    bool writable = false;

    switch (s.words.size())
    {
    case 1:		// list all shares (incoming and outgoing)
    {
        TreeProcListOutShares listoutshares;
        Node* n;

        cout << "Shared folders:" << endl;

        for (unsigned i = 0; i < sizeof client->rootnodes / sizeof *client->rootnodes; i++)
        {
            if ((n = client->nodebyhandle(client->rootnodes[i])))
            {
                client->proctree(n, &listoutshares);
            }
        }

        for (user_map::iterator uit = client->users.begin();
            uit != client->users.end(); uit++)
        {
            User* u = &uit->second;
            Node* n;

            if (u->show == VISIBLE && u->sharing.size())
            {
                cout << "From " << u->email << ":" << endl;

                for (handle_set::iterator sit = u->sharing.begin();
                    sit != u->sharing.end(); sit++)
                {
                    if ((n = client->nodebyhandle(*sit)))
                    {
                        cout << "\t" << n->displayname() << " ("
                            << getAccessLevelStr(n->inshare->access) << ")" << endl;
                    }
                }
            }
        }
    }
    break;

    case 2:	    // list all outgoing shares on this path
    case 3:	    // remove outgoing share to specified e-mail address
    case 4:	    // add outgoing share to specified e-mail address
    case 5:     // user specified a personal representation to appear as for the invitation
        if (Node* n = nodebypath(s.words[1].s.c_str()))
        {
            if (s.words.size() == 2)
            {
                listnodeshares(n);
            }
            else
            {
                accesslevel_t a = ACCESS_UNKNOWN;
                const char* personal_representation = NULL;
                if (s.words.size() > 3)
                {
                    if (s.words[3].s == "r" || s.words[3].s == "ro")
                    {
                        a = RDONLY;
                    }
                    else if (s.words[3].s == "rw")
                    {
                        a = RDWR;
                    }
                    else if (s.words[3].s == "full")
                    {
                        a = FULL;
                    }
                    else
                    {
                        cout << "Access level must be one of r, rw or full" << endl;

                        return;
                    }

                    if (s.words.size() > 4)
                    {
                        personal_representation = s.words[4].s.c_str();
                    }
                }

                client->setshare(n, s.words[2].s.c_str(), a, writable, personal_representation, gNextClientTag++, [](Error e, bool){
                    if (e)
                    {
                        cout << "Share creation/modification request failed (" << errorstring(e) << ")" << endl;
                    }
                    else
                    {
                        cout << "Share creation/modification succeeded." << endl;
                    }
                });
            }
        }
        else
        {
            cout << s.words[1].s << ": No such directory" << endl;
        }
        break;
    }
}

void exec_users(autocomplete::ACState& s)
{
    if (s.words.size() == 1)
    {
        for (user_map::iterator it = client->users.begin(); it != client->users.end(); it++)
        {
            if (it->second.email.size())
            {
                cout << "\t" << it->second.email;

                if (it->second.userhandle == client->me)
                {
                    cout << ", session user";
                }
                else if (it->second.show == VISIBLE)
                {
                    cout << ", visible";
                }
                else if (it->second.show == HIDDEN)
                {
                    cout << ", hidden";
                }
                else if (it->second.show == INACTIVE)
                {
                    cout << ", inactive";
                }
                else if (it->second.show == BLOCKED)
                {
                    cout << ", blocked";
                }
                else
                {
                    cout << ", unknown visibility (" << it->second.show << ")";
                }

                if (it->second.sharing.size())
                {
                    cout << ", sharing " << it->second.sharing.size() << " folder(s)";
                }

                if (it->second.pubk.isvalid())
                {
                    cout << ", public key cached";
                }

                if (it->second.mBizMode == BIZ_MODE_MASTER)
                {
                    cout << ", business master user";
                }
                else if (it->second.mBizMode == BIZ_MODE_SUBUSER)
                {
                    cout << ", business sub-user";
                }

                cout << endl;
            }
        }
    }
    else if (s.words.size() == 3 && s.words[2].s == "del")
    {
        client->removecontact(s.words[1].s.c_str(), HIDDEN);
    }
}

void exec_mkdir(autocomplete::ACState& s)
{
    bool allowDuplicate = s.extractflag("-allowduplicate");
    bool exactLeafName = s.extractflag("-exactleafname");

    if (s.words.size() > 1)
    {
        string newname;

        Node* n;
        if (exactLeafName)
        {
            n = client->nodeByHandle(cwd);
            newname = s.words[1].s;
        }
        else
        {
            n = nodebypath(s.words[1].s.c_str(), NULL, &newname);
        }

        if (n)
        {
            if (!client->checkaccess(n, RDWR))
            {
                cout << "Write access denied" << endl;

                return;
            }

            if (newname.size())
            {
                vector<NewNode> nn(1);
                client->putnodes_prepareOneFolder(&nn[0], newname);
                client->putnodes(n->nodehandle, move(nn));
            }
            else if (allowDuplicate && n->parent && n->parent->nodehandle != UNDEF)
            {
                // the leaf name already exists and was returned in n
                auto leafname = s.words[1].s;
                auto pos = leafname.find_last_of("/");
                if (pos != string::npos) leafname.erase(0, pos + 1);
                vector<NewNode> nn(1);
                client->putnodes_prepareOneFolder(&nn[0], leafname);
                client->putnodes(n->parent->nodehandle, move(nn));
            }
            else
            {
                cout << s.words[1].s << ": Path already exists" << endl;
            }
        }
        else
        {
            cout << s.words[1].s << ": Target path not found" << endl;
        }
    }
}

void exec_getfa(autocomplete::ACState& s)
{
    Node* n;
    int cancel = s.words.size() > 2 && s.words.back().s == "cancel";

    if (s.words.size() < 3)
    {
        n = client->nodeByHandle(cwd);
    }
    else if (!(n = nodebypath(s.words[2].s.c_str())))
    {
        cout << s.words[2].s << ": Path not found" << endl;
    }

    if (n)
    {
        int c = 0;
        fatype type;

        type = fatype(atoi(s.words[1].s.c_str()));

        if (n->type == FILENODE)
        {
            if (n->hasfileattribute(type))
            {
                client->getfa(n->nodehandle, &n->fileattrstring, n->nodekey(), type, cancel);
                c++;
            }
        }
        else
        {
            for (node_list::iterator it = n->children.begin(); it != n->children.end(); it++)
            {
                if ((*it)->type == FILENODE && (*it)->hasfileattribute(type))
                {
                    client->getfa((*it)->nodehandle, &(*it)->fileattrstring, (*it)->nodekey(), type, cancel);
                    c++;
                }
            }
        }

        cout << (cancel ? "Canceling " : "Fetching ") << c << " file attribute(s) of type " << type << "..." << endl;
    }
}

void exec_getua(autocomplete::ACState& s)
{
    User* u = NULL;

    if (s.words.size() == 3)
    {
        // get other user's attribute
        if (!(u = client->finduser(s.words[2].s.c_str())))
        {
            cout << "Retrieving user attribute for unknown user: " << s.words[2].s << endl;
            client->getua(s.words[2].s.c_str(), User::string2attr(s.words[1].s.c_str()));
            return;
        }
    }
    else if (s.words.size() != 2)
    {
        cout << "      getua attrname [email]" << endl;
        return;
    }

    if (!u)
    {
        // get logged in user's attribute
        if (!(u = client->ownuser()))
        {
            cout << "Must be logged in to query own attributes." << endl;
            return;
        }
    }

    if (s.words[1].s == "pubk")
    {
        client->getpubkey(u->uid.c_str());
        return;
    }

    client->getua(u, User::string2attr(s.words[1].s.c_str()));
}

void exec_putua(autocomplete::ACState& s)
{
    attr_t attrtype = User::string2attr(s.words[1].s.c_str());
    if (attrtype == ATTR_UNKNOWN)
    {
        cout << "Attribute not recognized" << endl;
        return;
    }

    if (s.words.size() == 2)
    {
        // delete attribute
        client->putua(attrtype);

        return;
    }
    else if (s.words.size() == 3)
    {
        if (s.words[2].s == "del")
        {
            client->putua(attrtype);

            return;
        }
    }
    else if (s.words.size() == 4)
    {
        if (s.words[2].s == "set")
        {
            client->putua(attrtype, (const byte*)s.words[3].s.c_str(), unsigned(s.words[3].s.size()));
            return;
        }
        else if (s.words[2].s == "set64")
        {
            int len = int(s.words[3].s.size() * 3 / 4 + 3);
            byte *value = new byte[len];
            int valuelen = Base64::atob(s.words[3].s.data(), value, len);
            client->putua(attrtype, value, valuelen);
            delete [] value;
            return;
        }
        else if (s.words[2].s == "load")
        {
            string data;
            auto localpath = LocalPath::fromPath(s.words[3].s, *client->fsaccess);

            if (loadfile(localpath, &data))
            {
                client->putua(attrtype, (const byte*) data.data(), unsigned(data.size()));
            }
            else
            {
                cout << "Cannot read " << s.words[3].s << endl;
            }

            return;
        }
    }
    else if (s.words.size() == 5)
    {
        if (s.words[2].s == "map")  // putua <attrtype> map <attrKey> <attrValue>
        {
            if (attrtype == ATTR_DEVICE_NAMES || attrtype == ATTR_ALIAS)
            {
                std::string key = s.words[3].s;
                std::string value = Base64::btoa(s.words[4].s);
                string_map attrMap;
                attrMap[key] = value;

                std::unique_ptr<TLVstore> tlv;

                User *ownUser = client->finduser(client->me);
                const std::string *oldValue = ownUser->getattr(attrtype);
                if (!oldValue)  // attr doesn't exist -> create it
                {
                    tlv.reset(new TLVstore());
                    tlv->set(key, value);
                }
                else if (!ownUser->isattrvalid(attrtype)) // not fetched yet or outdated
                {
                    cout << "User attribute is versioned (need to know current version first). ";
                    cout << "Fetch the attribute first" << endl;
                    return;
                }
                else
                {
                    tlv.reset(TLVstore::containerToTLVrecords(oldValue, &client->key));

                    if (!User::mergeUserAttribute(attrtype, attrMap, *tlv.get()))
                    {
                        cout << "Failed to merge with existing values" << endl;
                        return;
                    }
                }

                // serialize and encrypt the TLV container
                std::unique_ptr<std::string> container(tlv->tlvRecordsToContainer(client->rng, &client->key));
                client->putua(attrtype, (byte *)container->data(), unsigned(container->size()));

                return;
            }
        }
    }
}

#ifdef DEBUG
void exec_delua(autocomplete::ACState& s)
{
    client->delua(s.words[1].s.c_str());
}
#endif

void exec_pause(autocomplete::ACState& s)
{
    bool getarg = false, putarg = false, hardarg = false, statusarg = false;

    for (size_t i = s.words.size(); --i; )
    {
        if (s.words[i].s == "get")
        {
            getarg = true;
        }
        if (s.words[i].s == "put")
        {
            putarg = true;
        }
        if (s.words[i].s == "hard")
        {
            hardarg = true;
        }
        if (s.words[i].s == "status")
        {
            statusarg = true;
        }
    }

    if (statusarg)
    {
        if (!hardarg && !getarg && !putarg)
        {
            if (!client->xferpaused[GET] && !client->xferpaused[PUT])
            {
                cout << "Transfers not paused at the moment." << endl;
            }
            else
            {
                if (client->xferpaused[GET])
                {
                    cout << "GETs currently paused." << endl;
                }
                if (client->xferpaused[PUT])
                {
                    cout << "PUTs currently paused." << endl;
                }
            }
        }
        return;
    }

    if (!getarg && !putarg)
    {
        getarg = true;
        putarg = true;
    }

    DBTableTransactionCommitter committer(client->tctable);

    if (getarg)
    {
        client->pausexfers(GET, client->xferpaused[GET] ^= true, hardarg, committer);
        if (client->xferpaused[GET])
        {
            cout << "GET transfers paused. Resume using the same command." << endl;
        }
        else
        {
            cout << "GET transfers unpaused." << endl;
        }
    }

    if (putarg)
    {
        client->pausexfers(PUT, client->xferpaused[PUT] ^= true, hardarg, committer);
        if (client->xferpaused[PUT])
        {
            cout << "PUT transfers paused. Resume using the same command." << endl;
        }
        else
        {
            cout << "PUT transfers unpaused." << endl;
        }
    }
}

void exec_debug(autocomplete::ACState& s)
{
    bool turnon = s.extractflag("-on");
    bool turnoff = s.extractflag("-off");

    if (s.words.size() > 1)
    {
        gLogger.mLogFile.close();
        if (!s.words[1].s.empty())
        {
            gLogger.mLogFile.open(s.words[1].s.c_str());
            if (!gLogger.mLogFile.is_open())
            {
                cout << "Log file open failed: '" << s.words[1].s << "'" << endl;
            }
        }
    }

    bool state = client->debugstate();
    if ((turnon && !state) || (turnoff && state) || (!turnon && !turnoff))
    {
        client->toggledebug();
    }

    cout << "Debug mode " << (client->debugstate() ? "on" : "off") << endl;
}

void exec_verbose(autocomplete::ACState& s)
{
    bool turnon = s.extractflag("-on");
    bool turnoff = s.extractflag("-off");

    if (turnon)
    {
        gVerboseMode = true;
    }
    else if (turnoff)
    {
        gVerboseMode = false;
    }
    else
    {
        gVerboseMode = !gVerboseMode;
    }
    cout << "Verbose mode " << (gVerboseMode ? "on" : "off") << endl;
}

#if defined(WIN32) && defined(NO_READLINE)
void exec_clear(autocomplete::ACState& s)
{
    static_cast<WinConsole*>(console)->clearScreen();
}
#endif

void exec_retry(autocomplete::ACState& s)
{
    if (client->abortbackoff())
    {
        cout << "Retrying..." << endl;
    }
    else
    {
        cout << "No failed request pending." << endl;
    }
}

void exec_recon(autocomplete::ACState& s)
{
    cout << "Closing all open network connections..." << endl;

    client->disconnect();
}

void exec_email(autocomplete::ACState& s)
{
    if (s.words.size() == 1)
    {
        User *u = client->finduser(client->me);
        if (u)
        {
            cout << "Your current email address is " << u->email << endl;
        }
        else
        {
            cout << "Please, login first" << endl;
        }
    }
    else if (s.words.size() == 2)
    {
        if (s.words[1].s.find("@") != string::npos)    // get change email link
        {
            client->getemaillink(s.words[1].s.c_str());
        }
        else    // confirm change email link
        {
            string link = s.words[1].s;

            size_t pos = link.find("#verify");
            if (pos == link.npos)
            {
                cout << "Invalid email change link." << endl;
                return;
            }

            changecode.assign(link.substr(pos + strlen("#verify")));
            client->queryrecoverylink(changecode.c_str());
        }
    }
}

#ifdef ENABLE_CHAT
void exec_chatc(autocomplete::ACState& s)
{
    size_t wordscount = s.words.size();
    if (wordscount < 2 || wordscount == 3)
    {
        cout << "Invalid syntax to create chatroom" << endl;
        cout << "      chatc group [email ro|sta|mod]* " << endl;
        return;
    }

    int group = atoi(s.words[1].s.c_str());
    if (group != 0 && group != 1)
    {
        cout << "Invalid syntax to create chatroom" << endl;
        cout << "      chatc group [email ro|sta|mod]* " << endl;
        return;
    }

    unsigned parseoffset = 2;
    if (((wordscount - parseoffset) % 2) == 0)
    {
        if (!group && (wordscount - parseoffset) != 2)
        {
            cout << "Peer to peer chats must have only one peer" << endl;
            return;
        }

        userpriv_vector *userpriv = new userpriv_vector;

        unsigned numUsers = 0;
        while ((numUsers + 1) * 2 + parseoffset <= wordscount)
        {
            string email = s.words[numUsers * 2 + parseoffset].s;
            User *u = client->finduser(email.c_str(), 0);
            if (!u)
            {
                cout << "User not found: " << email << endl;
                delete userpriv;
                return;
            }

            string privstr = s.words[numUsers * 2 + parseoffset + 1].s;
            privilege_t priv;
            if (!group) // 1:1 chats enforce peer to be moderator
            {
                priv = PRIV_MODERATOR;
            }
            else
            {
                if (privstr == "ro")
                {
                    priv = PRIV_RO;
                }
                else if (privstr == "sta")
                {
                    priv = PRIV_STANDARD;
                }
                else if (privstr == "mod")
                {
                    priv = PRIV_MODERATOR;
                }
                else
                {
                    cout << "Unknown privilege for " << email << endl;
                    delete userpriv;
                    return;
                }
            }

            userpriv->push_back(userpriv_pair(u->userhandle, priv));
            numUsers++;
        }

        client->createChat(group, false, userpriv);
        delete userpriv;
    }
}

void exec_chati(autocomplete::ACState& s)
{
    if (s.words.size() >= 4 && s.words.size() <= 7)
    {
        handle chatid;
        Base64::atob(s.words[1].s.c_str(), (byte*)&chatid, MegaClient::CHATHANDLE);

        string email = s.words[2].s;
        User *u = client->finduser(email.c_str(), 0);
        if (!u)
        {
            cout << "User not found: " << email << endl;
            return;
        }

        string privstr = s.words[3].s;
        privilege_t priv;
        if (privstr == "ro")
        {
            priv = PRIV_RO;
        }
        else if (privstr == "sta")
        {
            priv = PRIV_STANDARD;
        }
        else if (privstr == "mod")
        {
            priv = PRIV_MODERATOR;
        }
        else
        {
            cout << "Unknown privilege for " << email << endl;
            return;
        }

        string title;
        string unifiedKey;
        if (s.words.size() == 5)
        {
            unifiedKey = s.words[4].s;
        }
        else if (s.words.size() >= 6 && s.words[4].s == "t")
        {
            title = s.words[5].s;
            if (s.words.size() == 7)
            {
                unifiedKey = s.words[6].s;
            }
        }
        const char *t = !title.empty() ? title.c_str() : NULL;
        const char *uk = !unifiedKey.empty() ? unifiedKey.c_str() : NULL;

        client->inviteToChat(chatid, u->userhandle, priv, uk, t);
        return;
    }
}

void exec_chatr(autocomplete::ACState& s)
{
    if (s.words.size() > 1 && s.words.size() < 4)
    {
        handle chatid;
        Base64::atob(s.words[1].s.c_str(), (byte*)&chatid, MegaClient::CHATHANDLE);

        if (s.words.size() == 2)
        {
            client->removeFromChat(chatid, client->me);
            return;
        }
        else if (s.words.size() == 3)
        {
            string email = s.words[2].s;
            User *u = client->finduser(email.c_str(), 0);
            if (!u)
            {
                cout << "User not found: " << email << endl;
                return;
            }

            client->removeFromChat(chatid, u->userhandle);
            return;
        }
    }
}

void exec_chatu(autocomplete::ACState& s)
{
    handle chatid;
    Base64::atob(s.words[1].s.c_str(), (byte*)&chatid, MegaClient::CHATHANDLE);

    client->getUrlChat(chatid);
}

void exec_chata(autocomplete::ACState& s)
{
    handle chatid;
    Base64::atob(s.words[1].s.c_str(), (byte*)&chatid, MegaClient::CHATHANDLE);
    bool archive = (s.words[2].s == "1");
    if (!archive && (s.words[2].s != "0"))
    {
        cout << "Use 1 or 0 to archive/unarchive chats" << endl;
        return;
    }

    client->archiveChat(chatid, archive);
}

void exec_chats(autocomplete::ACState& s)
{
    if (s.words.size() == 1)
    {
        textchat_map::iterator it;
        for (it = client->chats.begin(); it != client->chats.end(); it++)
        {
            DemoApp::printChatInformation(it->second);
        }
        return;
    }
    if (s.words.size() == 2)
    {
        handle chatid;
        Base64::atob(s.words[1].s.c_str(), (byte*)&chatid, MegaClient::CHATHANDLE);

        textchat_map::iterator it = client->chats.find(chatid);
        if (it == client->chats.end())
        {
            cout << "Chatid " << s.words[1].s.c_str() << " not found" << endl;
            return;
        }

        DemoApp::printChatInformation(it->second);
        return;
    }
}

void exec_chatl(autocomplete::ACState& s)
{
    handle chatid;
    Base64::atob(s.words[1].s.c_str(), (byte*) &chatid, MegaClient::CHATHANDLE);
    bool delflag = (s.words.size() == 3 && s.words[2].s == "del");
    bool createifmissing = s.words.size() == 2 || (s.words.size() == 3 && s.words[2].s != "query");

    client->chatlink(chatid, delflag, createifmissing);
}
#endif

void exec_reset(autocomplete::ACState& s)
{
    if (client->loggedin() != NOTLOGGEDIN)
    {
        cout << "You're logged in. Please, logout first." << endl;
    }
    else if (s.words.size() == 2 ||
        (s.words.size() == 3 && (hasMasterKey = (s.words[2].s == "mk"))))
    {
        recoveryemail = s.words[1].s;
        client->getrecoverylink(recoveryemail.c_str(), hasMasterKey);
    }
    else
    {
        cout << "      reset email [mk]" << endl;
    }
}

void exec_clink(autocomplete::ACState& s)
{
    bool renew = false;
    if (s.words.size() == 1 || (s.words.size() == 2 && (renew = s.words[1].s == "renew")))
    {
        client->contactlinkcreate(renew);
    }
    else if ((s.words.size() == 3) && (s.words[1].s == "query"))
    {
        handle clink = UNDEF;
        Base64::atob(s.words[2].s.c_str(), (byte*)&clink, MegaClient::CONTACTLINKHANDLE);

        client->contactlinkquery(clink);

    }
    else if (((s.words.size() == 3) || (s.words.size() == 2)) && (s.words[1].s == "del"))
    {
        handle clink = UNDEF;

        if (s.words.size() == 3)
        {
            Base64::atob(s.words[2].s.c_str(), (byte*)&clink, MegaClient::CONTACTLINKHANDLE);
        }

        client->contactlinkdelete(clink);
    }
}

void exec_apiurl(autocomplete::ACState& s)
{
    if (s.words.size() == 1)
    {
        cout << "Current APIURL = " << MegaClient::APIURL << endl;
        cout << "Current disablepkp = " << (MegaClient::disablepkp ? "true" : "false") << endl;
    }
    else if (client->loggedin() != NOTLOGGEDIN)
    {
        cout << "You must not be logged in, to change APIURL" << endl;
    }
    else if (s.words.size() == 3 || s.words.size() == 2)
    {
        if (s.words[1].s.size() < 8 || s.words[1].s.substr(0, 8) != "https://")
        {
            s.words[1].s = "https://" + s.words[1].s;
        }
        if (s.words[1].s.empty() || s.words[1].s[s.words[1].s.size() - 1] != '/')
        {
            s.words[1].s += '/';
        }
        MegaClient::APIURL = s.words[1].s;
        if (s.words.size() == 3)
        {
            MegaClient::disablepkp = s.words[2].s == "true";
        }
    }
}

void exec_passwd(autocomplete::ACState& s)
{
    if (client->loggedin() != NOTLOGGEDIN)
    {
        setprompt(NEWPASSWORD);
    }
    else
    {
        cout << "Not logged in." << endl;
    }
}

void exec_putbps(autocomplete::ACState& s)
{
    if (s.words.size() > 1)
    {
        if (s.words[1].s == "auto")
        {
            client->putmbpscap = -1;
        }
        else if (s.words[1].s == "none")
        {
            client->putmbpscap = 0;
        }
        else
        {
            int t = atoi(s.words[1].s.c_str());

            if (t > 0)
            {
                client->putmbpscap = t;
            }
            else
            {
                cout << "      putbps [limit|auto|none]" << endl;
                return;
            }
        }
    }

    cout << "Upload speed limit set to ";

    if (client->putmbpscap < 0)
    {
        cout << "AUTO (approx. 90% of your available bandwidth)" << endl;
    }
    else if (!client->putmbpscap)
    {
        cout << "NONE" << endl;
    }
    else
    {
        cout << client->putmbpscap << " byte(s)/second" << endl;
    }
}

void exec_invite(autocomplete::ACState& s)
{
    if (client->loggedin() != FULLACCOUNT)
    {
        cout << "Not logged in." << endl;
    }
    else
    {
        if (client->ownuser()->email.compare(s.words[1].s))
        {
            int delflag = s.words.size() == 3 && s.words[2].s == "del";
            int rmd = s.words.size() == 3 && s.words[2].s == "rmd";
            int clink = s.words.size() == 4 && s.words[2].s == "clink";
            if (s.words.size() == 2 || s.words.size() == 3 || s.words.size() == 4)
            {
                if (delflag || rmd)
                {
                    client->setpcr(s.words[1].s.c_str(), delflag ? OPCA_DELETE : OPCA_REMIND);
                }
                else
                {
                    handle contactLink = UNDEF;
                    if (clink)
                    {
                        Base64::atob(s.words[3].s.c_str(), (byte*)&contactLink, MegaClient::CONTACTLINKHANDLE);
                    }

                    // Original email is not required, but can be used if this account has multiple email addresses associated,
                    // to have the invite come from a specific email
                    client->setpcr(s.words[1].s.c_str(), OPCA_ADD, "Invite from MEGAcli", s.words.size() == 3 ? s.words[2].s.c_str() : NULL, contactLink);
                }
            }
            else
            {
                cout << "      invite dstemail [origemail|del|rmd|clink <link>]" << endl;
            }
        }
        else
        {
            cout << "Cannot send invitation to your own user" << endl;
        }
    }
}

void exec_signup(autocomplete::ACState& s)
{
    if (s.words.size() == 2)
    {
        const char* ptr = s.words[1].s.c_str();
        const char* tptr;

        if ((tptr = strstr(ptr, "#confirm")))
        {
            ptr = tptr + 8;

            std::string code = Base64::atob(std::string(ptr));
            if (!code.empty())
            {
                if (code.find("ConfirmCodeV2") != string::npos)
                {
                    size_t posEmail = 13 + 15;
                    size_t endEmail = code.find("\t", posEmail);
                    if (endEmail != string::npos)
                    {
                        signupemail = code.substr(posEmail, endEmail - posEmail);
                        signupname = code.substr(endEmail + 1, code.size() - endEmail - 9);

                        if (client->loggedin() == FULLACCOUNT)
                        {
                            cout << "Already logged in." << endl;
                        }
                        else    // not-logged-in / ephemeral account / partially confirmed
                        {
                            client->confirmsignuplink2((const byte*)code.data(), unsigned(code.size()));
                        }
                    }
                }
                else
                {
                    // we first just query the supplied signup link,
                    // then collect and verify the password,
                    // then confirm the account
                    client->querysignuplink((const byte*)code.data(), (unsigned)code.size());
                }
            }
        }
    }
    else if (s.words.size() == 3 || s.words.size() == 4)
    {
        switch (client->loggedin())
        {
        case FULLACCOUNT:
            cout << "Already logged in." << endl;
            break;

        case CONFIRMEDACCOUNT:
            cout << "Current account already confirmed." << endl;
            break;

        case EPHEMERALACCOUNT:
        case EPHEMERALACCOUNTPLUSPLUS:
            if (s.words[1].s.find('@') + 1 && s.words[1].s.find('.') + 1)
            {
                signupemail = s.words[1].s;
                signupname = s.words[2].s;
                signupV2 = !s.extractflag("-v1");

                cout << endl;
                setprompt(NEWPASSWORD);
            }
            else
            {
                cout << "Please enter a valid e-mail address." << endl;
            }
            break;

        case NOTLOGGEDIN:
            cout << "Please use the begin command to commence or resume the ephemeral session to be upgraded." << endl;
        }
    }
}

void exec_cancelsignup(autocomplete::ACState& s)
{
    client->cancelsignup();
}

void exec_whoami(autocomplete::ACState& s)
{
    if (client->loggedin() == NOTLOGGEDIN)
    {
        cout << "Not logged in." << endl;
    }
    else
    {
        User* u;

        if ((u = client->finduser(client->me)))
        {
            cout << "Account e-mail: " << u->email << " handle: " << Base64Str<MegaClient::USERHANDLE>(client->me) << endl;
            if (client->signkey)
            {
                string pubKey((const char *)client->signkey->pubKey, EdDSA::PUBLIC_KEY_LENGTH);
                cout << "Credentials: " << AuthRing::fingerprint(pubKey, true) << endl;
            }
        }

        bool storage = s.extractflag("-storage");
        bool transfer = s.extractflag("-transfer");
        bool pro = s.extractflag("-pro");
        bool transactions = s.extractflag("-transactions");
        bool purchases = s.extractflag("-purchases");
        bool sessions = s.extractflag("-sessions");

        bool all = !storage && !transfer && !pro && !transactions && !purchases && !sessions;

        cout << "Retrieving account status..." << endl;

        client->getaccountdetails(&account, all || storage, all || transfer, all || pro, all || transactions, all || purchases, all || sessions);
    }
}

void exec_verifycredentials(autocomplete::ACState& s)
{
    User* u = nullptr;
    if (s.words.size() == 2 && (s.words[1].s == "show" || s.words[1].s == "status"))
    {
        u = client->finduser(client->me);
    }
    else if (s.words.size() == 3)
    {
        u = client->finduser(s.words[2].s.c_str());
    }
    else
    {
        cout << "      credentials show|status|verify|reset [email]" << endl;
        return;
    }

    if (!u)
    {
        cout << "Invalid user" << endl;
        return;
    }

    if (s.words[1].s == "show")
    {
        if (u->isattrvalid(ATTR_ED25519_PUBK))
        {
            cout << "Credentials: " << AuthRing::fingerprint(*u->getattr(ATTR_ED25519_PUBK), true) << endl;
        }
        else
        {
            cout << "Fetching singing key... " << endl;
            client->getua(u->uid.c_str(), ATTR_ED25519_PUBK);
        }
    }
    else if (s.words[1].s == "status")
    {
        handle uh = s.words.size() == 3 ? u->userhandle : UNDEF;
        printAuthringInformation(uh);
    }
    else if (s.words[1].s == "verify")
    {
        error e;
        if ((e = client->verifyCredentials(u->userhandle)))
        {
            cout << "Verification failed. Error: " << errorstring(e) << endl;
            return;
        }
    }
    else if (s.words[1].s == "reset")
    {
        error e;
        if ((e = client->resetCredentials(u->userhandle)))
        {
            cout << "Reset verification failed. Error: " << errorstring(e) << endl;
            return;
        }
    }
}

void exec_export(autocomplete::ACState& s)
{
    void exportnode_result(Error e, handle h, handle ph);

    Node* n;
    int deltmp = 0;
    int etstmp = 0;

    bool writable = s.extractflag("-writable");


    if ((n = nodebypath(s.words[1].s.c_str())))
    {
        if (s.words.size() > 2)
        {
            deltmp = (s.words[2].s == "del");
            if (!deltmp)
            {
                etstmp = atoi(s.words[2].s.c_str());
            }
        }


        cout << "Exporting..." << endl;

        error e;
        if ((e = client->exportnode(n, deltmp, etstmp, writable, gNextClientTag++, [](Error e, handle h, handle ph){
            exportnode_result(e, h, ph);
        })))
        {
            cout << s.words[1].s << ": Export rejected (" << errorstring(e) << ")" << endl;
        }
    }
    else
    {
        cout << s.words[1].s << ": Not found" << endl;
    }
}

void exec_import(autocomplete::ACState& s)
{
    handle ph = UNDEF;
    byte key[FILENODEKEYLENGTH];
    error e = client->parsepubliclink(s.words[1].s.c_str(), ph, key, false);
    if (e == API_OK)
    {
        cout << "Opening link..." << endl;
        client->openfilelink(ph, key, 1);
    }
    else
    {
        cout << "Malformed link. Format: Exported URL or fileid#filekey" << endl;
    }
}

void exec_folderlinkinfo(autocomplete::ACState& s)
{
    publiclink = s.words[1].s;

    handle ph = UNDEF;
    byte folderkey[SymmCipher::KEYLENGTH];
    if (client->parsepubliclink(publiclink.c_str(), ph, folderkey, true) == API_OK)
    {
        cout << "Loading public folder link info..." << endl;
        client->getpubliclinkinfo(ph);
    }
    else
    {
        cout << "Malformed link: " << publiclink << endl;
    }
}

void exec_reload(autocomplete::ACState& s)
{
    cout << "Reloading account..." << endl;

    bool nocache = false;
    if (s.words.size() == 2 && s.words[1].s == "nocache")
    {
        nocache = true;
    }

    cwd = NodeHandle();
    client->cachedscsn = UNDEF;
    client->fetchnodes(nocache);
}

void exec_logout(autocomplete::ACState& s)
{
    cout << "Logging off..." << endl;

    bool keepSyncConfigs = s.extractflag("-keepsyncconfigs");

    cwd = NodeHandle();
    client->logout(keepSyncConfigs);

    if (clientFolder)
    {
        clientFolder->logout(keepSyncConfigs);
        delete clientFolder;
        clientFolder = NULL;
    }

    ephemeralFirstname.clear();
    ephemeralLastName.clear();
}

#ifdef ENABLE_CHAT
void exec_chatga(autocomplete::ACState& s)
{
    handle chatid;
    Base64::atob(s.words[1].s.c_str(), (byte*) &chatid, MegaClient::CHATHANDLE);

    handle nodehandle = 0; // make sure top two bytes are 0
    Base64::atob(s.words[2].s.c_str(), (byte*) &nodehandle, MegaClient::NODEHANDLE);

    const char *uid = s.words[3].s.c_str();

    client->grantAccessInChat(chatid, nodehandle, uid);
}

void exec_chatra(autocomplete::ACState& s)
{
    handle chatid;
    Base64::atob(s.words[1].s.c_str(), (byte*)&chatid, MegaClient::CHATHANDLE);

    handle nodehandle = 0; // make sure top two bytes are 0
    Base64::atob(s.words[2].s.c_str(), (byte*)&nodehandle, MegaClient::NODEHANDLE);

    const char *uid = s.words[3].s.c_str();

    client->removeAccessInChat(chatid, nodehandle, uid);
}

void exec_chatst(autocomplete::ACState& s)
{
    handle chatid;
    Base64::atob(s.words[1].s.c_str(), (byte*)&chatid, MegaClient::CHATHANDLE);

    if (s.words.size() == 2)  // empty title / remove title
    {
        client->setChatTitle(chatid, "");
    }
    else if (s.words.size() == 3)
    {
        client->setChatTitle(chatid, s.words[2].s.c_str());
    }
}

void exec_chatpu(autocomplete::ACState& s)
{
    client->getChatPresenceUrl();
}

void exec_chatup(autocomplete::ACState& s)
{
    handle chatid;
    Base64::atob(s.words[1].s.c_str(), (byte*)&chatid, MegaClient::CHATHANDLE);

    handle uh;
    Base64::atob(s.words[2].s.c_str(), (byte*)&uh, MegaClient::USERHANDLE);

    string privstr = s.words[3].s;
    privilege_t priv;
    if (privstr == "ro")
    {
        priv = PRIV_RO;
    }
    else if (privstr == "sta")
    {
        priv = PRIV_STANDARD;
    }
    else if (privstr == "mod")
    {
        priv = PRIV_MODERATOR;
    }
    else
    {
        cout << "Unknown privilege for " << s.words[2].s << endl;
        return;
    }

    client->updateChatPermissions(chatid, uh, priv);
}

void exec_chatlu(autocomplete::ACState& s)
{
    handle publichandle = 0;
    Base64::atob(s.words[1].s.c_str(), (byte*)&publichandle, MegaClient::CHATLINKHANDLE);

    client->chatlinkurl(publichandle);
}

void exec_chatsm(autocomplete::ACState& s)
{
    handle chatid;
    Base64::atob(s.words[1].s.c_str(), (byte*)&chatid, MegaClient::CHATHANDLE);

    const char *title = (s.words.size() == 3) ? s.words[2].s.c_str() : NULL;
    client->chatlinkclose(chatid, title);
}

void exec_chatlj(autocomplete::ACState& s)
{
    handle publichandle = 0;
    Base64::atob(s.words[1].s.c_str(), (byte*)&publichandle, MegaClient::CHATLINKHANDLE);

    client->chatlinkjoin(publichandle, s.words[2].s.c_str());
}

void exec_chatcp(autocomplete::ACState& s)
{
    size_t wordscount = s.words.size();
    userpriv_vector *userpriv = new userpriv_vector;
    string_map *userkeymap = new string_map;
    string mownkey = s.words[1].s;
    unsigned parseoffset = 2;
    const char *title = NULL;

    if (wordscount >= 4)
    {
        if (s.words[2].s == "t")
        {
            if (s.words[3].s.empty())
            {
                cout << "Title cannot be set to empty string" << endl;
                delete userpriv;
                delete userkeymap;
                return;
            }
            title = s.words[3].s.c_str();
            parseoffset = 4;
        }

        if (((wordscount - parseoffset) % 3) != 0)
        {
            cout << "Invalid syntax to create chatroom" << endl;
            cout << "      chatcp mownkey [t title64] [email ro|sta|mod unifiedkey]* " << endl;
            delete userpriv;
            delete userkeymap;
            return;
        }

        unsigned numUsers = 0;
        while ((numUsers + 1) * 3 + parseoffset <= wordscount)
        {
            string email = s.words[numUsers * 3 + parseoffset].s;
            User *u = client->finduser(email.c_str(), 0);
            if (!u)
            {
                cout << "User not found: " << email << endl;
                delete userpriv;
                delete userkeymap;
                return;
            }

            string privstr = s.words[numUsers * 3 + parseoffset + 1].s;
            privilege_t priv;
            if (privstr == "ro")
            {
                priv = PRIV_RO;
            }
            else if (privstr == "sta")
            {
                priv = PRIV_STANDARD;
            }
            else if (privstr == "mod")
            {
                priv = PRIV_MODERATOR;
            }
            else
            {
                cout << "Unknown privilege for " << email << endl;
                delete userpriv;
                delete userkeymap;
                return;
            }
            userpriv->push_back(userpriv_pair(u->userhandle, priv));
            string unifiedkey = s.words[numUsers * 3 + parseoffset + 2].s;
            char uhB64[12];
            Base64::btoa((byte *)&u->userhandle, MegaClient::USERHANDLE, uhB64);
            uhB64[11] = '\0';
            userkeymap->insert(std::pair<string, string>(uhB64, unifiedkey));
            numUsers++;
        }
    }
    char ownHandleB64[12];
    Base64::btoa((byte *)&client->me, MegaClient::USERHANDLE, ownHandleB64);
    ownHandleB64[11] = '\0';
    userkeymap->insert(std::pair<string, string>(ownHandleB64, mownkey));
    client->createChat(true, true, userpriv, userkeymap, title);
    delete userpriv;
    delete userkeymap;
}
#endif

void exec_cancel(autocomplete::ACState& s)
{
    if (client->loggedin() != FULLACCOUNT)
    {
        cout << "Please, login into your account first." << endl;
        return;
    }

    if (s.words.size() == 1)  // get link
    {
        User *u = client->finduser(client->me);
        if (!u)
        {
            cout << "Error retrieving logged user." << endl;
            return;
        }
        client->getcancellink(u->email.c_str());
    }
    else if (s.words.size() == 2) // link confirmation
    {
        string link = s.words[1].s;

        size_t pos = link.find("#cancel");
        if (pos == link.npos)
        {
            cout << "Invalid cancellation link." << endl;
            return;
        }

        client->confirmcancellink(link.substr(pos + strlen("#cancel")).c_str());
    }
}

void exec_alerts(autocomplete::ACState& s)
{
    bool shownew = false, showold = false;
    size_t showN = 0;
    if (s.words.size() == 1)
    {
        shownew = showold = true;
    }
    else if (s.words.size() == 2)
    {
        if (s.words[1].s == "seen")
        {
            client->useralerts.acknowledgeAll();
            return;
        }
        else if (s.words[1].s == "notify")
        {
            notifyAlerts = !notifyAlerts;
            cout << "notification of alerts is now " << (notifyAlerts ? "on" : "off") << endl;
            return;
        }
        else if (s.words[1].s == "old")
        {
            showold = true;
        }
        else if (s.words[1].s == "new")
        {
            shownew = true;
        }
        else if (s.words[1].s == "test_reminder")
        {
            client->useralerts.add(new UserAlert::PaymentReminder(time(NULL) - 86000*3 /2, client->useralerts.nextId()));
        }
        else if (s.words[1].s == "test_payment")
        {
            client->useralerts.add(new UserAlert::Payment(true, 1, time(NULL) + 86000 * 1, client->useralerts.nextId()));
        }
        else if (atoi(s.words[1].s.c_str()) > 0)
        {
            showN = atoi(s.words[1].s.c_str());
        }
    }
    if (showold || shownew || showN > 0)
    {
        UserAlerts::Alerts::const_iterator i = client->useralerts.alerts.begin();
        if (showN)
        {
            size_t n = 0;
            for (UserAlerts::Alerts::const_reverse_iterator i = client->useralerts.alerts.rbegin(); i != client->useralerts.alerts.rend(); ++i, ++n)
            {
                showN += ((*i)->relevant || n >= showN) ? 0 : 1;
            }
        }

        size_t n = client->useralerts.alerts.size();
        for (; i != client->useralerts.alerts.end(); ++i)
        {
            if ((*i)->relevant)
            {
                if (--n < showN || (shownew && !(*i)->seen) || (showold && (*i)->seen))
                {
                    printAlert(**i);
                }
            }
        }
    }
}

#ifdef USE_FILESYSTEM
void exec_lmkdir(autocomplete::ACState& s)
{
    std::error_code ec;
    if (!fs::create_directory(s.words[1].s.c_str(), ec))
    {
        cerr << "Create directory failed: " << ec.message() << endl;
    }
}
#endif


void exec_confirm(autocomplete::ACState& s)
{
    if (signupemail.size() && signupcode.size())
    {
        cout << "Please type " << signupemail << "'s password to confirm the signup." << endl;
        setprompt(LOGINPASSWORD);
    }
    else
    {
        cout << "Need to query link first. Type 'signup code'";
    }
}

void exec_recover(autocomplete::ACState& s)
{
    if (client->loggedin() != NOTLOGGEDIN)
    {
        cout << "You're logged in. Please, logout first." << endl;
    }
    else if (s.words.size() == 2)
    {
        string link = s.words[1].s;

        size_t pos = link.find("#recover");
        if (pos == link.npos)
        {
            cout << "Invalid recovery link." << endl;
        }

        recoverycode.assign(link.substr(pos + strlen("#recover")));
        client->queryrecoverylink(recoverycode.c_str());
    }
}

void exec_session(autocomplete::ACState& s)
{
    string session;

    int size = client->dumpsession(session);

    if (size > 0)
    {
        if ((s.words.size() == 2 || s.words.size() == 3) && s.words[1].s == "autoresume")
        {
            string filename = "megacli_autoresume_session" + (s.words.size() == 3 ? "_" + s.words[2].s : "");
            ofstream file(filename.c_str());
            if (file.fail() || !file.is_open())
            {
                cout << "could not open file: " << filename << endl;
            }
            else
            {
                file << Base64::btoa(session);
                cout << "Your (secret) session is saved in file '" << filename << "'" << endl;
            }
        }
        else
        {
            cout << "Your (secret) session is: " << Base64::btoa(session) << endl;
        }
    }
    else if (!size)
    {
        cout << "Not logged in." << endl;
    }
    else
    {
        cout << "Internal error." << endl;
    }
}

void exec_symlink(autocomplete::ACState& s)
{
    if (client->followsymlinks ^= true)
    {
        cout << "Now following symlinks. Please ensure that sync does not see any filesystem item twice!" << endl;
    }
    else
    {
        cout << "No longer following symlinks." << endl;
    }
}

void exec_version(autocomplete::ACState& s)
{
    cout << "MEGA SDK version: " << MEGA_MAJOR_VERSION << "." << MEGA_MINOR_VERSION << "." << MEGA_MICRO_VERSION << endl;

    cout << "Features enabled:" << endl;

#ifdef USE_CRYPTOPP
    cout << "* CryptoPP" << endl;
#endif

#ifdef USE_SQLITE
    cout << "* SQLite" << endl;
#endif

#ifdef USE_BDB
    cout << "* Berkeley DB" << endl;
#endif

#ifdef USE_INOTIFY
    cout << "* inotify" << endl;
#endif

#ifdef HAVE_FDOPENDIR
    cout << "* fdopendir" << endl;
#endif

#ifdef HAVE_SENDFILE
    cout << "* sendfile" << endl;
#endif

#ifdef _LARGE_FILES
    cout << "* _LARGE_FILES" << endl;
#endif

#ifdef USE_FREEIMAGE
    cout << "* FreeImage" << endl;
#endif

#ifdef HAVE_PDFIUM
    cout << "* PDFium" << endl;
#endif

#ifdef ENABLE_SYNC
    cout << "* sync subsystem" << endl;
#endif

#ifdef USE_MEDIAINFO
    cout << "* MediaInfo" << endl;
#endif

    cwd = NodeHandle();
}

void exec_showpcr(autocomplete::ACState& s)
{
    string outgoing = "";
    string incoming = "";
    for (handlepcr_map::iterator it = client->pcrindex.begin(); it != client->pcrindex.end(); it++)
    {
        if (it->second->isoutgoing)
        {
            ostringstream os;
            os << setw(34) << it->second->targetemail;

            os << "\t(id: ";
            os << Base64Str<MegaClient::PCRHANDLE>(it->second->id);

            os << ", ts: ";

            os << it->second->ts;

            outgoing.append(os.str());
            outgoing.append(")\n");
        }
        else
        {
            ostringstream os;
            os << setw(34) << it->second->originatoremail;

            os << "\t(id: ";
            os << Base64Str<MegaClient::PCRHANDLE>(it->second->id);

            os << ", ts: ";

            os << it->second->ts;

            incoming.append(os.str());
            incoming.append(")\n");
        }
    }
    cout << "Incoming PCRs:" << endl << incoming << endl;
    cout << "Outgoing PCRs:" << endl << outgoing << endl;
}

#if defined(WIN32) && defined(NO_READLINE)
void exec_history(autocomplete::ACState& s)
{
    static_cast<WinConsole*>(console)->outputHistory();
}
#endif

void exec_handles(autocomplete::ACState& s)
{
    if (s.words.size() == 2)
    {
        if (s.words[1].s == "on")
        {
            handles_on = true;
        }
        else if (s.words[1].s == "off")
        {
            handles_on = false;
        }
        else
        {
            cout << "invalid handles setting" << endl;
        }
    }
    else
    {
        cout << "      handles on|off " << endl;
    }
}

#if defined(WIN32) && defined(NO_READLINE)
void exec_codepage(autocomplete::ACState& s)
{
    WinConsole* wc = static_cast<WinConsole*>(console);
    if (s.words.size() == 1)
    {
        UINT cp1, cp2;
        wc->getShellCodepages(cp1, cp2);
        cout << "Current codepage is " << cp1;
        if (cp2 != cp1)
        {
            cout << " with failover to codepage " << cp2 << " for any absent glyphs";
        }
        cout << endl;
        for (int i = 32; i < 256; ++i)
        {
            string theCharUtf8 = WinConsole::toUtf8String(WinConsole::toUtf16String(string(1, (char)i), cp1));
            cout << "  dec/" << i << " hex/" << hex << i << dec << ": '" << theCharUtf8 << "'";
            if (i % 4 == 3)
            {
                cout << endl;
            }
        }
    }
    else if (s.words.size() == 2 && atoi(s.words[1].s.c_str()) != 0)
    {
        if (!wc->setShellConsole(atoi(s.words[1].s.c_str()), atoi(s.words[1].s.c_str())))
        {
            cout << "Code page change failed - unicode selected" << endl;
        }
    }
    else if (s.words.size() == 3 && atoi(s.words[1].s.c_str()) != 0 && atoi(s.words[2].s.c_str()) != 0)
    {
        if (!wc->setShellConsole(atoi(s.words[1].s.c_str()), atoi(s.words[2].s.c_str())))
        {
            cout << "Code page change failed - unicode selected" << endl;
        }
    }
}
#endif

void exec_httpsonly(autocomplete::ACState& s)
{
    if (s.words.size() == 1)
    {
        cout << "httpsonly: " << (client->usehttps ? "on" : "off") << endl;
    }
    else if (s.words.size() == 2)
    {
        if (s.words[1].s == "on")
        {
            client->usehttps = true;
        }
        else if (s.words[1].s == "off")
        {
            client->usehttps = false;
        }
        else
        {
            cout << "invalid setting" << endl;
        }
    }
}

#ifdef USE_MEDIAINFO
void exec_mediainfo(autocomplete::ACState& s)
{
    if (client->mediaFileInfo.mediaCodecsFailed)
    {
        cout << "Sorry, mediainfo lookups could not be retrieved." << endl;
        return;
    }
    else if (!client->mediaFileInfo.mediaCodecsReceived)
    {
        client->mediaFileInfo.requestCodecMappingsOneTime(client, NULL);
        cout << "Mediainfo lookups requested" << endl;
    }

    if (s.words.size() == 3 && s.words[1].s == "calc")
    {
        MediaProperties mp;
        auto localFilename = LocalPath::fromPath(s.words[2].s, *client->fsaccess);

        string ext;
        if (client->fsaccess->getextension(localFilename, ext) && MediaProperties::isMediaFilenameExt(ext))
        {
            mp.extractMediaPropertyFileAttributes(localFilename, client->fsaccess);
                                uint32_t dummykey[4] = { 1, 2, 3, 4 };  // check encode/decode
                                string attrs = mp.convertMediaPropertyFileAttributes(dummykey, client->mediaFileInfo);
                                MediaProperties dmp = MediaProperties::decodeMediaPropertiesAttributes(":" + attrs, dummykey);
                                cout << showMediaInfo(dmp, client->mediaFileInfo, false) << endl;
        }
        else
        {
            cout << "Filename extension is not suitable for mediainfo analysis." << endl;
        }
    }
    else if (s.words.size() == 3 && s.words[1].s == "show")
    {
        if (Node *n = nodebypath(s.words[2].s.c_str()))
        {
            switch (n->type)
            {
            case FILENODE:
                cout << showMediaInfo(n, client->mediaFileInfo, false) << endl;
                break;

            case FOLDERNODE:
            case ROOTNODE:
            case INCOMINGNODE:
            case RUBBISHNODE:
                for (node_list::iterator m = n->children.begin(); m != n->children.end(); ++m)
                {
                    if ((*m)->type == FILENODE && (*m)->hasfileattribute(fa_media))
                    {
                        cout << (*m)->displayname() << "   " << showMediaInfo(*m, client->mediaFileInfo, true) << endl;
                    }
                }
                break;
            case TYPE_UNKNOWN: break;
            }
        }
        else
        {
            cout << "remote file not found: " << s.words[2].s << endl;
        }
    }
}
#endif

void exec_smsverify(autocomplete::ACState& s)
{
    if (s.words[1].s == "send")
    {
        bool reverifywhitelisted = (s.words.size() == 4 && s.words[3].s == "reverifywhitelisted");
        if (client->smsverificationsend(s.words[2].s, reverifywhitelisted) != API_OK)
        {
            cout << "phonenumber is invalid" << endl;
        }
    }
    else if (s.words[1].s == "code")
    {
        if (client->smsverificationcheck(s.words[2].s) != API_OK)
        {
            cout << "verificationcode is invalid" << endl;
        }
    }
}

void exec_verifiedphonenumber(autocomplete::ACState& s)
{
    cout << "Verified phone number: " << client->mSmsVerifiedPhone << endl;
}

void exec_killsession(autocomplete::ACState& s)
{
    if (s.words[1].s == "all")
    {
        // Kill all sessions (except current)
        client->killallsessions();
    }
    else
    {
        handle sessionid;
        if (Base64::atob(s.words[1].s.c_str(), (byte*)&sessionid, sizeof sessionid) == sizeof sessionid)
        {
            client->killsession(sessionid);
        }
        else
        {
            cout << "invalid session id provided" << endl;
        }
    }
}

void exec_locallogout(autocomplete::ACState& s)
{
    cout << "Logging off locally..." << endl;

    cwd = NodeHandle();
    client->locallogout(false, true);

    ephemeralFirstname.clear();
    ephemeralLastName.clear();
}

void exec_recentnodes(autocomplete::ACState& s)
{
    if (s.words.size() == 3)
    {
        node_vector nv = client->getRecentNodes(atoi(s.words[2].s.c_str()), m_time() - 60 * 60 * atoi(s.words[1].s.c_str()), false);
        for (unsigned i = 0; i < nv.size(); ++i)
        {
            cout << nv[i]->displaypath() << endl;
        }
    }
}

#if defined(WIN32) && defined(NO_READLINE)
void exec_autocomplete(autocomplete::ACState& s)
{
    if (s.words[1].s == "unix")
    {
        static_cast<WinConsole*>(console)->setAutocompleteStyle(true);
    }
    else if (s.words[1].s == "dos")
    {
        static_cast<WinConsole*>(console)->setAutocompleteStyle(false);
    }
    else
    {
        cout << "invalid autocomplete style" << endl;
    }
}
#endif

void exec_recentactions(autocomplete::ACState& s)
{
    recentactions_vector nvv = client->getRecentActions(atoi(s.words[2].s.c_str()), m_time() - 60 * 60 * atoi(s.words[1].s.c_str()));
    for (unsigned i = 0; i < nvv.size(); ++i)
    {
        if (i != 0)
        {
            cout << "---" << endl;
        }
        cout << displayTime(nvv[i].time) << " " << displayUser(nvv[i].user, client) << " " << (nvv[i].updated ? "updated" : "uploaded") << " " << (nvv[i].media ? "media" : "files") << endl;
        for (unsigned j = 0; j < nvv[i].nodes.size(); ++j)
        {
            cout << nvv[i].nodes[j]->displaypath() << "  (" << displayTime(nvv[i].nodes[j]->ctime) << ")" << endl;
        }
    }
}

void exec_setmaxuploadspeed(autocomplete::ACState& s)
{
    if (s.words.size() > 1)
    {
        bool done = client->setmaxuploadspeed(atoi(s.words[1].s.c_str()));
        cout << (done ? "Success. " : "Failed. ");
    }
    cout << "Max Upload Speed: " << client->getmaxuploadspeed() << endl;
}

void exec_setmaxdownloadspeed(autocomplete::ACState& s)
{
    if (s.words.size() > 1)
    {
        bool done = client->setmaxdownloadspeed(atoi(s.words[1].s.c_str()));
        cout << (done ? "Success. " : "Failed. ");
    }
    cout << "Max Download Speed: " << client->getmaxdownloadspeed() << endl;
}

void exec_drivemonitor(autocomplete::ACState& s)
{
#ifdef USE_DRIVE_NOTIFICATIONS

    bool turnon = s.extractflag("-on");
    bool turnoff = s.extractflag("-off");

    if (turnon)
    {
        // start receiving notifications
        if (!client->startDriveMonitor())
        {
            // return immediately, when this functionality was not implemented
            cout << "Failed starting drive notifications" << endl;
        }
    }
    else if (turnoff)
    {
        client->stopDriveMonitor();
    }

    cout << "Drive monitor " << (client->driveMonitorEnabled() ? "on" : "off") << endl;
#else
    std::cout << "Failed! This functionality was disabled at compile time." << std::endl;
#endif // USE_DRIVE_NOTIFICATIONS
}

#ifdef USE_DRIVE_NOTIFICATIONS
void DemoApp::drive_presence_changed(bool appeared, const LocalPath& driveRoot)
{
    std::cout << "Drive " << (appeared ? "connected" : "disconnected") << ": " << driveRoot.platformEncoded() << endl;
}
#endif // USE_DRIVE_NOTIFICATIONS

// callback for non-EAGAIN request-level errors
// in most cases, retrying is futile, so the application exits
// this can occur e.g. with syntactically malformed requests (due to a bug), an invalid application key
void DemoApp::request_error(error e)
{
    if ((e == API_ESID) || (e == API_ENOENT))   // Invalid session or Invalid folder handle
    {
        cout << "Invalid or expired session, logging out..." << endl;
        client->locallogout(true, true);
        return;
    }
    else if (e == API_EBLOCKED)
    {
        if (client->sid.size())
        {
            cout << "Your account is blocked." << endl;
            client->whyamiblocked();
        }
        else
        {
            cout << "The link has been blocked." << endl;
        }
        return;
    }

    cout << "FATAL: Request failed (" << errorstring(e) << "), exiting" << endl;

#ifndef NO_READLINE
    rl_callback_handler_remove();
#endif /* ! NO_READLINE */

    delete console;
    exit(0);
}

void DemoApp::request_response_progress(m_off_t current, m_off_t total)
{
    if (total > 0)
    {
        responseprogress = int(current * 100 / total);
    }
    else
    {
        responseprogress = -1;
    }
}

//2FA disable result
void DemoApp::multifactorauthdisable_result(error e)
{
    if (!e)
    {
        cout << "2FA, disabled succesfully..." << endl;
    }
    else
    {
        cout << "Error enabling 2FA : " << errorstring(e) << endl;
    }
    setprompt(COMMAND);
}

//2FA check result
void DemoApp::multifactorauthcheck_result(int enabled)
{
    if (enabled)
    {
        cout << "2FA is enabled for this account" << endl;
    }
    else
    {
        cout << "2FA is disabled for this account" << endl;
    }
    setprompt(COMMAND);
}

//2FA enable result
void DemoApp::multifactorauthsetup_result(string *code, error e)
{
    if (!e)
    {
        if (!code)
        {
            cout << "2FA enabled successfully" << endl;
            setprompt(COMMAND);
            attempts = 0;
        }
        else
        {
            cout << "2FA code: " << *code << endl;
            setprompt(SETTFA);
        }
    }
    else
    {
        cout << "Error enabling 2FA : " << errorstring(e) << endl;
        if (e == API_EFAILED)
        {
            if (++attempts >= 3)
            {
                attempts = 0;
                cout << "Too many attempts"<< endl;
                setprompt(COMMAND);
            }
            else
            {
                setprompt(SETTFA);
            }
        }
    }
}


void DemoApp::prelogin_result(int version, string* /*email*/, string *salt, error e)
{
    if (e)
    {
        cout << "Login error: " << e << endl;
        setprompt(COMMAND);
        return;
    }

    login.version = version;
    login.salt = (version == 2 && salt ? *salt : string());

    if (login.password.empty())
    {
        setprompt(LOGINPASSWORD);
    }
    else
    {
        login.login(client);
    }
}


// login result
void DemoApp::login_result(error e)
{
    if (!e)
    {
        login.reset();
        cout << "Login successful, retrieving account..." << endl;
        client->fetchnodes();
    }
    else if (e == API_EMFAREQUIRED)
    {
        setprompt(LOGINTFA);
    }
    else
    {
        login.reset();
        cout << "Login failed: " << errorstring(e) << endl;
    }
}

// ephemeral session result
void DemoApp::ephemeral_result(error e)
{
    if (e)
    {
        cout << "Ephemeral session error (" << errorstring(e) << ")" << endl;
    }
    pdf_to_import = false;
}

// signup link send request result
void DemoApp::sendsignuplink_result(error e)
{
    if (e)
    {
        cout << "Unable to send signup link (" << errorstring(e) << ")" << endl;
    }
    else
    {
        cout << "Thank you. Please check your e-mail and enter the command signup followed by the confirmation link." << endl;
    }
}

// signup link query result
void DemoApp::querysignuplink_result(handle /*uh*/, const char* email, const char* name, const byte* pwc, const byte* /*kc*/,
                                     const byte* c, size_t len)
{
    cout << "Ready to confirm user account " << email << " (" << name << ") - enter confirm to execute." << endl;

    signupemail = email;
    signupcode.assign((char*) c, len);
    memcpy(signuppwchallenge, pwc, sizeof signuppwchallenge);
    memcpy(signupencryptedmasterkey, pwc, sizeof signupencryptedmasterkey);
}

// signup link query failed
void DemoApp::querysignuplink_result(error e)
{
    cout << "Signuplink confirmation failed (" << errorstring(e) << ")" << endl;
}

// signup link (account e-mail) confirmation result
void DemoApp::confirmsignuplink_result(error e)
{
    if (e)
    {
        cout << "Signuplink confirmation failed (" << errorstring(e) << ")" << endl;
    }
    else
    {
        cout << "Signup confirmed, logging in..." << endl;
        client->login(signupemail.c_str(), pwkey);
    }
}

void DemoApp::confirmsignuplink2_result(handle, const char *name, const char *email, error e)
{
    if (e)
    {
        cout << "Signuplink confirmation failed (" << errorstring(e) << ")" << endl;
    }
    else
    {
        cout << "Signup confirmed successfully. Logging by first time..." << endl;
        login.reset();
        login.email = email;
        login.password = newpassword;
        client->prelogin(email);
    }
}

// asymmetric keypair configuration result
void DemoApp::setkeypair_result(error e)
{
    if (e)
    {
        cout << "RSA keypair setup failed (" << errorstring(e) << ")" << endl;
    }
    else
    {
        cout << "RSA keypair added. Account setup complete." << endl;
    }
}

void DemoApp::getrecoverylink_result(error e)
{
    if (e)
    {
        cout << "Unable to send the link (" << errorstring(e) << ")" << endl;
    }
    else
    {
        cout << "Please check your e-mail and enter the command \"recover\" / \"cancel\" followed by the link." << endl;
    }
}

void DemoApp::queryrecoverylink_result(error e)
{
        cout << "The link is invalid (" << errorstring(e) << ")." << endl;
}

void DemoApp::queryrecoverylink_result(int type, const char *email, const char* /*ip*/, time_t /*ts*/, handle /*uh*/, const vector<string>* /*emails*/)
{
    recoveryemail = email ? email : "";
    hasMasterKey = (type == RECOVER_WITH_MASTERKEY);

    cout << "The link is valid";

    if (type == RECOVER_WITH_MASTERKEY)
    {
        cout <<  " to reset the password for " << email << " with masterkey." << endl;

        setprompt(MASTERKEY);
    }
    else if (type == RECOVER_WITHOUT_MASTERKEY)
    {
        cout <<  " to reset the password for " << email << " without masterkey." << endl;

        setprompt(NEWPASSWORD);
    }
    else if (type == CANCEL_ACCOUNT)
    {
        cout << " to cancel the account for " << email << "." << endl;
    }
    else if (type == CHANGE_EMAIL)
    {
        cout << " to change the email from " << client->finduser(client->me)->email << " to " << email << "." << endl;

        changeemail = email ? email : "";
        setprompt(LOGINPASSWORD);
    }
}

void DemoApp::getprivatekey_result(error e,  const byte *privk, const size_t len_privk)
{
    if (e)
    {
        cout << "Unable to get private key (" << errorstring(e) << ")" << endl;
        setprompt(COMMAND);
    }
    else
    {
        // check the private RSA is valid after decryption with master key
        SymmCipher key;
        key.setkey(masterkey);

        byte privkbuf[AsymmCipher::MAXKEYLENGTH * 2];
        memcpy(privkbuf, privk, len_privk);
        key.ecb_decrypt(privkbuf, len_privk);

        AsymmCipher uk;
        if (!uk.setkey(AsymmCipher::PRIVKEY, privkbuf, unsigned(len_privk)))
        {
            cout << "The master key doesn't seem to be correct." << endl;

            recoverycode.clear();
            recoveryemail.clear();
            hasMasterKey = false;
            memset(masterkey, 0, sizeof masterkey);

            setprompt(COMMAND);
        }
        else
        {
            cout << "Private key successfully retrieved for integrity check masterkey." << endl;
            setprompt(NEWPASSWORD);
        }
    }
}

void DemoApp::confirmrecoverylink_result(error e)
{
    if (e)
    {
        cout << "Unable to reset the password (" << errorstring(e) << ")" << endl;
    }
    else
    {
        cout << "Password changed successfully." << endl;
    }
}

void DemoApp::confirmcancellink_result(error e)
{
    if (e)
    {
        cout << "Unable to cancel the account (" << errorstring(e) << ")" << endl;
    }
    else
    {
        cout << "Account cancelled successfully." << endl;
    }
}

void DemoApp::validatepassword_result(error e)
{
    if (e)
    {
        cout << "Wrong password (" << errorstring(e) << ")" << endl;
        setprompt(LOGINPASSWORD);
    }
    else
    {
        if (recoverycode.size())
        {
            cout << "Password is correct, cancelling account..." << endl;

            client->confirmcancellink(recoverycode.c_str());
            recoverycode.clear();
        }
        else if (changecode.size())
        {
            cout << "Password is correct, changing email..." << endl;

            client->confirmemaillink(changecode.c_str(), changeemail.c_str(), pwkey);
            changecode.clear();
            changeemail.clear();
        }
    }
}

void DemoApp::getemaillink_result(error e)
{
    if (e)
    {
        cout << "Unable to send the link (" << errorstring(e) << ")" << endl;
    }
    else
    {
        cout << "Please check your e-mail and enter the command \"email\" followed by the link." << endl;
    }
}

void DemoApp::confirmemaillink_result(error e)
{
    if (e)
    {
        cout << "Unable to change the email address (" << errorstring(e) << ")" << endl;
    }
    else
    {
        cout << "Email address changed successfully to " << changeemail << "." << endl;
    }
}

void DemoApp::ephemeral_result(handle uh, const byte* pw)
{
    cout << "Ephemeral session established, session ID: ";
    if (client->loggedin() == EPHEMERALACCOUNT)
    {
        cout << Base64Str<MegaClient::USERHANDLE>(uh) << "#";
        cout << Base64Str<SymmCipher::KEYLENGTH>(pw) << endl;
    }
    else
    {
        string session;
        client->dumpsession(session);
        cout << Base64::btoa(session) << endl;
    }

    client->fetchnodes();
}

void DemoApp::cancelsignup_result(error)
{
    cout << "Singup link canceled. Start again!" << endl;
    signupcode.clear();
    signupemail.clear();
    signupname.clear();
    signupV2 = true;
}

void DemoApp::whyamiblocked_result(int code)
{
    if (code < 0)
    {
        error e = (error) code;
        cout << "Why am I blocked failed: " << errorstring(e) << endl;
    }
    else if (code == 0)
    {
        cout << "You're not blocked" << endl;
    }
    else    // code > 0
    {
        string reason = "Your account was terminated due to breach of Mega's Terms of Service, such as abuse of rights of others; sharing and/or importing illegal data; or system abuse.";

        if (code == 100)    // deprecated
        {
            reason = "You have been suspended due to excess data usage.";
        }
        else if (code == 200)
        {
            reason = "Your account has been suspended due to multiple breaches of Mega's Terms of Service. Please check your email inbox.";
        }
        else if (code == 300)
        {
            reason = "Your account has been suspended due to copyright violations. Please check your email inbox.";
        }
        else if (code == 400)
        {
            reason = "Your account has been disabled by your administrator. You may contact your business account administrator for further details.";
        }
        else if (code == 401)
        {
            reason = "Your account has been removed by your administrator. You may contact your business account administrator for further details.";
        }
        else if (code == 500)
        {
            reason = "Your account has been blocked pending verification via SMS.";
        }
        else if (code == 700)
        {
            reason = "Your account has been temporarily suspended for your safety. Please verify your email and follow its steps to unlock your account.";
        }
        //else if (code == ACCOUNT_BLOCKED_DEFAULT) --> default reason

        cout << "Reason: " << reason << endl;

        if (code != 500 && code != 700)
        {
            cout << "Logging out..." << endl;
            client->locallogout(true, true);
        }
    }
}

// password change result
void DemoApp::changepw_result(error e)
{
    if (e)
    {
        cout << "Password update failed: " << errorstring(e) << endl;
    }
    else
    {
        cout << "Password updated." << endl;
    }
}


void exportnode_result(Error e, handle h, handle ph)
{
    if (e)
    {
        cout << "Export failed: " << errorstring(e) << endl;
        return;
    }

    Node* n;

    if ((n = client->nodebyhandle(h)))
    {
        string path;
        nodepath(NodeHandle().set6byte(h), &path);
        cout << "Exported " << path << ": ";

        if (n->type != FILENODE && !n->sharekey)
        {
            cout << "No key available for exported folder" << endl;
            return;
        }

        string publicLink;
        if (n->type == FILENODE)
        {
            publicLink = MegaClient::publicLinkURL(client->mNewLinkFormat, n->type, ph, Base64Str<FILENODEKEYLENGTH>((const byte*)n->nodekey().data()));
        }
        else
        {
            publicLink = MegaClient::publicLinkURL(client->mNewLinkFormat, n->type, ph, Base64Str<FOLDERNODEKEYLENGTH>(n->sharekey->key));
        }

        cout << publicLink;

        if (n->plink)
        {
            string authKey = n->plink->mAuthKey;

            if (authKey.size())
            {
                string authToken(publicLink);
                authToken = authToken.substr(MegaClient::MEGAURL.size()+strlen("/folder/")).append(":").append(authKey);
                cout << "\n          AuthToken = " << authToken;
            }
        }

        cout << endl;

    }
    else
    {
        cout << "Exported node no longer available" << endl;
    }
}

// the requested link could not be opened
void DemoApp::openfilelink_result(const Error& e)
{
    if (e)
    {
        if (pdf_to_import) // import welcome pdf has failed
        {
            cout << "Failed to import Welcome PDF file" << endl;
        }
        else
        {
            if (e == API_ETOOMANY && e.hasExtraInfo())
            {
                cout << "Failed to open link: " << getExtraInfoErrorString(e) << endl;
            }
            else
            {
                cout << "Failed to open link: " << errorstring(e) << endl;
            }

        }
    }
    pdf_to_import = false;
}

// the requested link was opened successfully - import to cwd
void DemoApp::openfilelink_result(handle ph, const byte* key, m_off_t size,
                                  string* a, string* /*fa*/, int)
{
    Node* n;

    if (!key)
    {
        cout << "File is valid, but no key was provided." << endl;
        pdf_to_import = false;
        return;
    }

    // check if the file is decryptable
    string attrstring;

    attrstring.resize(a->length()*4/3+4);
    attrstring.resize(Base64::btoa((const byte *)a->data(), int(a->length()), (char *)attrstring.data()));

    SymmCipher nodeKey;
    nodeKey.setkey(key, FILENODE);

    byte *buf = Node::decryptattr(&nodeKey,attrstring.c_str(), attrstring.size());
    if (!buf)
    {
        cout << "The file won't be imported, the provided key is invalid." << endl;
        pdf_to_import = false;
    }
    else if (client->loggedin() != NOTLOGGEDIN)
    {
        if (pdf_to_import)
        {
            n = client->nodebyhandle(client->rootnodes[0]);
        }
        else
        {
            n = client->nodeByHandle(cwd);
        }

        if (!n)
        {
            cout << "Target folder not found." << endl;
            pdf_to_import = false;
            delete [] buf;
            return;
        }

        AttrMap attrs;
        JSON json;
        nameid name;
        string* t;
        json.begin((char*)buf + 5);
        vector<NewNode> nn(1);
        NewNode* newnode = &nn[0];

        // set up new node as folder node
        newnode->source = NEW_PUBLIC;
        newnode->type = FILENODE;
        newnode->nodehandle = ph;
        newnode->parenthandle = UNDEF;
        newnode->nodekey.assign((char*)key, FILENODEKEYLENGTH);
        newnode->attrstring.reset(new string(*a));

        while ((name = json.getnameid()) != EOO && json.storeobject((t = &attrs.map[name])))
        {
            JSON::unescape(t);

            if (name == 'n')
            {
                client->fsaccess->normalize(t);
            }
        }

        attr_map::iterator it = attrs.map.find('n');
        if (it != attrs.map.end())
        {
            Node *ovn = client->childnodebyname(n, it->second.c_str(), true);
            if (ovn)
            {
                attr_map::iterator it2 = attrs.map.find('c');
                if (it2 != attrs.map.end())
                {
                    FileFingerprint ffp;
                    if (ffp.unserializefingerprint(&it2->second))
                    {
                        ffp.size = size;
                        if (ffp.isvalid && ovn->isvalid && ffp == *(FileFingerprint*)ovn)
                        {
                            cout << "Success. (identical node skipped)" << endl;
                            pdf_to_import = false;
                            delete [] buf;
                            return;
                        }
                    }
                }

                newnode->ovhandle = !client->versions_disabled ? ovn->nodehandle : UNDEF;
            }
        }

        client->putnodes(n->nodehandle, move(nn));
    }
    else
    {
        cout << "Need to be logged in to import file links." << endl;
        pdf_to_import = false;
    }

    delete [] buf;
}

void DemoApp::folderlinkinfo_result(error e, handle owner, handle /*ph*/, string *attr, string* k, m_off_t currentSize, uint32_t numFiles, uint32_t numFolders, m_off_t versionsSize, uint32_t numVersions)
{
    if (e != API_OK)
    {
        cout << "Retrieval of public folder link information failed: " << e << endl;
        return;
    }

    handle ph;
    byte folderkey[FOLDERNODEKEYLENGTH];
    #ifndef NDEBUG
    error eaux =
    #endif
    client->parsepubliclink(publiclink.c_str(), ph, folderkey, true);
    assert(eaux == API_OK);

    // Decrypt nodekey with the key of the folder link
    SymmCipher cipher;
    cipher.setkey(folderkey);
    const char *nodekeystr = k->data() + 9;    // skip the userhandle(8) and the `:`
    byte nodekey[FOLDERNODEKEYLENGTH];
    if (client->decryptkey(nodekeystr, nodekey, sizeof(nodekey), &cipher, 0, UNDEF))
    {
        // Decrypt node attributes with the nodekey
        cipher.setkey(nodekey);
        byte* buf = Node::decryptattr(&cipher, attr->c_str(), attr->size());
        if (buf)
        {
            AttrMap attrs;
            string fileName;
            string fingerprint;
            FileFingerprint ffp;
            m_time_t mtime = 0;
            Node::parseattr(buf, attrs, currentSize, mtime, fileName, fingerprint, ffp);

            // Normalize node name to UTF-8 string
            attr_map::iterator it = attrs.map.find('n');
            if (it != attrs.map.end() && !it->second.empty())
            {
                client->fsaccess->normalize(&(it->second));
                fileName = it->second.c_str();
            }

            std::string ownerStr, ownerBin((const char *)&owner, sizeof(owner));
            Base64::btoa(ownerBin, ownerStr);

            cout << "Folder link information:" << publiclink << endl;
            cout << "\tFolder name: " << fileName << endl;
            cout << "\tOwner: " << ownerStr << endl;
            cout << "\tNum files: " << numFiles << endl;
            cout << "\tNum folders: " << numFolders - 1 << endl;
            cout << "\tNum versions: " << numVersions << endl;

            delete [] buf;
        }
        else
        {
            cout << "folderlink: error decrypting node attributes with decrypted nodekey" << endl;
        }
    }
    else
    {
        cout << "folderlink: error decrypting nodekey with folder link key";
    }

    publiclink.clear();
}

void DemoApp::checkfile_result(handle /*h*/, const Error& e)
{
    if (e == API_ETOOMANY && e.hasExtraInfo())
    {
         cout << "Link check failed: " << getExtraInfoErrorString(e) << endl;
    }
    else
    {
        cout << "Link check failed: " << errorstring(e) << endl;
    }
}

void DemoApp::checkfile_result(handle h, error e, byte* filekey, m_off_t size, m_time_t /*ts*/, m_time_t tm, string* filename,
                               string* fingerprint, string* fileattrstring)
{
    cout << "Name: " << *filename << ", size: " << size;

    if (fingerprint->size())
    {
        cout << ", fingerprint available";
    }

    if (fileattrstring->size())
    {
        cout << ", has attributes";
    }

    cout << endl;

    if (e)
    {
        cout << "Not available: " << errorstring(e) << endl;
    }
    else
    {
        cout << "Initiating download..." << endl;

        DBTableTransactionCommitter committer(client->tctable);
        AppFileGet* f = new AppFileGet(NULL, NodeHandle().set6byte(h), filekey, size, tm, filename, fingerprint);
        f->appxfer_it = appxferq[GET].insert(appxferq[GET].end(), f);
        client->startxfer(GET, f, committer);
    }
}

bool DemoApp::pread_data(byte* data, m_off_t len, m_off_t pos, m_off_t, m_off_t, void* /*appdata*/)
{
    // Improvement: is there a way to have different pread_data receivers for
    // different modes?
    if(more_node)  // are we paginating through a node?
    {
        fwrite(data, 1, size_t(len), stdout);
        if((pos + len) >= more_node->size) // is this the last chunk?
        {
            more_node = nullptr;
            more_offset = 0;
            cout << "-End of file-" << endl;
            setprompt(COMMAND);
        }
        else
        {
            // there's more to get, so set PAGER prompt
            setprompt(PAGER);
            more_offset += len;
        }
    }
    else if (pread_file)
    {
        pread_file->write((const char*)data, (size_t)len);
        cout << "Received " << len << " partial read byte(s) at position " << pos << endl;
        if (pread_file_end == pos + len)
        {
            delete pread_file;
            pread_file = NULL;
            cout << "Completed pread" << endl;
        }
    }
    else
    {
        cout << "Received " << len << " partial read byte(s) at position " << pos << ": ";
        fwrite(data, 1, size_t(len), stdout);
        cout << endl;
    }
    return true;
}

dstime DemoApp::pread_failure(const Error &e, int retry, void* /*appdata*/, dstime)
{
    if (retry < 5 && !(e == API_ETOOMANY && e.hasExtraInfo()))
    {
        cout << "Retrying read (" << errorstring(e) << ", attempt #" << retry << ")" << endl;
        return (dstime)(retry*10);
    }
    else
    {
        cout << "Too many failures (" << errorstring(e) << "), giving up" << endl;
        if (pread_file)
        {
            delete pread_file;
            pread_file = NULL;
        }
        return ~(dstime)0;
    }
}

// reload needed
void DemoApp::reload(const char* reason)
{
    cout << "Reload suggested (" << reason << ") - use 'reload' to trigger" << endl;
}

// reload initiated
void DemoApp::clearing()
{
    LOG_debug << "Clearing all nodes/users...";
}

// nodes have been modified
// (nodes with their removed flag set will be deleted immediately after returning from this call,
// at which point their pointers will become invalid at that point.)
void DemoApp::nodes_updated(Node** n, int count)
{
    int c[2][6] = { { 0 } };

    if (n)
    {
        while (count--)
        {
            if ((*n)->type < 6)
            {
                c[!(*n)->changed.removed][(*n)->type]++;
                n++;
            }
        }
    }
    else
    {
        for (node_map::iterator it = client->nodes.begin(); it != client->nodes.end(); it++)
        {
            if (it->second->type < 6)
            {
                c[1][it->second->type]++;
            }
        }
    }

    nodestats(c[1], "added or updated");
    nodestats(c[0], "removed");

    if (cwd.isUndef())
    {
        cwd = NodeHandle().set6byte(client->rootnodes[0]);
    }
}

// nodes now (almost) current, i.e. no server-client notifications pending
void DemoApp::nodes_current()
{
    LOG_debug << "Nodes current.";
}

void DemoApp::account_updated()
{
    if (client->loggedin() == EPHEMERALACCOUNT || client->loggedin() == EPHEMERALACCOUNTPLUSPLUS)
    {
        LOG_debug << "Account has been confirmed by another client. Proceed to login with credentials.";
    }
    else
    {
        LOG_debug << "Account has been upgraded/downgraded.";
    }
}

void DemoApp::notify_confirmation(const char *email)
{
    if (client->loggedin() == EPHEMERALACCOUNT || client->loggedin() == EPHEMERALACCOUNTPLUSPLUS)
    {
        LOG_debug << "Account has been confirmed with email " << email << ". Proceed to login with credentials.";
    }
}

void DemoApp::enumeratequotaitems_result(unsigned, handle, unsigned, int, int, unsigned, unsigned, unsigned, const char*, const char*, const char*, const char*)
{
    // FIXME: implement
}

void DemoApp::enumeratequotaitems_result(error)
{
    // FIXME: implement
}

void DemoApp::additem_result(error)
{
    // FIXME: implement
}

void DemoApp::checkout_result(const char*, error)
{
    // FIXME: implement
}

void DemoApp::getmegaachievements_result(AchievementsDetails *details, error /*e*/)
{
    // FIXME: implement display of values
    delete details;
}

void DemoApp::getwelcomepdf_result(handle ph, string *k, error e)
{
    if (e)
    {
        cout << "Failed to get Welcome PDF. Error: " << e << endl;
        pdf_to_import = false;
    }
    else
    {
        cout << "Importing Welcome PDF file. Public handle: " << LOG_NODEHANDLE(ph) << endl;
        client->reqs.add(new CommandGetPH(client, ph, (const byte *)k->data(), 1));
    }
}

#ifdef ENABLE_CHAT
void DemoApp::richlinkrequest_result(string *json, error e)
{
    if (!e)
    {
        cout << "Result:" << endl << *json << endl;
    }
    else
    {
        cout << "Failed to request rich link. Error: " << e << endl;

    }
}
#endif

void DemoApp::contactlinkcreate_result(error e, handle h)
{
    if (e)
    {
        cout << "Failed to create contact link. Error: " << e << endl;
    }
    else
    {
        cout << "Contact link created successfully: " << LOG_NODEHANDLE(h) << endl;
    }
}

void DemoApp::contactlinkquery_result(error e, handle h, string *email, string *fn, string *ln, string* /*avatar*/)
{
    if (e)
    {
        cout << "Failed to get contact link details. Error: " << e << endl;
    }
    else
    {
        cout << "Contact link created successfully: " << endl;
        cout << "\tUserhandle: " << LOG_HANDLE(h) << endl;
        cout << "\tEmail: " << *email << endl;
        cout << "\tFirstname: " << Base64::atob(*fn) << endl;
        cout << "\tLastname: " << Base64::atob(*ln) << endl;
    }
}

void DemoApp::contactlinkdelete_result(error e)
{
    if (e)
    {
        cout << "Failed to delete contact link. Error: " << e << endl;
    }
    else
    {
        cout << "Contact link deleted successfully." << endl;
    }
}

// display account details/history
void DemoApp::account_details(AccountDetails* ad, bool storage, bool transfer, bool pro, bool purchases,
                              bool transactions, bool sessions)
{
    char timebuf[32], timebuf2[32];

    if (storage)
    {
        cout << "\tAvailable storage: " << ad->storage_max << " byte(s)  used:  " << ad->storage_used << " available: " << (ad->storage_max - ad->storage_used) << endl;

        for (unsigned i = 0; i < sizeof rootnodenames/sizeof *rootnodenames; i++)
        {
            NodeStorage* ns = &ad->storage[client->rootnodes[i]];

            cout << "\t\tIn " << rootnodenames[i] << ": " << ns->bytes << " byte(s) in " << ns->files << " file(s) and " << ns->folders << " folder(s)" << endl;
            cout << "\t\tUsed storage by versions: " << ns->version_bytes << " byte(s) in " << ns->version_files << " file(s)" << endl;
        }
    }

    if (transfer)
    {
        if (ad->transfer_max)
        {
            long long transferFreeUsed = 0;
            for (unsigned i = 0; i < ad->transfer_hist.size(); i++)
            {
                transferFreeUsed += ad->transfer_hist[i];
            }

            cout << "\tTransfer in progress: " << ad->transfer_own_reserved << "/" << ad->transfer_srv_reserved << endl;
            cout << "\tTransfer completed: " << ad->transfer_own_used << "/" << ad->transfer_srv_used << "/" << transferFreeUsed << " of "
                 << ad->transfer_max << " ("
                 << (100 * (ad->transfer_own_used + ad->transfer_srv_used + transferFreeUsed) / ad->transfer_max) << "%)" << endl;
            cout << "\tServing bandwidth ratio: " << ad->srv_ratio << "%" << endl;
        }

        if (ad->transfer_hist_starttime)
        {
            m_time_t t = m_time() - ad->transfer_hist_starttime;

            cout << "\tTransfer history:\n";

            for (unsigned i = 0; i < ad->transfer_hist.size(); i++)
            {
                cout << "\t\t" << t;
                t -= ad->transfer_hist_interval;
                if (t < 0)
                {
                    cout << " second(s) ago until now: ";
                }
                else
                {
                    cout << "-" << t << " second(s) ago: ";
                }
                cout << ad->transfer_hist[i] << " byte(s)" << endl;
            }
        }
    }

    if (pro)
    {
        cout << "\tPro level: " << ad->pro_level << endl;
        cout << "\tSubscription type: " << ad->subscription_type << endl;
        cout << "\tAccount balance:" << endl;

        for (vector<AccountBalance>::iterator it = ad->balances.begin(); it != ad->balances.end(); it++)
        {
            printf("\tBalance: %.3s %.02f\n", it->currency, it->amount);
        }
    }

    if (purchases)
    {
        cout << "Purchase history:" << endl;

        for (vector<AccountPurchase>::iterator it = ad->purchases.begin(); it != ad->purchases.end(); it++)
        {
            time_t ts = it->timestamp;
            strftime(timebuf, sizeof timebuf, "%c", localtime(&ts));
            printf("\tID: %.11s Time: %s Amount: %.3s %.02f Payment method: %d\n", it->handle, timebuf, it->currency,
                   it->amount, it->method);
        }
    }

    if (transactions)
    {
        cout << "Transaction history:" << endl;

        for (vector<AccountTransaction>::iterator it = ad->transactions.begin(); it != ad->transactions.end(); it++)
        {
            time_t ts = it->timestamp;
            strftime(timebuf, sizeof timebuf, "%c", localtime(&ts));
            printf("\tID: %.11s Time: %s Delta: %.3s %.02f\n", it->handle, timebuf, it->currency, it->delta);
        }
    }

    if (sessions)
    {
        cout << "Currently Active Sessions:" << endl;
        for (vector<AccountSession>::iterator it = ad->sessions.begin(); it != ad->sessions.end(); it++)
        {
            if (it->alive)
            {
                time_t ts = it->timestamp;
                strftime(timebuf, sizeof timebuf, "%c", localtime(&ts));
                ts = it->mru;
                strftime(timebuf2, sizeof timebuf, "%c", localtime(&ts));

                Base64Str<MegaClient::SESSIONHANDLE> id(it->id);

                if (it->current)
                {
                    printf("\t* Current Session\n");
                }
                printf("\tSession ID: %s\n\tSession start: %s\n\tMost recent activity: %s\n\tIP: %s\n\tCountry: %.2s\n\tUser-Agent: %s\n\t-----\n",
                        id.chars, timebuf, timebuf2, it->ip.c_str(), it->country, it->useragent.c_str());
            }
        }

        if(client->debugstate())
        {
            cout << endl << "Full Session history:" << endl;

            for (vector<AccountSession>::iterator it = ad->sessions.begin(); it != ad->sessions.end(); it++)
            {
                time_t ts = it->timestamp;
                strftime(timebuf, sizeof timebuf, "%c", localtime(&ts));
                ts = it->mru;
                strftime(timebuf2, sizeof timebuf, "%c", localtime(&ts));
                printf("\tSession start: %s\n\tMost recent activity: %s\n\tIP: %s\n\tCountry: %.2s\n\tUser-Agent: %s\n\t-----\n",
                        timebuf, timebuf2, it->ip.c_str(), it->country, it->useragent.c_str());
            }
        }
    }
}

// account details could not be retrieved
void DemoApp::account_details(AccountDetails* /*ad*/, error e)
{
    if (e)
    {
        cout << "Account details retrieval failed (" << errorstring(e) << ")" << endl;
    }
}

// account details could not be retrieved
void DemoApp::sessions_killed(handle sessionid, error e)
{
    if (e)
    {
        cout << "Session killing failed (" << errorstring(e) << ")" << endl;
        return;
    }

    if (sessionid == UNDEF)
    {
        cout << "All sessions except current have been killed" << endl;
    }
    else
    {
        Base64Str<MegaClient::SESSIONHANDLE> id(sessionid);
        cout << "Session with id " << id << " has been killed" << endl;
    }
}

void DemoApp::smsverificationsend_result(error e)
{
    if (e)
    {
        cout << "SMS send failed: " << e << endl;
    }
    else
    {
        cout << "SMS send succeeded" << endl;
    }
}

void DemoApp::smsverificationcheck_result(error e, string *phoneNumber)
{
    if (e)
    {
        cout << "SMS verification failed: " << e << endl;
    }
    else
    {
        cout << "SMS verification succeeded" << endl;
        if (phoneNumber)
        {
            cout << "Phone number: " << *phoneNumber << ")" << endl;
        }
    }
}

// user attribute update notification
void DemoApp::userattr_update(User* u, int priv, const char* n)
{
    cout << "Notification: User " << u->email << " -" << (priv ? " private" : "") << " attribute "
          << n << " added or updated" << endl;
}

void DemoApp::resetSmsVerifiedPhoneNumber_result(error e)
{
    if (e)
    {
        cout << "Reset verified phone number failed: " << e << endl;
    }
    else
    {
        cout << "Reset verified phone number succeeded" << endl;
    }
}

void DemoApp::getbanners_result(error e)
{
    cout << "Getting Smart Banners failed: " << e << endl;
}

void DemoApp::getbanners_result(vector< tuple<int, string, string, string, string, string, string> >&& banners)
{
    for (auto& b : banners)
    {
        cout << "Smart Banner:" << endl
             << "\tid         : " << std::get<0>(b) << endl
             << "\ttitle      : " << std::get<1>(b) << endl
             << "\tdescription: " << std::get<2>(b) << endl
             << "\timage      : " << std::get<3>(b) << endl
             << "\turl        : " << std::get<4>(b) << endl
             << "\tbkgr image : " << std::get<5>(b) << endl
             << "\tdsp        : " << std::get<6>(b) << endl;
    }
}

void DemoApp::dismissbanner_result(error e)
{
    if (e)
    {
        cout << "Dismissing Smart Banner failed: " << e << endl;
    }
    else
    {
        cout << "Dismissing Smart Banner succeeded" << endl;
    }
}

void DemoApp::backupremove_result(const Error &e, handle backupId)
{
    if (e != API_OK)
    {
        cout << "Removal of backup " << toHandle(backupId) << " failed: " << errorstring(e) <<endl;
    }
    else
    {
        cout << "Backup " << toHandle(backupId) << " removed successfully" << endl;
    }
}

#ifndef NO_READLINE
char* longestCommonPrefix(ac::CompletionState& acs)
{
    string s = acs.completions[0].s;
    for (size_t i = acs.completions.size(); i--; )
    {
        for (unsigned j = 0; j < s.size() && j < acs.completions[i].s.size(); ++j)
        {
            if (s[j] != acs.completions[i].s[j])
            {
                s.erase(j, string::npos);
                break;
            }
        }
    }
    return strdup(s.c_str());
}

char** my_rl_completion(const char */*text*/, int /*start*/, int end)
{
    rl_attempted_completion_over = 1;

    std::string line(rl_line_buffer, end);
    ac::CompletionState acs = ac::autoComplete(line, line.size(), autocompleteTemplate, true);

    if (acs.completions.empty())
    {
        return NULL;
    }

    if (acs.completions.size() == 1 && !acs.completions[0].couldExtend)
    {
        acs.completions[0].s += " ";
    }

    char** result = (char**)malloc((sizeof(char*)*(2+acs.completions.size())));
    for (size_t i = acs.completions.size(); i--; )
    {
        result[i+1] = strdup(acs.completions[i].s.c_str());
    }
    result[acs.completions.size()+1] = NULL;
    result[0] = longestCommonPrefix(acs);
    //for (int i = 0; i <= acs.completions.size(); ++i)
    //{
    //    cout << "i " << i << ": " << result[i] << endl;
    //}
    rl_completion_suppress_append = true;
    rl_basic_word_break_characters = " \r\n";
    rl_completer_word_break_characters = strdup(" \r\n");
    rl_completer_quote_characters = "";
    rl_special_prefixes = "";
    return result;
}
#endif

// main loop
void megacli()
{
#ifndef NO_READLINE
    char *saved_line = NULL;
    int saved_point = 0;
    rl_attempted_completion_function = my_rl_completion;

    rl_save_prompt();

#elif defined(WIN32) && defined(NO_READLINE)

    static_cast<WinConsole*>(console)->setShellConsole(CP_UTF8, GetConsoleOutputCP());

    COORD fontSize;
    string fontname = static_cast<WinConsole*>(console)->getConsoleFont(fontSize);
    cout << "Using font '" << fontname << "', " << fontSize.X << "x" << fontSize.Y
         << ". <CHAR/hex> will be used for absent characters.  If seen, try the 'codepage' command or a different font." << endl;

#else
    #error non-windows platforms must use the readline library
#endif

    for (;;)
    {
        if (prompt == COMMAND)
        {
            ostringstream  dynamicprompt;

            // display put/get transfer speed in the prompt
            if (client->tslots.size() || responseprogress >= 0)
            {
                m_off_t xferrate[2] = { 0 };
                Waiter::bumpds();

                for (transferslot_list::iterator it = client->tslots.begin(); it != client->tslots.end(); it++)
                {
                    if ((*it)->fa)
                    {
                        xferrate[(*it)->transfer->type]
                            += (*it)->mTransferSpeed.calculateSpeed();
                    }
                }
                xferrate[GET] /= 1024;
                xferrate[PUT] /= 1024;

                dynamicprompt << "MEGA";

                if (xferrate[GET] || xferrate[PUT] || responseprogress >= 0)
                {
                    dynamicprompt << " (";

                    if (xferrate[GET])
                    {
                        dynamicprompt << "In: " << xferrate[GET] << " KB/s";

                        if (xferrate[PUT])
                        {
                            dynamicprompt << "/";
                        }
                    }

                    if (xferrate[PUT])
                    {
                        dynamicprompt << "Out: " << xferrate[PUT] << " KB/s";
                    }

                    if (responseprogress >= 0)
                    {
                        dynamicprompt << responseprogress << "%";
                    }

                    dynamicprompt  << ")";
                }

                dynamicprompt  << "> ";
            }

            string dynamicpromptstr = dynamicprompt.str();

#if defined(WIN32) && defined(NO_READLINE)
            static_cast<WinConsole*>(console)->updateInputPrompt(!dynamicpromptstr.empty() ? dynamicpromptstr : prompts[COMMAND]);
#else
            rl_callback_handler_install(!dynamicpromptstr.empty() ? dynamicpromptstr.c_str() : prompts[prompt], store_line);

            // display prompt
            if (saved_line)
            {
                rl_replace_line(saved_line, 0);
                free(saved_line);
            }

            rl_point = saved_point;
            rl_redisplay();
#endif
        }

        // command editing loop - exits when a line is submitted or the engine requires the CPU
        for (;;)
        {
            int w = client->wait();

            if (w & Waiter::HAVESTDIN)
            {
#if defined(WIN32) && defined(NO_READLINE)
                line = static_cast<WinConsole*>(console)->checkForCompletedInputLine();
#else
                if ((prompt == COMMAND) || (prompt == PAGER))
                {
                    // Note: this doesn't act like unbuffered input, still
                    // requires Return line ending
                    rl_callback_read_char();
                }
                else
                {
                    console->readpwchar(pw_buf, sizeof pw_buf, &pw_buf_pos, &line);
                }
#endif
            }

            if (w & Waiter::NEEDEXEC || line)
            {
                break;
            }
        }

#ifndef NO_READLINE
        // save line
        saved_point = rl_point;
        saved_line = rl_copy_text(0, rl_end);

        // remove prompt
        rl_save_prompt();
        rl_replace_line("", 0);
        rl_redisplay();
#endif

        if (line)
        {
            // execute user command
            if (*line)
            {
                process_line(line);
            }
            else if (prompt != COMMAND)
            {
                setprompt(prompt);
            }
            free(line);
            line = NULL;

            if (quit_flag)
            {
#ifndef NO_READLINE
                rl_callback_handler_remove();
#endif /* ! NO_READLINE */
                delete client;
                client = nullptr;
                return;
            }

            if (!cerr)
            {
                cerr.clear();
                cerr << "Console error output failed, perhaps on a font related utf8 error or on NULL.  It is now reset." << endl;
            }
            if (!cout)
            {
                cout.clear();
                cerr << "Console output failed, perhaps on a font related utf8 error or on NULL.  It is now reset." << endl;
            }
        }


        auto puts = appxferq[PUT].size();
        auto gets = appxferq[GET].size();

        // pass the CPU to the engine (nonblocking)
        client->exec();

        if (puts && !appxferq[PUT].size())
        {
            cout << "Uploads complete" << endl;
        }
        if (gets && !appxferq[GET].size())
        {
            cout << "Downloads complete" << endl;
        }


        if (clientFolder)
        {
            clientFolder->exec();
        }
    }
}

int main()
{
#ifdef _WIN32
    SimpleLogger::setLogLevel(logMax);  // warning and stronger to console; info and weaker to VS output window
    SimpleLogger::setOutputClass(&gLogger);
#else
    SimpleLogger::setOutputClass(&gLogger);
#endif

    console = new CONSOLE_CLASS;

#ifdef GFX_CLASS
    auto gfx = new GFX_CLASS;
    gfx->startProcessingThread();
#endif

    // Needed so we can get the cwd.
    auto fsAccess = new FSACCESS_CLASS();

    // Where are we?
    if (!fsAccess->cwd(startDir))
    {
        cerr << "Unable to determine current working directory." << endl;
        return EXIT_FAILURE;
    }

    // instantiate app components: the callback processor (DemoApp),
    // the HTTP I/O engine (WinHttpIO) and the MegaClient itself
    client = new MegaClient(new DemoApp,
#ifdef WIN32
                            new CONSOLE_WAIT_CLASS(static_cast<CONSOLE_CLASS*>(console)),
#else
                            new CONSOLE_WAIT_CLASS,
#endif
                            new HTTPIO_CLASS,
                            fsAccess,
#ifdef DBACCESS_CLASS
                            new DBACCESS_CLASS(startDir),
#else
                            NULL,
#endif
#ifdef GFX_CLASS
                            gfx,
#else
                            NULL,
#endif
                            "Gk8DyQBS",
                            "megacli/" TOSTRING(MEGA_MAJOR_VERSION)
                            "." TOSTRING(MEGA_MINOR_VERSION)
                            "." TOSTRING(MEGA_MICRO_VERSION),
                            2);

    ac::ACN acs = autocompleteSyntax();
#if defined(WIN32) && defined(NO_READLINE)
    static_cast<WinConsole*>(console)->setAutocompleteSyntax((acs));
#endif

    clientFolder = NULL;    // additional for folder links
    megacli();
}


void DemoAppFolder::login_result(error e)
{
    if (e)
    {
        cout << "Failed to load the folder link: " << errorstring(e) << endl;
    }
    else
    {
        cout << "Folder link loaded, retrieving account..." << endl;
        clientFolder->fetchnodes();
    }
}

void DemoAppFolder::fetchnodes_result(const Error& e)
{
    if (e)
    {
        if (e == API_ENOENT && e.hasExtraInfo())
        {
            cout << "File/folder retrieval failed: " << getExtraInfoErrorString(e) << endl;
        }
        else
        {
            cout << "File/folder retrieval failed (" << errorstring(e) << ")" << endl;
        }

        pdf_to_import = false;
    }
    else
    {
        // check if we fetched a folder link and the key is invalid
        if (clientFolder->isValidFolderLink())
        {
            cout << "File/folder retrieval succeed, but encryption key is wrong." << endl;
        }
        else
        {
            cout << "Failed to load folder link" << endl;

            delete clientFolder;
            clientFolder = NULL;
        }

        if (pdf_to_import)
        {
            client->getwelcomepdf();
        }
    }
}

void DemoAppFolder::nodes_updated(Node **n, int count)
{
    int c[2][6] = { { 0 } };

    if (n)
    {
        while (count--)
        {
            if ((*n)->type < 6)
            {
                c[!(*n)->changed.removed][(*n)->type]++;
                n++;
            }
        }
    }
    else
    {
        for (node_map::iterator it = clientFolder->nodes.begin(); it != clientFolder->nodes.end(); it++)
        {
            if (it->second->type < 6)
            {
                c[1][it->second->type]++;
            }
        }
    }

    cout << "The folder link contains ";
    nodestats(c[1], "");
}

void exec_metamac(autocomplete::ACState& s)
{
    Node *node = nodebypath(s.words[2].s.c_str());
    if (!node || node->type != FILENODE)
    {
        cerr << s.words[2].s
             << (node ? ": No such file or directory"
                      : ": Not a file")
             << endl;
        return;
    }

    auto ifAccess = client->fsaccess->newfileaccess();
    {
        auto localPath = LocalPath::fromName(s.words[1].s, *client->fsaccess, client->fsaccess->getlocalfstype(LocalPath::fromPath(s.words[1].s, *client->fsaccess)));
        if (!ifAccess->fopen(localPath, 1, 0))
        {
            cerr << "Failed to open: " << s.words[1].s << endl;
            return;
        }
    }

    SymmCipher cipher;
    int64_t remoteIv;
    int64_t remoteMac;

    {
        std::string remoteKey = node->nodekey();
        const char *iva = &remoteKey[SymmCipher::KEYLENGTH];

        cipher.setkey((byte*)&remoteKey[0], node->type);
        remoteIv = MemAccess::get<int64_t>(iva);
        remoteMac = MemAccess::get<int64_t>(iva + sizeof(int64_t));
    }

    auto result = generateMetaMac(cipher, *ifAccess, remoteIv);
    if (!result.first)
    {
        cerr << "Failed to generate metamac for: "
             << s.words[1].s
             << endl;
    }
    else
    {
        const std::ios::fmtflags flags = cout.flags();

        cout << s.words[2].s
             << " (remote): "
             << std::hex
             << (uint64_t)remoteMac
             << "\n"
             << s.words[1].s
             << " (local): "
             << (uint64_t)result.second
             << endl;

        cout.flags(flags);
    }
}

void exec_resetverifiedphonenumber(autocomplete::ACState& s)
{
    client->resetSmsVerifiedPhoneNumber();
}

void exec_banner(autocomplete::ACState& s)
{
    if (s.words.size() == 2 && s.words[1].s == "get")
    {
        cout << "Retrieving banner info..." << endl;

        client->reqs.add(new CommandGetBanners(client));
    }
    else if (s.words.size() == 3 && s.words[1].s == "dismiss")
    {
        cout << "Dismissing banner with id " << s.words[2].s << "..." << endl;

        client->reqs.add(new CommandDismissBanner(client, stoi(s.words[2].s), m_time(nullptr)));
    }
}

#ifdef ENABLE_SYNC

void sync_completion(UnifiedSync* us, const SyncError&, error result)
{
    if (!us)
    {
        cerr << "Sync could not be added: "
             << errorstring(result)
             << endl;
    }
    else if (us->mSync)
    {
        cerr << "Sync added and running: "
             << toHandle(us->mConfig.mBackupId)
             << endl;
    }
    else
    {
        cerr << "Sync added but could not be started: "
             << errorstring(result)
             << endl;
    }
}

void exec_syncadd(autocomplete::ACState& s)
{
    if (client->loggedin() != FULLACCOUNT)
    {
        cerr << "You must be logged in to create a sync."
             << endl;
        return;
    }

    string drive;
    bool backup = s.extractflag("-backup");
    bool external = s.extractflagparam("-external", drive);

    // sync add source target
    LocalPath drivePath = LocalPath::fromPath(drive, *client->fsaccess);
    LocalPath sourcePath = LocalPath::fromPath(s.words[2].s, *client->fsaccess);
    string targetPath = s.words[3].s;

    // Does the target node exist?
    auto* targetNode = nodebypath(targetPath.c_str());

    if (!targetNode)
    {
        cerr << targetPath
             << ": Not found."
             << endl;
        return;
    }

    // Necessary so that we can reliably extract the leaf name.
    sourcePath = NormalizeAbsolute(sourcePath);

    // Create a suitable sync config.
    auto config =
      SyncConfig(sourcePath,
                 sourcePath.leafName().toPath(*client->fsaccess),
                 NodeHandle().set6byte(targetNode->nodehandle),
                 targetPath,
                 0,
                 true,
                 backup ? SyncConfig::TYPE_BACKUP : SyncConfig::TYPE_TWOWAY);

    if (external)
    {
        if (!backup)
        {
            cerr << "Sorry, external syncs must be backups for now" << endl;
        }

        config.mExternalDrivePath = std::move(drivePath);
    }

    // Try and add the new sync.
	// All validation is performed in this function.
    client->addsync(config, false, sync_completion);
}

void exec_syncclosedrive(autocomplete::ACState& s)
{
    // Are we logged in?
    if (client->loggedin() != FULLACCOUNT)
    {
        cerr << "You must be logged in to manipulate backup syncs."
             << endl;
        return;
    }

    // sync backup remove drive
    const auto drivePath =
      LocalPath::fromPath(s.words[2].s, *client->fsaccess);

    const auto result = client->syncs.backupCloseDrive(drivePath);

    if (result)
    {
        cerr << "Unable to remove backup database: "
             << errorstring(result)
             << endl;
    }
}

void exec_syncopendrive(autocomplete::ACState& s)
{
    if (client->loggedin() != FULLACCOUNT)
    {
        cerr << "You must be logged in to restore backup syncs."
             << endl;
        return;
    }

    // sync backup restore drive
    const auto drivePath =
      LocalPath::fromPath(s.words[2].s, *client->fsaccess);

    auto result = client->syncs.backupOpenDrive(drivePath);

    if (result)
    {
        cerr << "Unable to restore backups from '"
             << s.words[2].s
             << "': "
             << errorstring(result)
             << endl;
    }
}

void exec_synclist(autocomplete::ACState& s)
{
    // Check the user's logged in.
    if (client->loggedin() != FULLACCOUNT)
    {
        cerr << "You must be logged in to list syncs (and backup syncs)."
             << endl;
        return;
    }

    if (client->syncs.numSyncs() == 0)
    {
        cout << "No syncs configured yet" << endl;
        return;
     }

    client->syncs.forEachUnifiedSync(
      [](UnifiedSync& us)
      {
          // Convenience.
          auto& config = us.mConfig;
          auto& sync = us.mSync;

          // Display name.
          cout << "Sync "
               << toHandle(config.mBackupId)
               << ": "
               << config.mName
               << "\n";

          // Display source/target mapping.
          cout << "  Mapping: "
               << config.mLocalPath.toPath(*client->fsaccess)
               << " -> "
               << config.mOrigninalPathOfRemoteRootNode
               << "\n";

          if (sync)
          {
              // Display status info.
              cout << "  State: "
                   << SyncConfig::syncstatename(sync->state)
                   << "\n";

              // Display some usage stats.
              cout << "  Statistics: "
                   << sync->localbytes
                   << " byte(s) across "
                   << sync->localnodes[FILENODE]
                   << " file(s) and "
                   << sync->localnodes[FOLDERNODE]
                   << " folder(s).\n";
          }
          else
          {
              // Display what status info we can.
              auto msg = config.syncErrorToStr();
              cout << "  Enabled: "
                   << config.getEnabled()
                   << "\n"
                   << "  Last Error: "
                   << msg
                   << "\n";
          }

          // Display sync type.
          cout << "  Type: "
               << (config.isExternal() ? "EX" : "IN")
               << "TERNAL "
               << SyncConfig::synctypename(config.getType())
               << "\n"
               << endl;
      });
}

void exec_syncremove(autocomplete::ACState& s)
{
    // Are we logged in?
    if (client->loggedin() != FULLACCOUNT)
    {
        cerr << "You must be logged in to manipulate backup syncs."
             << endl;
        return;
    }

    // sync remove id
    handle backupId = 0;
    Base64::atob(s.words[2].s.c_str(), (byte*) &backupId, sizeof(handle));

    // Try and remove the config.
    bool found = false;

    client->syncs.removeSelectedSyncs(
      [&](SyncConfig& config, Sync*)
      {
          auto matched = config.mBackupId == backupId;

          found |= matched;

          return matched;
      });

    if (!found)
    {
        cerr << "No sync config exists with the backupId "
             << Base64Str<sizeof(handle)>(backupId)
             << endl;
        return;
    }
}

void exec_syncxable(autocomplete::ACState& s)
{
    // Are we logged in?
    if (client->loggedin() != FULLACCOUNT)
    {
        cerr << "You must be logged in to manipulate syncs."
             << endl;
        return;
    }

    const auto command = s.words[1].s;

    handle backupId = 0;
    Base64::atob(s.words[2].s.c_str(), (byte*) &backupId, sizeof(handle));

    if (command == "enable")
    {
        // sync enable id
        UnifiedSync* unifiedSync;
        error result =
          client->syncs.enableSyncByBackupId(backupId, false, unifiedSync);

        if (result)
        {
            cerr << "Unable to enable sync: "
                 << errorstring(result)
                 << endl;
        }

        return;
    }

    // sync disable id [error]
    // sync fail id [error]

    int error = NO_SYNC_ERROR;

    // Has the user provided a specific error code?
    if (s.words.size() > 3)
    {
        // Yep, use it.
        error = atoi(s.words[3].s.c_str());
    }

    // Disable or fail?
    if (command == "fail")
    {
        // Find the specified sync.
        auto* sync = client->syncs.runningSyncByBackupId(backupId);

        // Have we found the backup sync?
        if (!sync)
        {
            cerr << "No sync found with the id "
                 << Base64Str<sizeof(handle)>(backupId)
                 << endl;
            return;
        }

        client->failSync(sync, static_cast<SyncError>(error));
        return;
    }
    else    // command == "disable"
    {
        client->syncs.disableSelectedSyncs(
          [&backupId](SyncConfig& config, Sync*)
          {
              return config.getBackupId() == backupId;
          },
          static_cast<SyncError>(error),
          false);
    }
}

#endif // ENABLE_SYNC<|MERGE_RESOLUTION|>--- conflicted
+++ resolved
@@ -3188,12 +3188,10 @@
     p->Add(exec_metamac, sequence(text("metamac"), localFSPath(), remoteFSPath(client, &cwd)));
     p->Add(exec_banner, sequence(text("banner"), either(text("get"), sequence(text("dismiss"), param("id")))));
 
-<<<<<<< HEAD
     p->Add(exec_logFilenameAnomalies,
            sequence(text("logfilenameanomalies"), either(text("on"), text("off"))));
-=======
+
     p->Add(exec_drivemonitor, sequence(text("drivemonitor"), opt(either(flag("-on"), flag("-off")))));
->>>>>>> affc27d3
 
     return autocompleteTemplate = std::move(p);
 }
