/**
 * @file examples/megaclient.cpp
 * @brief Sample application, interactive GNU Readline CLI
 *
 * (c) 2013-2014 by Mega Limited, Auckland, New Zealand
 *
 * This file is part of the MEGA SDK - Client Access Engine.
 *
 * Applications using the MEGA API must present a valid application key
 * and comply with the the rules set forth in the Terms of Service.
 *
 * The MEGA SDK is distributed in the hope that it will be useful,
 * but WITHOUT ANY WARRANTY; without even the implied warranty of
 * MERCHANTABILITY or FITNESS FOR A PARTICULAR PURPOSE.
 *
 * @copyright Simplified (2-clause) BSD License.
 *
 * You should have received a copy of the license along with this
 * program.
 */

#include "mega.h"
#include "megacli.h"
#include <fstream>
#include <bitset>

#define USE_VARARGS
#define PREFER_STDARG

#ifndef NO_READLINE
    #include <readline/readline.h>
    #include <readline/history.h>
#endif

#if (__cplusplus >= 201703L)
    #include <filesystem>
    namespace fs = std::filesystem;
    #define USE_FILESYSTEM
#elif !defined(__MINGW32__) && !defined(__ANDROID__) && (!defined(__GNUC__) || (__GNUC__*100+__GNUC_MINOR__) >= 503)
#define USE_FILESYSTEM
#ifdef WIN32
    #include <filesystem>
    namespace fs = std::experimental::filesystem;
#else
    #include <experimental/filesystem>
    namespace fs = std::experimental::filesystem;
#endif
#endif

#include <regex>

#ifdef USE_FREEIMAGE
#include "mega/gfx/freeimage.h"
#endif

namespace ac = ::mega::autocomplete;

#include <iomanip>

using namespace mega;
using std::cout;
using std::cerr;
using std::endl;
using std::flush;
using std::ifstream;
using std::ofstream;
using std::setw;
using std::hex;
using std::dec;

MegaClient* client;
MegaClient* clientFolder;

int gNextClientTag = 1;
std::map<int, std::function<void(Node*)>> gOnPutNodeTag;

bool gVerboseMode = false;


// new account signup e-mail address and name
static string signupemail, signupname;

// true by default, to register a new account v2 (false means account v1)
bool signupV2 = true;

// signup code being confirmed
static string signupcode;

// signup password challenge and encrypted master key
static byte signuppwchallenge[SymmCipher::KEYLENGTH], signupencryptedmasterkey[SymmCipher::KEYLENGTH];

// password recovery e-mail address and code being confirmed
static string recoveryemail, recoverycode;

// password recovery code requires MK or not
static bool hasMasterKey;

// master key for password recovery
static byte masterkey[SymmCipher::KEYLENGTH];

// change email link to be confirmed
static string changeemail, changecode;

// chained folder link creation
static handle hlink = UNDEF;
static int del = 0;
static int ets = 0;

// import welcome pdf at account creation
static bool pdf_to_import = false;

// public link information
static string publiclink;

// local console
Console* console;

// loading progress of lengthy API responses
int responseprogress = -1;

//2FA pin attempts
int attempts = 0;

#ifdef ENABLE_SYNC

// converts the given sync configuration to a string
std::string syncConfigToString(const SyncConfig& config)
{
    std::string description(Base64Str<MegaClient::BACKUPHANDLE>(config.getBackupId()));
    if (config.getType() == SyncConfig::TYPE_TWOWAY)
    {
        description.append(" TWOWAY");
    }
    else if (config.getType() == SyncConfig::TYPE_UP)
    {
        description.append(" UP");
    }
    else if (config.getType() == SyncConfig::TYPE_DOWN)
    {
        description.append(" DOWN");
    }
    return description;
}

// creates a NewSyncConfig object from config options as strings.
// returns a pair where `first` is success and `second` is the sync config.
<<<<<<< HEAD
static std::pair<bool, SyncConfig> syncConfigFromStrings(std::string type)
=======
std::pair<bool, SyncConfig> syncConfigFromStrings(std::string type, std::string syncDel = {}, std::string overwrite = {})
>>>>>>> d9da7ca7
{
    auto toLower = [](std::string& s)
    {
        for (char& c : s) { c = static_cast<char>(tolower(c)); };
    };

    toLower(type);

    SyncConfig::Type syncType;
    if (type == "up")
    {
        syncType = SyncConfig::TYPE_UP;
    }
    else if (type == "down")
    {
        syncType = SyncConfig::TYPE_DOWN;
    }
    else if (type == "twoway")
    {
        syncType = SyncConfig::TYPE_TWOWAY;
    }
    else
    {
        return std::make_pair(false, SyncConfig(LocalPath(), "", UNDEF, "", 0));
    }

    return std::make_pair(true, SyncConfig(LocalPath(), "", UNDEF, "", 0, {}, true, syncType));
}

<<<<<<< HEAD
// sync configuration used when creating a new sync
static SyncConfig newSyncConfig = syncConfigFromStrings("twoway").second;

=======
>>>>>>> d9da7ca7
#endif

static const char* getAccessLevelStr(int access)
{
    switch(access)
    {
    case ACCESS_UNKNOWN:
        return "unkown";
    case RDONLY:
        return "read-only";
    case RDWR:
        return "read/write";
    case FULL:
        return "full access";
    case OWNER:
        return "owner access";
    case OWNERPRELOGIN:
        return "owner (prelogin) access";
    default:
        return "UNDEFINED";
    }
}

const char* errorstring(error e)
{
    switch (e)
    {
        case API_OK:
            return "No error";
        case API_EINTERNAL:
            return "Internal error";
        case API_EARGS:
            return "Invalid argument";
        case API_EAGAIN:
            return "Request failed, retrying";
        case API_ERATELIMIT:
            return "Rate limit exceeded";
        case API_EFAILED:
            return "Transfer failed";
        case API_ETOOMANY:
            return "Too many concurrent connections or transfers";
        case API_ERANGE:
            return "Out of range";
        case API_EEXPIRED:
            return "Expired";
        case API_ENOENT:
            return "Not found";
        case API_ECIRCULAR:
            return "Circular linkage detected";
        case API_EACCESS:
            return "Access denied";
        case API_EEXIST:
            return "Already exists";
        case API_EINCOMPLETE:
            return "Incomplete";
        case API_EKEY:
            return "Invalid key/integrity check failed";
        case API_ESID:
            return "Bad session ID";
        case API_EBLOCKED:
            return "Blocked";
        case API_EOVERQUOTA:
            return "Over quota";
        case API_ETEMPUNAVAIL:
            return "Temporarily not available";
        case API_ETOOMANYCONNECTIONS:
            return "Connection overflow";
        case API_EWRITE:
            return "Write error";
        case API_EREAD:
            return "Read error";
        case API_EAPPKEY:
            return "Invalid application key";
        case API_EGOINGOVERQUOTA:
            return "Not enough quota";
        case API_EMFAREQUIRED:
            return "Multi-factor authentication required";
        case API_EMASTERONLY:
            return "Access denied for users";
        case API_EBUSINESSPASTDUE:
            return "Business account has expired";
        case API_EPAYWALL:
            return "Over Disk Quota Paywall";
        default:
            return "Unknown error";
    }
}

#ifdef ENABLE_SYNC

const char* syncstatename(const syncstate_t state)
{
    switch (state)
    {
    case SYNC_DISABLED:
        return "DISABLED";
    case SYNC_FAILED:
        return "FAILED";
    case SYNC_CANCELED:
        return "CANCELED";
    case SYNC_INITIALSCAN:
        return "INITIALSCAN";
    case SYNC_ACTIVE:
        return "ACTIVE";
    default:
        return "UNKNOWN";
    }
}

const char *synctypename(const SyncConfig::Type type)
{
    switch (type)
    {
    case SyncConfig::TYPE_BACKUP:
        return "BACKUP";
    case SyncConfig::TYPE_DOWN:
        return "DOWN";
    case SyncConfig::TYPE_UP:
        return "UP";
    case SyncConfig::TYPE_TWOWAY:
        return "TWOWAY";
    default:
        return "UNKNOWN";
    }
}

#endif // ENABLE_SYNC

AppFile::AppFile()
{
    static int nextseqno;

    seqno = ++nextseqno;
}

// transfer start
void AppFilePut::start()
{
}

void AppFileGet::start()
{
}

// transfer completion
void AppFileGet::completed(Transfer*, LocalNode*)
{
    // (at this time, the file has already been placed in the final location)
    delete this;
}

// transfer terminated - too many failures, or unrecoverable failure, or cancelled
void AppFileGet::terminated()
{
    delete this;
}

void AppFilePut::completed(Transfer* t, LocalNode*)
{
    // perform standard completion (place node in user filesystem etc.)
    File::completed(t, NULL);

    delete this;
}

// transfer terminated - too many failures, or unrecoverable failure, or cancelled
void AppFilePut::terminated()
{
    delete this;
}

AppFileGet::~AppFileGet()
{
    appxferq[GET].erase(appxfer_it);
}

AppFilePut::~AppFilePut()
{
    appxferq[PUT].erase(appxfer_it);
}

void AppFilePut::displayname(string* dname)
{
    *dname = localname.toName(*transfer->client->fsaccess, client->fsaccess->getlocalfstype(localname));
}

// transfer progress callback
void AppFile::progress()
{
}

static void displaytransferdetails(Transfer* t, const char* action)
{
    string name;

    for (file_list::iterator it = t->files.begin(); it != t->files.end(); it++)
    {
        if (it != t->files.begin())
        {
            cout << "/";
        }

        (*it)->displayname(&name);
        cout << name;
    }

    cout << ": " << (t->type == GET ? "Incoming" : "Outgoing") << " file transfer " << action;
}

// a new transfer was added
void DemoApp::transfer_added(Transfer* /*t*/)
{
}

// a queued transfer was removed
void DemoApp::transfer_removed(Transfer* t)
{
    displaytransferdetails(t, "removed\n");
}

void DemoApp::transfer_update(Transfer* /*t*/)
{
    // (this is handled in the prompt logic)
}

void DemoApp::transfer_failed(Transfer* t, const Error& e, dstime)
{
    displaytransferdetails(t, "failed (");
    if (e == API_ETOOMANY && e.hasExtraInfo())
    {
         cout << getExtraInfoErrorString(e) << ")" << endl;
    }
    else
    {
        cout << errorstring(e) << ")" << endl;
    }
}

void DemoApp::transfer_complete(Transfer* t)
{
    if (gVerboseMode)
    {
        displaytransferdetails(t, "completed, ");

        if (t->slot)
        {
            cout << t->slot->progressreported * 10 / (1024 * (Waiter::ds - t->slot->starttime + 1)) << " KB/s" << endl;
        }
        else
        {
            cout << "delayed" << endl;
        }
    }
}

// transfer about to start - make final preparations (determine localfilename, create thumbnail for image upload)
void DemoApp::transfer_prepare(Transfer* t)
{
    if (gVerboseMode)
    {
        displaytransferdetails(t, "starting\n");
    }

    if (t->type == GET)
    {
        // only set localfilename if the engine has not already done so
        if (t->localfilename.empty())
        {
            client->fsaccess->tmpnamelocal(t->localfilename);
        }
    }
}

#ifdef ENABLE_SYNC
static void syncstat(Sync* sync)
{
    cout << ", local data in this sync: " << sync->localbytes << " byte(s) in " << sync->localnodes[FILENODE]
         << " file(s) and " << sync->localnodes[FOLDERNODE] << " folder(s)" << endl;
}

void DemoApp::syncupdate_stateconfig(handle backupId)
{
    cout << "Sync config updated: " << toHandle(backupId) << endl;
}


void DemoApp::syncupdate_active(handle backupId, bool active)
{
    cout << "Sync is now active: " << active << endl;
}

void DemoApp::sync_auto_resume_result(const UnifiedSync& s, bool attempted)
{
    handle backupId = s.mConfig.getBackupId();
    if (attempted)
    {
        cout << "Sync - autoresumed " << toHandle(backupId) << " " << s.mConfig.getLocalPath().toPath(*client->fsaccess)  << " enabled: "
             << s.mConfig.getEnabled()  << " syncError: " << s.mConfig.getError() << " Running: " << !!s.mSync << endl;
    }
    else
    {
        cout << "Sync - autoloaded " << toHandle(backupId) << " " << s.mConfig.getLocalPath().toPath(*client->fsaccess) << " enabled: "
            << s.mConfig.getEnabled() << " syncError: " << s.mConfig.getError() << " Running: " << !!s.mSync << endl;
    }
}

void DemoApp::sync_removed(handle backupId)
{
    cout << "Sync - removed: " << toHandle(backupId) << endl;

}

void DemoApp::syncupdate_scanning(bool active)
{
    if (active)
    {
        cout << "Sync - scanning files and folders" << endl;
    }
    else
    {
        cout << "Sync - scan completed" << endl;
    }
}

// sync update callbacks are for informational purposes only and must not change or delete the sync itself
void DemoApp::syncupdate_local_folder_addition(Sync* sync, LocalNode *, const char* path)
{
    cout << "Sync - local folder addition detected: " << path;
    syncstat(sync);
}

void DemoApp::syncupdate_local_folder_deletion(Sync* sync, LocalNode *localNode)
{
    cout << "Sync - local folder deletion detected: " << localNode->name;
    syncstat(sync);
}

void DemoApp::syncupdate_local_file_addition(Sync* sync, LocalNode *, const char* path)
{
    cout << "Sync - local file addition detected: " << path;
    syncstat(sync);
}

void DemoApp::syncupdate_local_file_deletion(Sync* sync, LocalNode *localNode)
{
    cout << "Sync - local file deletion detected: " << localNode->name;
    syncstat(sync);
}

void DemoApp::syncupdate_local_file_change(Sync* sync, LocalNode *, const char* path)
{
    cout << "Sync - local file change detected: " << path;
    syncstat(sync);
}

void DemoApp::syncupdate_local_move(Sync*, LocalNode *localNode, const char* path)
{
    cout << "Sync - local rename/move " << localNode->name << " -> " << path << endl;
}

void DemoApp::syncupdate_local_lockretry(bool locked)
{
    if (locked)
    {
        cout << "Sync - waiting for local filesystem lock" << endl;
    }
    else
    {
        cout << "Sync - local filesystem lock issue resolved, continuing..." << endl;
    }
}

void DemoApp::syncupdate_remote_move(Sync *, Node *n, Node *prevparent)
{
    cout << "Sync - remote move " << n->displayname() << ": " << (prevparent ? prevparent->displayname() : "?") <<
            " -> " << (n->parent ? n->parent->displayname() : "?") << endl;
}

void DemoApp::syncupdate_remote_rename(Sync *, Node *n, const char *prevname)
{
    cout << "Sync - remote rename " << prevname << " -> " <<  n->displayname() << endl;
}

void DemoApp::syncupdate_remote_folder_addition(Sync *, Node* n)
{
    cout << "Sync - remote folder addition detected " << n->displayname() << endl;
}

void DemoApp::syncupdate_remote_file_addition(Sync *, Node* n)
{
    cout << "Sync - remote file addition detected " << n->displayname() << endl;
}

void DemoApp::syncupdate_remote_folder_deletion(Sync *, Node* n)
{
    cout << "Sync - remote folder deletion detected " << n->displayname() << endl;
}

void DemoApp::syncupdate_remote_file_deletion(Sync *, Node* n)
{
    cout << "Sync - remote file deletion detected " << n->displayname() << endl;
}

void DemoApp::syncupdate_get(Sync*, Node *, const char* path)
{
    cout << "Sync - requesting file " << path << endl;
}

void DemoApp::syncupdate_put(Sync*, LocalNode *, const char* path)
{
    cout << "Sync - sending file " << path << endl;
}

void DemoApp::syncupdate_remote_copy(Sync*, const char* name)
{
    cout << "Sync - creating remote file " << name << " by copying existing remote file" << endl;
}

static const char* treestatename(treestate_t ts)
{
    switch (ts)
    {
        case TREESTATE_NONE:
            return "None/Undefined";
        case TREESTATE_SYNCED:
            return "Synced";
        case TREESTATE_PENDING:
            return "Pending";
        case TREESTATE_SYNCING:
            return "Syncing";
    }

    return "UNKNOWN";
}

void DemoApp::syncupdate_treestate(LocalNode* l)
{
    cout << "Sync - state change of node " << l->name << " to " << treestatename(l->ts) << endl;
}

// generic name filter
// FIXME: configurable regexps
static bool is_syncable(const char* name)
{
    return *name != '.' && *name != '~' && strcmp(name, "Thumbs.db") && strcmp(name, "desktop.ini");
}

// determines whether remote node should be synced
bool DemoApp::sync_syncable(Sync *, const char *, LocalPath&, Node *n)
{
    return is_syncable(n->displayname());
}

// determines whether local file should be synced
bool DemoApp::sync_syncable(Sync *, const char *name, LocalPath&)
{
    return is_syncable(name);
}
#endif

AppFileGet::AppFileGet(Node* n, handle ch, byte* cfilekey, m_off_t csize, m_time_t cmtime, string* cfilename,
                       string* cfingerprint, const string& targetfolder)
{
    if (n)
    {
        h = n->nodehandle;
        hprivate = true;

        *(FileFingerprint*) this = *n;
        name = n->displayname();
    }
    else
    {
        h = ch;
        memcpy(filekey, cfilekey, sizeof filekey);
        hprivate = false;

        size = csize;
        mtime = cmtime;

        if (!cfingerprint->size() || !unserializefingerprint(cfingerprint))
        {
            memcpy(crc.data(), filekey, sizeof crc);
        }

        name = *cfilename;
    }

    localname = LocalPath::fromName(name, *client->fsaccess, client->fsaccess->getlocalfstype(LocalPath::fromPath(name, *client->fsaccess)));
    if (!targetfolder.empty())
    {
        string s = targetfolder;
        localname.prependWithSeparator(LocalPath::fromPath(s, *client->fsaccess));
    }
}

AppFilePut::AppFilePut(const LocalPath& clocalname, handle ch, const char* ctargetuser)
{
    // full local path
    localname = clocalname;

    // target parent node
    h = ch;

    // target user
    targetuser = ctargetuser;

    // erase path component
    auto fileSystemType = client->fsaccess->getlocalfstype(clocalname);

    name = clocalname.leafName().toName(*client->fsaccess, fileSystemType);
}

// user addition/update (users never get deleted)
void DemoApp::users_updated(User** u, int count)
{
    if (count == 1)
    {
        cout << "1 user received or updated" << endl;
    }
    else
    {
        cout << count << " users received or updated" << endl;
    }

    if (u)
    {
        User* user;
        for (int i = 0; i < count; i++)
        {
            user = u[i];
            cout << "User " << user->email;
            if (user->getTag()) // false if external change
            {
                cout << " has been changed by your own client" << endl;
            }
            else
            {
                cout << " has been changed externally" << endl;
            }
        }
    }
}

bool notifyAlerts = true;

string displayUser(handle user, MegaClient* mc)
{
    User* u = mc->finduser(user);
    return u ? u->email : "<user not found>";
}

string displayTime(m_time_t t)
{
    char timebuf[32];
    struct tm tmptr;
    m_localtime(t, &tmptr);
    strftime(timebuf, sizeof timebuf, "%c", &tmptr);
    return timebuf;
}

void printAlert(UserAlert::Base& b)
{
    string header, title;
    b.text(header, title, client);
    cout << "**alert " << b.id << ": " << header << " - " << title << " [at " << displayTime(b.timestamp) << "]" << " seen: " << b.seen << endl;
}

void DemoApp::useralerts_updated(UserAlert::Base** b, int count)
{
    if (b && notifyAlerts)
    {
        for (int i = 0; i < count; ++i)
        {
            if (!b[i]->seen)
            {
                printAlert(*b[i]);
            }
        }
    }
}


#ifdef ENABLE_CHAT

void DemoApp::chatcreate_result(TextChat *chat, error e)
{
    if (e)
    {
        cout << "Chat creation failed (" << errorstring(e) << ")" << endl;
    }
    else
    {
        cout << "Chat created successfully" << endl;
        printChatInformation(chat);
        cout << endl;
    }
}

void DemoApp::chatinvite_result(error e)
{
    if (e)
    {
        cout << "Chat invitation failed (" << errorstring(e) << ")" << endl;
    }
    else
    {
        cout << "Chat invitation successful" << endl;
    }
}

void DemoApp::chatremove_result(error e)
{
    if (e)
    {
        cout << "Peer removal failed (" << errorstring(e) << ")" << endl;
    }
    else
    {
        cout << "Peer removal successful" << endl;
    }
}

void DemoApp::chaturl_result(string *url, error e)
{
    if (e)
    {
        cout << "Chat URL retrieval failed (" << errorstring(e) << ")" << endl;
    }
    else
    {
        cout << "Chat URL: " << *url << endl;
    }
}

void DemoApp::chatgrantaccess_result(error e)
{
    if (e)
    {
        cout << "Grant access to node failed (" << errorstring(e) << ")" << endl;
    }
    else
    {
        cout << "Access to node granted successfully" << endl;
    }
}

void DemoApp::chatremoveaccess_result(error e)
{
    if (e)
    {
        cout << "Revoke access to node failed (" << errorstring(e) << ")" << endl;
    }
    else
    {
        cout << "Access to node removed successfully" << endl;
    }
}

void DemoApp::chatupdatepermissions_result(error e)
{
    if (e)
    {
        cout << "Permissions update failed (" << errorstring(e) << ")" << endl;
    }
    else
    {
        cout << "Permissions updated successfully" << endl;
    }
}

void DemoApp::chattruncate_result(error e)
{
    if (e)
    {
        cout << "Truncate message/s failed (" << errorstring(e) << ")" << endl;
    }
    else
    {
        cout << "Message/s truncated successfully" << endl;
    }
}

void DemoApp::chatsettitle_result(error e)
{
    if (e)
    {
        cout << "Set title failed (" << errorstring(e) << ")" << endl;
    }
    else
    {
        cout << "Title updated successfully" << endl;
    }
}

void DemoApp::chatpresenceurl_result(string *url, error e)
{
    if (e)
    {
        cout << "Presence URL retrieval failed (" << errorstring(e) << ")" << endl;
    }
    else
    {
        cout << "Presence URL: " << *url << endl;
    }
}

void DemoApp::chatlink_result(handle h, error e)
{
    if (e)
    {
        cout << "Chat link failed (" << errorstring(e) << ")" << endl;
    }
    else
    {
        if (ISUNDEF(h))
        {
            cout << "Chat link deleted successfully" << endl;
        }
        else
        {
            char hstr[sizeof(handle) * 4 / 3 + 4];
            Base64::btoa((const byte *)&h, MegaClient::CHATLINKHANDLE, hstr);
            cout << "Chat link: " << hstr << endl;
        }
    }
}

void DemoApp::chatlinkclose_result(error e)
{
    if (e)
    {
        cout << "Set private mode for chat failed  (" << errorstring(e) << ")" << endl;
    }
    else
    {
        cout << "Private mode successfully set" << endl;
    }
}

void DemoApp::chatlinkurl_result(handle chatid, int shard, string *url, string *ct, int, m_time_t ts, error e)
{
    if (e)
    {
        cout << "URL request for chat-link failed (" << errorstring(e) << ")" << endl;
    }
    else
    {
        char idstr[sizeof(handle) * 4 / 3 + 4];
        Base64::btoa((const byte *)&chatid, MegaClient::CHATHANDLE, idstr);
        cout << "Chatid: " << idstr << " (shard " << shard << ")" << endl;
        cout << "URL for chat-link: " << url->c_str() << endl;
        cout << "Encrypted chat-topic: " << ct->c_str() << endl;
        cout << "Creation timestamp: " << ts << endl;
    }
}

void DemoApp::chatlinkjoin_result(error e)
{
    if (e)
    {
        cout << "Join to openchat failed (" << errorstring(e) << ")" << endl;
    }
    else
    {
        cout << "Joined to openchat successfully." << endl;
    }
}

void DemoApp::chats_updated(textchat_map *chats, int count)
{
    if (count == 1)
    {
        cout << "1 chat received or updated" << endl;
    }
    else
    {
        cout << count << " chats received or updated" << endl;
    }

    if (chats)
    {
        textchat_map::iterator it;
        for (it = chats->begin(); it != chats->end(); it++)
        {
            printChatInformation(it->second);
        }
    }
}

void DemoApp::printChatInformation(TextChat *chat)
{
    if (!chat)
    {
        return;
    }

    cout << "Chat ID: " << Base64Str<sizeof(handle)>(chat->id) << endl;
    cout << "\tOwn privilege level: " << DemoApp::getPrivilegeString(chat->priv) << endl;
    cout << "\tCreation ts: " << chat->ts << endl;
    cout << "\tChat shard: " << chat->shard << endl;
    if (chat->group)
    {
        cout << "\tGroup chat: yes" << endl;
    }
    else
    {
        cout << "\tGroup chat: no" << endl;
    }
    if (chat->isFlagSet(TextChat::FLAG_OFFSET_ARCHIVE))
    {
        cout << "\tArchived chat: yes" << endl;
    }
    else
    {
        cout << "\tArchived chat: no" << endl;
    }
    if (chat->publicchat)
    {
        cout << "\tPublic chat: yes" << endl;
        cout << "\tUnified key: " << chat->unifiedKey.c_str() << endl;
    }
    else
    {
        cout << "\tPublic chat: no" << endl;
    }
    cout << "\tPeers:";

    if (chat->userpriv)
    {
        cout << "\t\t(userhandle)\t(privilege level)" << endl;
        for (unsigned i = 0; i < chat->userpriv->size(); i++)
        {
            Base64Str<sizeof(handle)> hstr(chat->userpriv->at(i).first);
            cout << "\t\t\t" << hstr;
            cout << "\t" << DemoApp::getPrivilegeString(chat->userpriv->at(i).second) << endl;
        }
    }
    else
    {
        cout << " no peers (only you as participant)" << endl;
    }
    if (chat->tag)
    {
        cout << "\tIs own change: yes" << endl;
    }
    else
    {
        cout << "\tIs own change: no" << endl;
    }
    if (!chat->title.empty())
    {
        cout << "\tTitle: " << chat->title.c_str() << endl;
    }
}

string DemoApp::getPrivilegeString(privilege_t priv)
{
    switch (priv)
    {
    case PRIV_STANDARD:
        return "PRIV_STANDARD (standard access)";
    case PRIV_MODERATOR:
        return "PRIV_MODERATOR (moderator)";
    case PRIV_RO:
        return "PRIV_RO (read-only)";
    case PRIV_RM:
        return "PRIV_RM (removed)";
    case PRIV_UNKNOWN:
    default:
        return "PRIV_UNKNOWN";
    }
}

#endif


void DemoApp::pcrs_updated(PendingContactRequest** list, int count)
{
    int deletecount = 0;
    int updatecount = 0;
    if (list != NULL)
    {
        for (int i = 0; i < count; i++)
        {
            if (list[i]->changed.deleted)
            {
                deletecount++;
            }
            else
            {
                updatecount++;
            }
        }
    }
    else
    {
        // All pcrs are updated
        for (handlepcr_map::iterator it = client->pcrindex.begin(); it != client->pcrindex.end(); it++)
        {
            if (it->second->changed.deleted)
            {
                deletecount++;
            }
            else
            {
                updatecount++;
            }
        }
    }

    if (deletecount != 0)
    {
        cout << deletecount << " pending contact request" << (deletecount != 1 ? "s" : "") << " deleted" << endl;
    }
    if (updatecount != 0)
    {
        cout << updatecount << " pending contact request" << (updatecount != 1 ? "s" : "") << " received or updated" << endl;
    }
}

void DemoApp::setattr_result(handle, error e)
{
    if (e)
    {
        cout << "Node attribute update failed (" << errorstring(e) << ")" << endl;
    }
}

void DemoApp::rename_result(handle, error e)
{
    if (e)
    {
        cout << "Node move failed (" << errorstring(e) << ")" << endl;
    }
}

void DemoApp::unlink_result(handle, error e)
{
    if (e)
    {
        cout << "Node deletion failed (" << errorstring(e) << ")" << endl;
    }
}

void DemoApp::fetchnodes_result(const Error& e)
{
    if (e)
    {
        if (e == API_ENOENT && e.hasExtraInfo())
        {
            cout << "File/folder retrieval failed: " << getExtraInfoErrorString(e) << endl;
        }
        else
        {
            cout << "File/folder retrieval failed (" << errorstring(e) << ")" << endl;
        }
        pdf_to_import = false;
    }
    else
    {
        // check if we fetched a folder link and the key is invalid
        if (client->loggedinfolderlink())
        {
            if (client->isValidFolderLink())
            {
                cout << "Folder link loaded correctly." << endl;
            }
            else
            {
                assert(client->nodebyhandle(client->rootnodes[0]));   // node is there, but cannot be decrypted
                cout << "File/folder retrieval succeed, but encryption key is wrong." << endl;
            }
        }

        if (pdf_to_import)
        {
            client->getwelcomepdf();
        }
    }
}

void DemoApp::putnodes_result(const Error& e, targettype_t t, vector<NewNode>& nn, bool targetOverride)
{
    if (t == USER_HANDLE)
    {
        if (!e)
        {
            cout << "Success." << endl;
        }
    }

    if (pdf_to_import)   // putnodes from openfilelink_result()
    {
        if (!e)
        {
            cout << "Welcome PDF file has been imported successfully." << endl;
        }
        else
        {
            cout << "Failed to import Welcome PDF file" << endl;
        }

        pdf_to_import = false;
        return;
    }

    if (e)
    {
        cout << "Node addition failed (" << errorstring(e) << ")" << endl;
    }

    if (targetOverride)
    {
        cout << "Target folder has changed!" << endl;
    }

    auto i = gOnPutNodeTag.find(client->restag);
    if (i != gOnPutNodeTag.end())
    {
        if (client->nodenotify.size())
        {
            Node* n = client->nodenotify.back();  // same trick as the intermediate layer - only works when puts are one node at a time.
            i->second(n);
            gOnPutNodeTag.erase(i);
        }
    }
}

void DemoApp::share_result(error e, bool writable)
{
    if (e)
    {
        cout << "Share creation/modification request failed (" << errorstring(e) << ")" << endl;
    }
    else
    {
        if (hlink != UNDEF)
        {
            if (!del)
            {
                Node *n = client->nodebyhandle(hlink);
                if (!n)
                {
                    cout << "Node was not found. (" << Base64Str<sizeof hlink>(hlink) << ")" << endl;

                    hlink = UNDEF;
                    del = ets = 0;
                    return;
                }

                client->getpubliclink(n, del, ets, writable);
            }
            else
            {
                hlink = UNDEF;
                del = ets = 0;
            }
        }
    }
}

void DemoApp::share_result(int, error e, bool writable)
{
    if (e)
    {
        cout << "Share creation/modification failed (" << errorstring(e) << ")" << endl;
    }
    else
    {
        cout << "Share creation/modification succeeded" << endl;
    }
}

void DemoApp::setpcr_result(handle h, error e, opcactions_t action)
{
    if (e)
    {
        cout << "Outgoing pending contact request failed (" << errorstring(e) << ")" << endl;
    }
    else
    {
        if (h == UNDEF)
        {
            // must have been deleted
            cout << "Outgoing pending contact request " << (action == OPCA_DELETE ? "deleted" : "reminded") << " successfully" << endl;
        }
        else
        {
            cout << "Outgoing pending contact request succeeded, id: " << Base64Str<MegaClient::PCRHANDLE>(h) << endl;
        }
    }
}

void DemoApp::updatepcr_result(error e, ipcactions_t action)
{
    if (e)
    {
        cout << "Incoming pending contact request update failed (" << errorstring(e) << ")" << endl;
    }
    else
    {
        string labels[3] = {"accepted", "denied", "ignored"};
        cout << "Incoming pending contact request successfully " << labels[(int)action] << endl;
    }
}

void DemoApp::fa_complete(handle h, fatype type, const char* /*data*/, uint32_t len)
{
    cout << "Got attribute of type " << type << " (" << len << " byte(s))";
    Node *n = client->nodebyhandle(h);
    if (n)
    {
        cout << " for " << n->displayname() << endl;
    }
}

int DemoApp::fa_failed(handle, fatype type, int retries, error e)
{
    cout << "File attribute retrieval of type " << type << " failed (retries: " << retries << ") error: " << e << endl;

    return retries > 2;
}

void DemoApp::putfa_result(handle, fatype, error e)
{
    if (e)
    {
        cout << "File attribute attachment failed (" << errorstring(e) << ")" << endl;
    }
}

void DemoApp::removecontact_result(error e)
{
    if (e)
    {
        cout << "Contact removal failed (" << errorstring(e) << ")" << endl;
    }
    else
    {
        cout << "Success." << endl;
    }
}

void DemoApp::putua_result(error e)
{
    if (e)
    {
        cout << "User attribute update failed (" << errorstring(e) << ")" << endl;
    }
    else
    {
        cout << "Success." << endl;
    }
}

void DemoApp::getua_result(error e)
{
    if (client->fetchingkeys)
    {
        return;
    }

    cout << "User attribute retrieval failed (" << errorstring(e) << ")" << endl;
}

void DemoApp::getua_result(byte* data, unsigned l, attr_t type)
{
    if (client->fetchingkeys)
    {
        return;
    }

    if (gVerboseMode)
    {
        cout << "Received " << l << " byte(s) of user attribute: ";
        fwrite(data, 1, l, stdout);
        cout << endl;

        if (type == ATTR_ED25519_PUBK)
        {
            cout << "Credentials: " << AuthRing::fingerprint(string((const char*)data, l), true) << endl;
        }
    }

    if (type == ATTR_COOKIE_SETTINGS)
    {
        unsigned long cs = strtoul((const char*)data, nullptr, 10);
        std::bitset<32> bs(cs);
        cout << "Cookie settings = " << cs << " (" << bs << ')' << endl
             << "\tessential: " << bs[0] << endl
             << "\tpreferences: " << bs[1] << endl
             << "\tperformance: " << bs[2] << endl
             << "\tadvertising: " << bs[3] << endl
             << "\tthird party: " << bs[4] << endl;
    }
}

void DemoApp::getua_result(TLVstore *tlv, attr_t type)
{
    if (client->fetchingkeys)
    {
        return;
    }

    if (!tlv)
    {
        cout << "Error getting private user attribute" << endl;
    }
    else if (!gVerboseMode)
    {
        cout << "Received a TLV with " << tlv->size() << " item(s) of user attribute: " << endl;

        vector<string> *keys = tlv->getKeys();
        vector<string>::const_iterator it;
        unsigned valuelen;
        string value, key;
        char *buf;
        for (it=keys->begin(); it != keys->end(); it++)
        {
            key = (*it).empty() ? "(no key)" : *it;
            value = tlv->get(*it);
            valuelen = unsigned(value.length());

            buf = new char[valuelen * 4 / 3 + 4];
            Base64::btoa((const byte *) value.data(), valuelen, buf);

            cout << "\t" << key << "\t" << buf << endl;
            delete [] buf;
        }
        delete keys;
    }
}

#ifdef DEBUG
void DemoApp::delua_result(error e)
{
    if (e)
    {
        cout << "User attribute removal failed (" << errorstring(e) << ")" << endl;
    }
    else
    {
        cout << "Success." << endl;
    }
}

void DemoApp::senddevcommand_result(int value)
{
    cout << "Dev subcommand finished with code: " << value << endl;
}

void exec_devcommand(autocomplete::ACState& s)
{
    const char *email = nullptr;
    if (s.words.size() == 3)
    {
        email = s.words[2].s.c_str();
    }
    const char *subcommand = s.words[1].s.c_str();
    client->senddevcommand(subcommand, email);
}
#endif


void DemoApp::notify_retry(dstime dsdelta, retryreason_t)
{
    if (dsdelta)
    {
        cout << "API request failed, retrying in " << dsdelta * 100 << " ms - Use 'retry' to retry immediately..."
             << endl;
    }
    else
    {
        cout << "Retried API request completed" << endl;
    }
}

string DemoApp::getExtraInfoErrorString(const Error& e)
{
    string textError;

    if (e.getUserStatus() == 7)
    {
        textError.append("User status is suspended due to ETD. ");
    }

    textError.append("Link status is: ");
    switch (e.getLinkStatus())
    {
        case 0:
            textError.append("Undeleted");
            break;
        case 1:
            textError.append("Deleted/down");
            break;
        case 2:
            textError.append("Down due to an ETD specifically");
            break;
        default:
            textError.append("Unknown link status");
            break;
    }

    return textError;
}

static void store_line(char*);
static void process_line(char *);
static char* line;

static AccountDetails account;

// Current remote directory.
static handle cwd = UNDEF;

// Where we were on the local filesystem when megacli started.
static LocalPath startDir;

static const char* rootnodenames[] =
{ "ROOT", "INBOX", "RUBBISH" };
static const char* rootnodepaths[] =
{ "/", "//in", "//bin" };

static void nodestats(int* c, const char* action)
{
    if (c[FILENODE])
    {
        cout << c[FILENODE] << ((c[FILENODE] == 1) ? " file" : " files");
    }
    if (c[FILENODE] && c[FOLDERNODE])
    {
        cout << " and ";
    }
    if (c[FOLDERNODE])
    {
        cout << c[FOLDERNODE] << ((c[FOLDERNODE] == 1) ? " folder" : " folders");
    }

    if (c[FILENODE] || c[FOLDERNODE])
    {
        cout << " " << action << endl;
    }
}

// list available top-level nodes and contacts/incoming shares
static void listtrees()
{
    for (int i = 0; i < (int) (sizeof client->rootnodes / sizeof *client->rootnodes); i++)
    {
        if (client->rootnodes[i] != UNDEF)
        {
            cout << rootnodenames[i] << " on " << rootnodepaths[i] << endl;
        }
    }

    for (user_map::iterator uit = client->users.begin(); uit != client->users.end(); uit++)
    {
        User* u = &uit->second;
        Node* n;

        if (u->show == VISIBLE || u->sharing.size())
        {
            for (handle_set::iterator sit = u->sharing.begin(); sit != u->sharing.end(); sit++)
            {
                if ((n = client->nodebyhandle(*sit)) && n->inshare)
                {
                    cout << "INSHARE on " << u->email << ":" << n->displayname() << " ("
                         << getAccessLevelStr(n->inshare->access) << ")" << endl;
                }
            }
        }
    }

    if (clientFolder && !ISUNDEF(clientFolder->rootnodes[0]))
    {
        Node *n = clientFolder->nodebyhandle(clientFolder->rootnodes[0]);
        if (n)
        {
            cout << "FOLDERLINK on " << n->displayname() << ":" << endl;
        }
    }
}

// returns node pointer determined by path relative to cwd
// path naming conventions:
// * path is relative to cwd
// * /path is relative to ROOT
// * //in is in INBOX
// * //bin is in RUBBISH
// * X: is user X's INBOX
// * X:SHARE is share SHARE from user X
// * Y:name is folder in FOLDERLINK, Y is the public handle
// * : and / filename components, as well as the \, must be escaped by \.
// (correct UTF-8 encoding is assumed)
// returns NULL if path malformed or not found
static Node* nodebypath(const char* ptr, string* user = NULL, string* namepart = NULL)
{
    vector<string> c;
    string s;
    int l = 0;
    const char* bptr = ptr;
    int remote = 0;
    int folderlink = 0;
    Node* n = nullptr;
    Node* nn;

    // split path by / or :
    do {
        if (!l)
        {
            if (*(const signed char*)ptr >= 0)
            {
                if (*ptr == '\\')
                {
                    if (ptr > bptr)
                    {
                        s.append(bptr, ptr - bptr);
                    }

                    bptr = ++ptr;

                    if (*bptr == 0)
                    {
                        c.push_back(s);
                        break;
                    }

                    ptr++;
                    continue;
                }

                if (*ptr == '/' || *ptr == ':' || !*ptr)
                {
                    if (*ptr == ':')
                    {
                        if (c.size())
                        {
                            return NULL;
                        }

                        remote = 1;
                    }

                    if (ptr > bptr)
                    {
                        s.append(bptr, ptr - bptr);
                    }

                    bptr = ptr + 1;

                    c.push_back(s);

                    s.erase();
                }
            }
            else if ((*ptr & 0xf0) == 0xe0)
            {
                l = 1;
            }
            else if ((*ptr & 0xf8) == 0xf0)
            {
                l = 2;
            }
            else if ((*ptr & 0xfc) == 0xf8)
            {
                l = 3;
            }
            else if ((*ptr & 0xfe) == 0xfc)
            {
                l = 4;
            }
        }
        else
        {
            l--;
        }
    } while (*ptr++);

    if (l)
    {
        return NULL;
    }

    if (remote)
    {
        // target: user inbox - record username/email and return NULL
        if (c.size() == 2 && c[0].find("@") != string::npos && !c[1].size())
        {
            if (user)
            {
                *user = c[0];
            }

            return NULL;
        }

        // target is not a user, but a public folder link
        if (c.size() >= 2 && c[0].find("@") == string::npos)
        {
            if (!clientFolder)
            {
                return NULL;
            }

            n = clientFolder->nodebyhandle(clientFolder->rootnodes[0]);
            if (c.size() == 2 && c[1].empty())
            {
                return n;
            }
            l = 1;   // <folder_name>:[/<subfolder>][/<file>]
            folderlink = 1;
        }

        User* u;

        if ((u = client->finduser(c[0].c_str())))
        {
            // locate matching share from this user
            handle_set::iterator sit;
            string name;
            for (sit = u->sharing.begin(); sit != u->sharing.end(); sit++)
            {
                if ((n = client->nodebyhandle(*sit)))
                {
                    if(!name.size())
                    {
                        name =  c[1];
                        n->client->fsaccess->normalize(&name);
                    }

                    if (!strcmp(name.c_str(), n->displayname()))
                    {
                        l = 2;
                        break;
                    }
                }
            }
        }

        if (!l)
        {
            return NULL;
        }
    }
    else
    {
        // path starting with /
        if (c.size() > 1 && !c[0].size())
        {
            // path starting with //
            if (c.size() > 2 && !c[1].size())
            {
                if (c[2] == "in")
                {
                    n = client->nodebyhandle(client->rootnodes[1]);
                }
                else if (c[2] == "bin")
                {
                    n = client->nodebyhandle(client->rootnodes[2]);
                }
                else
                {
                    return NULL;
                }

                l = 3;
            }
            else
            {
                n = client->nodebyhandle(client->rootnodes[0]);

                l = 1;
            }
        }
        else
        {
            n = client->nodebyhandle(cwd);
        }
    }

    // parse relative path
    while (n && l < (int)c.size())
    {
        if (c[l] != ".")
        {
            if (c[l] == "..")
            {
                if (n->parent)
                {
                    n = n->parent;
                }
            }
            else
            {
                // locate child node (explicit ambiguity resolution: not implemented)
                if (c[l].size())
                {
                    if (folderlink)
                    {
                        nn = clientFolder->childnodebyname(n, c[l].c_str());
                    }
                    else
                    {
                        nn = client->childnodebyname(n, c[l].c_str());
                    }

                    if (!nn)
                    {
                        // mv command target? return name part of not found
                        if (namepart && l == (int) c.size() - 1)
                        {
                            *namepart = c[l];
                            return n;
                        }

                        return NULL;
                    }

                    n = nn;
                }
            }
        }

        l++;
    }

    return n;
}

static void listnodeshares(Node* n)
{
    if(n->outshares)
    {
        for (share_map::iterator it = n->outshares->begin(); it != n->outshares->end(); it++)
        {
            cout << "\t" << n->displayname();

            if (it->first)
            {
                cout << ", shared with " << it->second->user->email << " (" << getAccessLevelStr(it->second->access) << ")"
                     << endl;
            }
            else
            {
                cout << ", shared as exported folder link" << endl;
            }
        }
    }
}

void TreeProcListOutShares::proc(MegaClient*, Node* n)
{
    listnodeshares(n);
}

bool handles_on = false;

static void dumptree(Node* n, bool recurse, int depth, const char* title, ofstream* toFile)
{
    std::ostream& stream = toFile ? *toFile : cout;
    string titleTmp;

    if (depth)
    {
        if (!toFile)
        {
            if (!title && !(title = n->displayname()))
            {
                title = "CRYPTO_ERROR";
            }

            for (int i = depth; i--; )
            {
                stream << "\t";
            }
        }
        else
        {
            titleTmp = n->displaypath();
            title = titleTmp.c_str();
        }

        stream << title << " (";

        switch (n->type)
        {
            case FILENODE:
                stream << n->size;

                if (handles_on)
                {
                    Base64Str<MegaClient::NODEHANDLE> handlestr(n->nodehandle);
                    stream << " " << handlestr.chars;
                }

                const char* p;
                if ((p = strchr(n->fileattrstring.c_str(), ':')))
                {
                    stream << ", has attributes " << p + 1;
                }

                if (n->plink)
                {
                    stream << ", shared as exported";
                    if (n->plink->ets)
                    {
                        stream << " temporal";
                    }
                    else
                    {
                        stream << " permanent";
                    }
                    stream << " file link";
                }

                break;

            case FOLDERNODE:
                stream << "folder";

                if (handles_on)
                {
                    Base64Str<MegaClient::NODEHANDLE> handlestr(n->nodehandle);
                    stream << " " << handlestr.chars;
                }

                if(n->outshares)
                {
                    for (share_map::iterator it = n->outshares->begin(); it != n->outshares->end(); it++)
                    {
                        if (it->first)
                        {
                            stream << ", shared with " << it->second->user->email << ", access "
                                 << getAccessLevelStr(it->second->access);
                        }
                    }

                    if (n->plink)
                    {
                        stream << ", shared as exported";
                        if (n->plink->ets)
                        {
                            stream << " temporal";
                        }
                        else
                        {
                            stream << " permanent";
                        }
                        stream << " folder link";
                    }
                }

                if (n->pendingshares)
                {
                    for (share_map::iterator it = n->pendingshares->begin(); it != n->pendingshares->end(); it++)
                    {
                        if (it->first)
                        {
                            stream << ", shared (still pending) with " << it->second->pcr->targetemail << ", access "
                                 << getAccessLevelStr(it->second->access);
                        }
                    }
                }

                if (n->inshare)
                {
                    stream << ", inbound " << getAccessLevelStr(n->inshare->access) << " share";
                }
                break;

            default:
                stream << "unsupported type, please upgrade";
        }

        stream << ")" << (n->changed.removed ? " (DELETED)" : "") << endl;

        if (!recurse)
        {
            return;
        }
    }

    if (n->type != FILENODE)
    {
        for (node_list::iterator it = n->children.begin(); it != n->children.end(); it++)
        {
            dumptree(*it, recurse, depth + 1, NULL, toFile);
        }
    }
}

#ifdef USE_FILESYSTEM
static void local_dumptree(const fs::path& de, int recurse, int depth = 0)
{
    if (depth)
    {
        for (int i = depth; i--; )
        {
            cout << "\t";
        }

        cout << de.filename().u8string() << " (";

        if (fs::is_directory(de))
        {
            cout << "folder";
        }

        cout << ")" << endl;

        if (!recurse)
        {
            return;
        }
    }

    if (fs::is_directory(de))
    {
        for (auto i = fs::directory_iterator(de); i != fs::directory_iterator(); ++i)
        {
            local_dumptree(*i, recurse, depth + 1);
        }
    }
}
#endif

static void nodepath(handle h, string* path)
{
    Node* n = client->nodebyhandle(h);
    *path = n ? n->displaypath() : "";
}

appfile_list appxferq[2];

static const char* prompts[] =
{
    "MEGAcli> ", "Password:", "Old Password:", "New Password:", "Retype New Password:", "Master Key (base64):", "Type 2FA pin:", "Type pin to enable 2FA:", "-Input m to get more, q to quit-"
};

enum prompttype
{
    COMMAND, LOGINPASSWORD, OLDPASSWORD, NEWPASSWORD, PASSWORDCONFIRM, MASTERKEY, LOGINTFA, SETTFA, PAGER
};

static prompttype prompt = COMMAND;

#if defined(WIN32) && defined(NO_READLINE)
static char pw_buf[512];  // double space for unicode
#else
static char pw_buf[256];
#endif

static int pw_buf_pos;

static void setprompt(prompttype p)
{
    prompt = p;

    if (p == COMMAND)
    {
        console->setecho(true);
    }
    else if (p == PAGER)
    {
        cout << endl << prompts[p] << flush;
        console->setecho(false); // doesn't seem to do anything
    }
    else
    {
        pw_buf_pos = 0;
#if defined(WIN32) && defined(NO_READLINE)
        static_cast<WinConsole*>(console)->updateInputPrompt(prompts[p]);
#else
        cout << prompts[p] << flush;
#endif
        console->setecho(false);
    }
}

class TreeProcCopy_mcli : public TreeProc
{
    // This is a duplicate of the TreeProcCopy declared in treeproc.h and defined in megaapi_impl.cpp.
    // However some products are built with the megaapi_impl intermediate layer and some without so
    // we can avoid duplicated symbols in some products this way
public:
    vector<NewNode> nn;
    unsigned nc = 0;
    bool populated = false;


    void allocnodes()
    {
        nn.resize(nc);
        populated = true;
    }

    // determine node tree size (nn = NULL) or write node tree to new nodes array
    void proc(MegaClient* mc, Node* n)
    {
        if (populated)
        {
            string attrstring;
            SymmCipher key;
            NewNode* t = &nn[--nc];

            // copy node
            t->source = NEW_NODE;
            t->type = n->type;
            t->nodehandle = n->nodehandle;
            t->parenthandle = n->parent ? n->parent->nodehandle : UNDEF;

            // copy key (if file) or generate new key (if folder)
            if (n->type == FILENODE)
            {
                t->nodekey = n->nodekey();
            }
            else
            {
                byte buf[FOLDERNODEKEYLENGTH];
                mc->rng.genblock(buf, sizeof buf);
                t->nodekey.assign((char*) buf, FOLDERNODEKEYLENGTH);
            }

            key.setkey((const byte*) t->nodekey.data(), n->type);

            AttrMap tattrs;
            tattrs.map = n->attrs.map;
            nameid rrname = AttrMap::string2nameid("rr");
            attr_map::iterator it = tattrs.map.find(rrname);
            if (it != tattrs.map.end())
            {
                LOG_debug << "Removing rr attribute";
                tattrs.map.erase(it);
            }

            t->attrstring.reset(new string);
            tattrs.getjson(&attrstring);
            mc->makeattr(&key, t->attrstring, attrstring.c_str());
        }
        else
        {
            nc++;
        }
    }
};

int loadfile(LocalPath& localPath, string* data)
{
    auto fa = client->fsaccess->newfileaccess();

    if (fa->fopen(localPath, 1, 0))
    {
        data->resize(size_t(fa->size));
        fa->fread(data, unsigned(data->size()), 0, 0);
        return 1;
    }
    return 0;
}

void xferq(direction_t d, int cancel, bool showActive, bool showAll, bool showCount)
{
    string name;
    int count = 0, activeCount = 0;

    DBTableTransactionCommitter committer(client->tctable);
    for (appfile_list::iterator it = appxferq[d].begin(); it != appxferq[d].end(); )
    {
        if (cancel < 0 || cancel == (*it)->seqno)
        {
            bool active = (*it)->transfer && (*it)->transfer->slot;
            (*it)->displayname(&name);

            if ((active && showActive) || showAll)
            {
                cout << (*it)->seqno << ": " << name;

                if (d == PUT)
                {
                    AppFilePut* f = (AppFilePut*)*it;

                    cout << " -> ";

                    if (f->targetuser.size())
                    {
                        cout << f->targetuser << ":";
                    }
                    else
                    {
                        string path;
                        nodepath(f->h, &path);
                        cout << path;
                    }
                }

                if (active)
                {
                    cout << " [ACTIVE] " << ((*it)->transfer->slot->progressreported * 100 / ((*it)->transfer->size ? (*it)->transfer->size : 1)) << "% of " << (*it)->transfer->size;
                }
                cout << endl;
            }

            if (cancel >= 0)
            {
                cout << "Cancelling..." << endl;


                if ((*it)->transfer)
                {
                    client->stopxfer(*it++, &committer);  // stopping calls us back, we delete it, destructor removes it from the map
                }
                continue;
            }

            ++count;
            activeCount += active ? 1 : 0;
        }
        ++it;
    }
    if (showCount)
    {
        cout << "Transfer count: " << count << " active: " << activeCount << endl;
    }
}

#ifdef USE_MEDIAINFO

string showMediaInfo(const MediaProperties& mp, MediaFileInfo& mediaInfo, bool oneline)
{
    ostringstream out;
    string sep(oneline ? " " : "\n");

    MediaFileInfo::MediaCodecs::shortformatrec sf;
    sf.containerid = 0;
    sf.videocodecid = 0;
    sf.audiocodecid = 0;
    if (mp.shortformat == 255)
    {
        return "MediaInfo could not identify this file";
    }
    else if (mp.shortformat == 0)
    {
        // from attribute 9
        sf.containerid = mp.containerid;
        sf.videocodecid = mp.videocodecid;
        sf.audiocodecid = mp.audiocodecid;
    }
    else if (mp.shortformat < mediaInfo.mediaCodecs.shortformats.size())
    {
        sf = mediaInfo.mediaCodecs.shortformats[mp.shortformat];
    }

    for (std::map<std::string, unsigned>::const_iterator i = mediaInfo.mediaCodecs.containers.begin(); i != mediaInfo.mediaCodecs.containers.end(); ++i)
    {
        if (i->second == sf.containerid)
        {
            out << "Format: " << i->first << sep;
        }
    }
    for (std::map<std::string, unsigned>::const_iterator i = mediaInfo.mediaCodecs.videocodecs.begin(); i != mediaInfo.mediaCodecs.videocodecs.end(); ++i)
    {
        if (i->second == sf.videocodecid)
        {
            out << "Video: " << i->first << sep;
        }
    }

    for (std::map<std::string, unsigned>::const_iterator i = mediaInfo.mediaCodecs.audiocodecs.begin(); i != mediaInfo.mediaCodecs.audiocodecs.end(); ++i)
    {
        if (i->second == sf.audiocodecid)
        {
            out << "Audio: " << i->first << sep;
        }
    }

    if (mp.width > 0)
    {
        out << "Width: " << mp.width << sep;
    }
    if (mp.height > 0)
    {
        out << "Height: " << mp.height << sep;
    }
    if (mp.fps > 0)
    {
        out << "Fps: " << mp.fps << sep;
    }
    if (mp.playtime > 0)
    {
        out << "Playtime: " << mp.playtime << sep;
    }

    string result = out.str();
    result.erase(result.size() - (result.empty() ? 0 : 1));
    return result;
}

string showMediaInfo(const std::string& fileattributes, uint32_t fakey[4], MediaFileInfo& mediaInfo, bool oneline)
{
    MediaProperties mp = MediaProperties::decodeMediaPropertiesAttributes(fileattributes, fakey);
    return showMediaInfo(mp, mediaInfo, oneline);
}

string showMediaInfo(Node* n, MediaFileInfo& /*mediaInfo*/, bool oneline)
{
    if (n->hasfileattribute(fa_media))
    {
        MediaProperties mp = MediaProperties::decodeMediaPropertiesAttributes(n->fileattrstring, (uint32_t*)(n->nodekey().data() + FILENODEKEYLENGTH / 2));
        return showMediaInfo(mp, client->mediaFileInfo, oneline);
    }
    return "The node has no mediainfo attribute";
}

#endif

// password change-related state information
static byte pwkey[SymmCipher::KEYLENGTH];
static byte pwkeybuf[SymmCipher::KEYLENGTH];
static byte newpwkey[SymmCipher::KEYLENGTH];
static string newpassword;

// readline callback - exit if EOF, add to history unless password
#if !defined(WIN32) || !defined(NO_READLINE)
static void store_line(char* l)
{
    if (!l)
    {
#ifndef NO_READLINE
        rl_callback_handler_remove();
#endif /* ! NO_READLINE */

        delete console;
        exit(0);
    }

#ifndef NO_READLINE
    if (*l && prompt == COMMAND)
    {
        add_history(l);
    }
#endif

    line = l;
}
#endif

class FileFindCommand : public Command
{
public:
    struct Stack : public std::deque<handle>
    {
        size_t filesLeft = 0;
        set<string> servers;
    };

    FileFindCommand(std::shared_ptr<Stack>& s, MegaClient* mc) : stack(s)
    {
        h = stack->front();
        stack->pop_front();

        client = mc;

        cmd("g");
        arg("n", (byte*)&h, MegaClient::NODEHANDLE);
        arg("g", 1);
        arg("v", 2);  // version 2: server can supply details for cloudraid files

        if (mc->usehttps)
        {
            arg("ssl", 2);
        }
    }

    static string server(const string& url)
    {
        const string pattern("://");
        size_t start_index = url.find(pattern);
        if (start_index != string::npos)
        {
            start_index += pattern.size();
            const size_t end_index = url.find("/", start_index);
            if (end_index != string::npos)
            {
                return url.substr(start_index, end_index - start_index);
            }
        }
        return "";
    }

    // process file credentials
    bool procresult(Result r) override
    {
        if (!r.wasErrorOrOK())
        {
            std::vector<string> tempurls;
            bool done = false;
            while (!done)
            {
                switch (client->json.getnameid())
                {
                case EOO:
                    done = true;
                    break;

                case 'g':
                    if (client->json.enterarray())   // now that we are requesting v2, the reply will be an array of 6 URLs for a raid download, or a single URL for the original direct download
                    {
                        for (;;)
                        {
                            std::string tu;
                            if (!client->json.storeobject(&tu))
                            {
                                break;
                            }
                            tempurls.push_back(tu);
                        }
                        client->json.leavearray();
                        if (tempurls.size() == 6)
                        {
                            if (Node* n = client->nodebyhandle(h))
                            {
                                cout << n->displaypath() << endl;

                                for (const auto& url : tempurls)
                                {
                                    stack->servers.insert(server(url));
                                }
                            }
                        }
                        break;
                    }
                    // fall-through

                default:
                    client->json.storeobject();
                }
            }
        }

        // now query for the next one - we don't send them all at once as there may be a lot!
        --stack->filesLeft;
        if (!stack->empty())
        {
            client->reqs.add(new FileFindCommand(stack, client));
        }
        else if (!stack->filesLeft)
        {
            cout << "<find complete>" << endl;
            for (auto s : stack->servers)
            {
                cout << s << endl;
            }
        }
        return true;
    }

private:
    handle h;
    std::shared_ptr<Stack> stack;
};


void getDepthFirstFileHandles(Node* n, deque<handle>& q)
{
    for (auto c : n->children)
    {
        if (c->type == FILENODE)
        {
            q.push_back(c->nodehandle);
        }
    }
    for (auto& c : n->children)
    {
        if (c->type > FILENODE)
        {
            getDepthFirstFileHandles(c, q);
        }
    }
}

void exec_find(autocomplete::ACState& s)
{
    if (s.words[1].s == "raided")
    {
        if (Node* n = client->nodebyhandle(cwd))
        {
            auto q = std::make_shared<FileFindCommand::Stack>();
            getDepthFirstFileHandles(n, *q);
            q->filesLeft = q->size();
            cout << "<find checking " << q->size() << " files>" << endl;
            if (q->empty())
            {
                cout << "<find complete>" << endl;
            }
            else
            {
                for (int i = 0; i < 25 && !q->empty(); ++i)
                {
                    client->reqs.add(new FileFindCommand(q, client));
                }
            }
        }
    }
}

bool recurse_findemptysubfoldertrees(Node* n, bool moveToTrash)
{
    if (n->type == FILENODE)
    {
        return false;
    }

    std::vector<Node*> emptyFolders;
    bool empty = true;
    Node* trash = client->nodebyhandle(client->rootnodes[2]);
    for (auto c : n->children)
    {
        bool subfolderEmpty = recurse_findemptysubfoldertrees(c, moveToTrash);
        if (subfolderEmpty)
        {
            emptyFolders.push_back(c);
        }
        empty = empty && subfolderEmpty;
    }
    if (!empty)
    {
        for (auto c : emptyFolders)
        {
            if (moveToTrash)
            {
                cout << "moving to trash: " << c->displaypath() << endl;
                client->rename(c, trash);
            }
            else
            {
                cout << "empty folder tree at: " << c->displaypath() << endl;
            }
        }
    }
    return empty;
}

void exec_findemptysubfoldertrees(autocomplete::ACState& s)
{
    bool moveToTrash = s.extractflag("-movetotrash");
    if (Node* n = client->nodebyhandle(cwd))
    {
        if (recurse_findemptysubfoldertrees(n, moveToTrash))
        {
            cout << "the search root path only contains empty folders: " << n->displaypath() << endl;
        }
    }
}

bool typematchesnodetype(nodetype_t pathtype, nodetype_t nodetype)
{
    switch (pathtype)
    {
    case FILENODE:
    case FOLDERNODE: return nodetype == pathtype;
    default: return false;
    }
}

#ifdef USE_FILESYSTEM
bool recursiveCompare(Node* mn, fs::path p)
{
    nodetype_t pathtype = fs::is_directory(p) ? FOLDERNODE : fs::is_regular_file(p) ? FILENODE : TYPE_UNKNOWN;
    if (!typematchesnodetype(pathtype, mn->type))
    {
        cout << "Path type mismatch: " << mn->displaypath() << ":" << mn->type << " " << p.u8string() << ":" << pathtype << endl;
        return false;
    }

    if (pathtype == FILENODE)
    {
        uint64_t size = (uint64_t) fs::file_size(p);
        if (size != (uint64_t) mn->size)
        {
            cout << "File size mismatch: " << mn->displaypath() << ":" << mn->size << " " << p.u8string() << ":" << size << endl;
        }
    }

    if (pathtype != FOLDERNODE)
    {
        return true;
    }

    std::string path = p.u8string();
    auto fileSystemType = client->fsaccess->getlocalfstype(LocalPath::fromPath(path, *client->fsaccess));
    multimap<string, Node*> ms;
    multimap<string, fs::path> ps;
    for (auto& m : mn->children)
    {
        string leafname = m->displayname();
        client->fsaccess->escapefsincompatible(&leafname, fileSystemType);
        ms.emplace(leafname, m);
    }
    for (fs::directory_iterator pi(p); pi != fs::directory_iterator(); ++pi)
    {
        auto leafname = pi->path().filename().u8string();
        client->fsaccess->escapefsincompatible(&leafname, fileSystemType);
        ps.emplace(leafname, pi->path());
    }

    for (auto p_iter = ps.begin(); p_iter != ps.end(); )
    {
        auto er = ms.equal_range(p_iter->first);
        auto next_p = p_iter;
        ++next_p;
        for (auto i = er.first; i != er.second; ++i)
        {
            if (recursiveCompare(i->second, p_iter->second))
            {
                ms.erase(i);
                ps.erase(p_iter);
                break;
            }
        }
        p_iter = next_p;
    }
    if (ps.empty() && ms.empty())
    {
        return true;
    }
    else
    {
        cout << "Extra content detected between " << mn->displaypath() << " and " << p.u8string() << endl;
        for (auto& mi : ms) cout << "Extra remote: " << mi.first << endl;
        for (auto& pi : ps) cout << "Extra local: " << pi.second << endl;
        return false;
    };
}
#endif
Node* nodeFromRemotePath(const string& s)
{
    Node* n;
    if (s.empty())
    {
        n = client->nodebyhandle(cwd);
    }
    else
    {
        n = nodebypath(s.c_str());
    }
    if (!n)
    {
        cout << "remote path not found: '" << s << "'" << endl;
    }
    return n;
}

#ifdef MEGA_MEASURE_CODE

void exec_deferRequests(autocomplete::ACState& s)
{
    // cause all the API requests of this type to be gathered up so they will be sent in a single batch, for timing purposes
    bool putnodes = s.extractflag("-putnodes");
    bool movenode = s.extractflag("-movenode");
    bool delnode = s.extractflag("-delnode");

    client->reqs.deferRequests =    [=](Command* c)
                                    {
                                        return  (putnodes && dynamic_cast<CommandPutNodes*>(c)) ||
                                                (movenode && dynamic_cast<CommandMoveNode*>(c)) ||
                                                (delnode && dynamic_cast<CommandDelNode*>(c));
                                    };
}

void exec_sendDeferred(autocomplete::ACState& s)
{
    // send those gathered up commands, and optionally reset the gathering
    client->reqs.sendDeferred();

    if (s.extractflag("-reset"))
    {
        client->reqs.deferRequests = nullptr;
    }
}

void exec_codeTimings(autocomplete::ACState& s)
{
    bool reset = s.extractflag("-reset");
    cout << client->performanceStats.report(reset, client->httpio, client->waiter, client->reqs) << flush;
}

#endif

#ifdef USE_FILESYSTEM
fs::path pathFromLocalPath(const string& s, bool mustexist)
{
    fs::path p = s.empty() ? fs::current_path() : fs::u8path(s);
#ifdef WIN32
    p = fs::u8path("\\\\?\\" + p.u8string());
#endif
    if (mustexist && !fs::exists(p))
    {
        cout << "local path not found: '" << s << "'";
        return fs::path();
    }
    return p;
}

void exec_treecompare(autocomplete::ACState& s)
{
    fs::path p = pathFromLocalPath(s.words[1].s, true);
    Node* n = nodeFromRemotePath(s.words[2].s);
    if (n && !p.empty())
    {
        recursiveCompare(n, p);
    }
}


bool buildLocalFolders(fs::path targetfolder, const string& prefix, int foldersperfolder, int recurselevel, int filesperfolder, int filesize, int& totalfilecount, int& totalfoldercount)
{
    fs::path p = targetfolder / fs::u8path(prefix);
    if (!fs::is_directory(p) && !fs::create_directory(p))
        return false;
    ++totalfoldercount;

    for (int i = 0; i < filesperfolder; ++i)
    {
        string filename = prefix + "_file_" + std::to_string(++totalfilecount);
        fs::path fp = p / fs::u8path(filename);
        ofstream fs(fp.u8string(), std::ios::binary);

        for (long unsigned j = filesize / sizeof(int); j--; )
        {
            fs.write((char*)&totalfilecount, sizeof(int));
        }
        fs.write((char*)&totalfilecount, filesize % sizeof(int));
    }

    if (recurselevel > 1)
    {
        for (int i = 0; i < foldersperfolder; ++i)
        {
            if (!buildLocalFolders(p, prefix + "_" + std::to_string(i), foldersperfolder, recurselevel - 1, filesperfolder, filesize, totalfilecount, totalfoldercount))
                return false;
        }
    }
    return true;
}

void exec_generatetestfilesfolders(autocomplete::ACState& s)
{
    string param, nameprefix = "test";
    int folderdepth = 1, folderwidth = 1, filecount = 100, filesize = 1024;
    if (s.extractflagparam("-folderdepth", param)) folderdepth = atoi(param.c_str());
    if (s.extractflagparam("-folderwidth", param)) folderwidth = atoi(param.c_str());
    if (s.extractflagparam("-filecount", param)) filecount = atoi(param.c_str());
    if (s.extractflagparam("-filesize", param)) filesize = atoi(param.c_str());
    if (s.extractflagparam("-nameprefix", param)) nameprefix = param;

    fs::path p = pathFromLocalPath(s.words[1].s, true);
    if (!p.empty())
    {
        int totalfilecount = 0, totalfoldercount = 0;
        buildLocalFolders(p, nameprefix, folderwidth, folderdepth, filecount, filesize, totalfilecount, totalfoldercount);
        cout << "created " << totalfilecount << " files and " << totalfoldercount << " folders" << endl;
    }
    else
    {
        cout << "invalid directory: " << p.u8string() << endl;
    }
}

#endif

void exec_getcloudstorageused(autocomplete::ACState& s)
{
    cout << client->mFingerprints.getSumSizes() << endl;
}

void exec_getuserquota(autocomplete::ACState& s)
{
    bool storage = s.extractflag("-storage");
    bool transfer = s.extractflag("-transfer");
    bool pro = s.extractflag("-pro");

    if (!storage && !transfer && !pro)
    {
        storage = transfer = pro = true;
    }

    client->getaccountdetails(new AccountDetails, storage, transfer, pro, false, false, false, -1);
}

void exec_getuserdata(autocomplete::ACState& s)
{
    client->getuserdata();
}

void exec_querytransferquota(autocomplete::ACState& ac)
{
    client->querytransferquota(atoll(ac.words[1].s.c_str()));
}

void DemoApp::querytransferquota_result(int n)
{
    cout << "querytransferquota_result: " << n << endl;
}

autocomplete::ACN autocompleteTemplate;

void exec_help(ac::ACState&)
{
    cout << *autocompleteTemplate << flush;
}

bool quit_flag = false;

void exec_quit(ac::ACState&)
{
    quit_flag = true;
}

void exec_showattributes(autocomplete::ACState& s)
{
    if (const Node* n = nodeFromRemotePath(s.words[1].s))
    {
        for (auto pair : n->attrs.map)
        {
            char namebuf[10]{};
            AttrMap::nameid2string(pair.first, namebuf);
            if (pair.first == 'c')
            {
                FileFingerprint f;
                f.unserializefingerprint(&pair.second);
                cout << namebuf << ": " << pair.second << " (fingerprint: size " << f.size << " mtime " << f.mtime
                    << " crc " << std::hex << f.crc[0] << " " << f.crc[1] << " " << f.crc[2] << " " << f.crc[3] << std::dec << ")"
                    << " (node fingerprint: size " << n->size << " mtime " << n->mtime
                    << " crc " << std::hex << n->crc[0] << " " << n->crc[1] << " " << n->crc[2] << " " << n->crc[3] << std::dec << ")" << endl;
            }
            else
            {
                cout << namebuf << ": " << pair.second << endl;
            }
        }
    }
}

void printAuthringInformation(handle userhandle)
{
    for (auto &it : client->mAuthRings)
    {
        AuthRing &authring = it.second;
        attr_t at = it.first;
        cout << User::attr2string(at) << ": " << endl;
        for (auto &uh : authring.getTrackedUsers())
        {
            if (uh == userhandle || ISUNDEF(userhandle))    // no user was typed --> show authring for all users
            {
                User *user = client->finduser(uh);
                string email = user ? user->email : "not a contact";

                cout << "\tUserhandle: \t" << Base64Str<MegaClient::USERHANDLE>(uh) << endl;
                cout << "\tEmail:      \t" << email << endl;
                cout << "\tFingerprint:\t" << Utils::stringToHex(authring.getFingerprint(uh)) << endl;
                cout << "\tAuth. level: \t" << AuthRing::authMethodToStr(authring.getAuthMethod(uh)) << endl;
            }
        }
    }
}

void exec_setmaxconnections(autocomplete::ACState& s)
{
    auto direction = s.words[1].s == "put" ? PUT : GET;
    if (s.words.size() == 3)
    {
        client->setmaxconnections(direction, atoi(s.words[2].s.c_str()));
    }
    cout << "connections: " << (int)client->connections[direction] << endl;
}


class MegaCLILogger : public ::mega::Logger {
public:
    ofstream mLogFile;

    void log(const char*, int loglevel, const char*, const char *message
#ifdef ENABLE_LOG_PERFORMANCE
                 , const char **directMessages, size_t *directMessagesSizes, unsigned numberMessages
#endif
    ) override
    {
        if (mLogFile.is_open())
        {
            mLogFile << Waiter::ds << " " << SimpleLogger::toStr(static_cast<LogLevel>(loglevel)) << ": ";
            if (message) mLogFile << message;
#ifdef ENABLE_LOG_PERFORMANCE
            for (unsigned i = 0; i < numberMessages; ++i) mLogFile.write(directMessages[i], directMessagesSizes[i]);
#endif
            mLogFile << std::endl;
        }
        else
        {
#ifdef _WIN32
            auto t = std::time(NULL);
            char ts[50];
            if (!std::strftime(ts, sizeof(ts), "%H:%M:%S", std::localtime(&t)))
            {
                ts[0] = '\0';
            }

            string s;
            s.reserve(1024);
            s += ts;
            s += " ";
            if (message) s += message;
#ifdef ENABLE_LOG_PERFORMANCE
            for (unsigned i = 0; i < numberMessages; ++i) s.append(directMessages[i], directMessagesSizes[i]);
#endif
            s += "\r\n";
            OutputDebugStringA(s.c_str());
#else
            if (loglevel >= SimpleLogger::logCurrentLevel)
            {
                auto t = std::time(NULL);
                char ts[50];
                if (!std::strftime(ts, sizeof(ts), "%H:%M:%S", std::localtime(&t)))
                {
                    ts[0] = '\0';
                }
                std::cout << "[" << ts << "] " << SimpleLogger::toStr(static_cast<LogLevel>(loglevel)) << ": " << message << std::endl;
        }
#endif
        }
    }
};

void exec_fingerprint(autocomplete::ACState& s)
{
    auto localfilepath = LocalPath::fromPath(s.words[1].s, *client->fsaccess);
    auto fa = client->fsaccess->newfileaccess();

    if (fa->fopen(localfilepath, true, false, nullptr))
    {
        FileFingerprint fp;
        fp.genfingerprint(fa.get());
        cout << Utils::stringToHex(std::string((const char*)&fp.size, sizeof(fp.size))) << "/" <<
                Utils::stringToHex(std::string((const char*)&fp.mtime, sizeof(fp.mtime))) << "/" <<
                Utils::stringToHex(std::string((const char*)&fp.crc, sizeof(fp.crc))) << endl;
    }
    else
    {
        cout << "Failed to open: " << s.words[1].s << endl;
    }
}

void exec_timelocal(autocomplete::ACState& s)
{
    bool get = s.words[1].s == "get";
    auto localfilepath = LocalPath::fromPath(s.words[2].s, *client->fsaccess);

    if ((get && s.words.size() != 3) || (!get && s.words.size() != 4))
    {
        cout << "wrong number of arguments for : " << s.words[1].s << endl;
        return;
    }

    m_time_t set_time = 0;

    if (!get)
    {
        // similar to Transfers::complete()

        std::istringstream is(s.words[3].s);
        std::tm tm_record;
        is >> std::get_time(&tm_record, "%Y-%m-%d %H:%M:%S");

        set_time = m_mktime(&tm_record);

        cout << "Setting mtime to " << set_time << endl;

        bool success = client->fsaccess->setmtimelocal(localfilepath, set_time);
        if (!success)
        {
            cout << "setmtimelocal failed!  Was it transient? " << client->fsaccess->transient_error << endl;
        }
    }

    // perform get in both cases
    auto fa = client->fsaccess->newfileaccess();
    if (fa->fopen(localfilepath, true, false))
    {
        FileFingerprint fp;
        fp.genfingerprint(fa.get());
        if (fp.isvalid)
        {
            std::tm tm_record;
            m_localtime(fp.mtime, &tm_record);
            cout << "mtime for file is " << fp.mtime << ": " << std::put_time(&tm_record, "%Y-%m-%d %H:%M:%S") << endl;

            if (!get)
            {
                if (::mega::abs(set_time - fp.mtime) <= 2)
                {
                    cout << "mtime read back is within 2 seconds, so success. Actual difference: " << ::mega::abs(set_time - fp.mtime) << endl;
                }
                else
                {
                    cout << "ERROR Silent failure in setmtimelocal, difference is " << ::mega::abs(set_time - fp.mtime) << endl;
                }
            }
        }
        else
        {
            cout << "fingerprint generation failed: " << localfilepath.toPath(*client->fsaccess) << endl;
        }
    }
    else
    {
        cout << "fopen failed: " << localfilepath.toPath(*client->fsaccess) << endl;
    }

}

void exec_backupcentre(autocomplete::ACState& s)
{
    bool del = s.extractflag("-del");

    if (s.words.size() == 1)
    {
        client->reqs.add(new CommandBackupSyncFetch([&](Error e, vector<CommandBackupSyncFetch::Data>& data){
            if (e)
            {
                cout << "backupcentre failed: " << e << endl;
            }
            else
            {
                for (auto& d : data)
                {
                    cout << "Backup ID: " << toHandle(d.backupId) << endl;
                    cout << "  backup type: " << backupTypeToStr(d.backupType) << endl;
                    cout << "  root handle: " << toNodeHandle(d.rootNode) << endl;
                    cout << "  local folder: " << d.localFolder << endl;
                    cout << "  device id: " << d.deviceId << endl;
                    cout << "  sync state: " << d.syncState << endl;
                    cout << "  sync substate: " << d.syncSubstate << endl;
                    cout << "  extra: " << d.extra << endl;
                    cout << "  heartbeat timestamp: " << d.hbTimestamp << endl;
                    cout << "  heartbeat status: " << d.hbStatus << endl;
                    cout << "  heartbeat progress: " << d.hbProgress << endl;
                    cout << "  heartbeat uploads: " << d.uploads << endl;
                    cout << "  heartbeat downloads: " << d.downloads << endl;
                    cout << "  last activity time: " << d.lastActivityTs << endl;
                    cout << "  last node handle: " << toNodeHandle(d.lastSyncedNodeHandle) << endl << endl;
                }

                cout << "Backup Centre - Backups count: " << data.size() << endl;
            }
        }));
    }
    else if (s.words.size() == 2 && del)
    {
        handle backupId;
        Base64::atob(s.words[1].s.c_str(), (byte*)&backupId, MegaClient::BACKUPHANDLE);
        client->reqs.add(new CommandBackupRemove(client, backupId));
    }
}


MegaCLILogger gLogger;

autocomplete::ACN autocompleteSyntax()
{
    using namespace autocomplete;
    std::unique_ptr<Either> p(new Either("      "));

    p->Add(exec_apiurl, sequence(text("apiurl"), opt(sequence(param("url"), opt(param("disablepkp"))))));
    p->Add(exec_login, sequence(text("login"), opt(flag("-fresh")), either(sequence(param("email"), opt(param("password"))),
                                                      sequence(exportedLink(false, true), opt(param("auth_key"))),
                                                      param("session"),
                                                      sequence(text("autoresume"), opt(param("id"))))));
    p->Add(exec_begin, sequence(text("begin"), opt(param("ephemeralhandle#ephemeralpw"))));
    p->Add(exec_signup, sequence(text("signup"), either(sequence(param("email"), param("name"), opt(flag("-v1"))), param("confirmationlink"))));
    p->Add(exec_cancelsignup, sequence(text("cancelsignup")));
    p->Add(exec_confirm, sequence(text("confirm")));
    p->Add(exec_session, sequence(text("session"), opt(sequence(text("autoresume"), opt(param("id"))))));
    p->Add(exec_mount, sequence(text("mount")));
    p->Add(exec_ls, sequence(text("ls"), opt(flag("-R")), opt(sequence(flag("-tofile"), param("filename"))), opt(remoteFSFolder(client, &cwd))));
    p->Add(exec_cd, sequence(text("cd"), opt(remoteFSFolder(client, &cwd))));
    p->Add(exec_pwd, sequence(text("pwd")));
    p->Add(exec_lcd, sequence(text("lcd"), opt(localFSFolder())));
#ifdef USE_FILESYSTEM
    p->Add(exec_lls, sequence(text("lls"), opt(flag("-R")), opt(localFSFolder())));
    p->Add(exec_lpwd, sequence(text("lpwd")));
    p->Add(exec_lmkdir, sequence(text("lmkdir"), localFSFolder()));
#endif
    p->Add(exec_import, sequence(text("import"), exportedLink(true, false)));
    p->Add(exec_folderlinkinfo, sequence(text("folderlink"), opt(param("link"))));
    p->Add(exec_open, sequence(text("open"), exportedLink(false, true)));
    p->Add(exec_put, sequence(text("put"), opt(flag("-r")), localFSPath("localpattern"), opt(either(remoteFSPath(client, &cwd, "dst"),param("dstemail")))));
    p->Add(exec_putq, sequence(text("putq"), repeat(either(flag("-active"), flag("-all"), flag("-count"))), opt(param("cancelslot"))));
#ifdef USE_FILESYSTEM
    p->Add(exec_get, sequence(text("get"), opt(sequence(flag("-r"), opt(flag("-foldersonly")))), remoteFSPath(client, &cwd), opt(sequence(param("offset"), opt(param("length"))))));
#else
    p->Add(exec_get, sequence(text("get"), remoteFSPath(client, &cwd), opt(sequence(param("offset"), opt(param("length"))))));
#endif
    p->Add(exec_get, sequence(text("get"), flag("-re"), param("regularexpression")));
    p->Add(exec_get, sequence(text("get"), exportedLink(true, false), opt(sequence(param("offset"), opt(param("length"))))));
    p->Add(exec_getq, sequence(text("getq"), repeat(either(flag("-active"), flag("-all"), flag("-count"))), opt(param("cancelslot"))));
    p->Add(exec_more, sequence(text("more"), opt(remoteFSPath(client, &cwd))));
    p->Add(exec_pause, sequence(text("pause"), either(text("status"), sequence(opt(either(text("get"), text("put"))), opt(text("hard"))))));
    p->Add(exec_getfa, sequence(text("getfa"), wholenumber(1), opt(remoteFSPath(client, &cwd)), opt(text("cancel"))));
#ifdef USE_MEDIAINFO
    p->Add(exec_mediainfo, sequence(text("mediainfo"), either(sequence(text("calc"), localFSFile()), sequence(text("show"), remoteFSFile(client, &cwd)))));
#endif
    p->Add(exec_smsverify, sequence(text("smsverify"), either(sequence(text("send"), param("phonenumber"), opt(param("reverifywhitelisted"))), sequence(text("code"), param("verificationcode")))));
    p->Add(exec_verifiedphonenumber, sequence(text("verifiedphone")));
    p->Add(exec_resetverifiedphonenumber, sequence(text("resetverifiedphone")));
    p->Add(exec_mkdir, sequence(text("mkdir"), opt(flag("-allowduplicate")), opt(flag("-exactleafname")), remoteFSFolder(client, &cwd)));
    p->Add(exec_rm, sequence(text("rm"), remoteFSPath(client, &cwd), opt(sequence(flag("-regexchild"), param("regex")))));
    p->Add(exec_mv, sequence(text("mv"), remoteFSPath(client, &cwd, "src"), remoteFSPath(client, &cwd, "dst")));
    p->Add(exec_cp, sequence(text("cp"), remoteFSPath(client, &cwd, "src"), either(remoteFSPath(client, &cwd, "dst"), param("dstemail"))));
    p->Add(exec_du, sequence(text("du"), remoteFSPath(client, &cwd)));

#ifdef ENABLE_SYNC
<<<<<<< HEAD
    p->Add(exec_backupcentre, sequence(text("backupcentre"), opt(sequence(flag("-del"), param("backup_id")))));
	
    p->Add(exec_syncadd,
           sequence(text("sync"),
                    text("add"),
                    localFSFolder("source"),
                    remoteFSFolder(client, &cwd, "target")));

    p->Add(exec_syncbackupadd,
           sequence(text("sync"),
                    text("backup"),
                    text("add"),
                    either(sequence(localFSFolder("drive"),
                                    localFSFolder("source"),
                                    remoteFSFolder(client, &cwd, "target")),
                           sequence(localFSFolder("source"),
                                    remoteFSFolder(client, &cwd, "target")))));

    p->Add(exec_syncbackupremove,
           sequence(text("sync"),
                    text("backup"),
                    text("remove"),
                    localFSFolder("drive")));

    p->Add(exec_syncconfig,
           sequence(text("sync"),
                    text("config"),
                    opt(param("type"))));

    p->Add(exec_syncbackuprestore,
           sequence(text("sync"),
                    text("backup"),
                    text("restore"),
                    localFSFolder("drive")));

    p->Add(exec_synclist,
           sequence(text("sync"), text("list")));

    p->Add(exec_syncremove,
           sequence(text("sync"),
                    text("remove"),
                    param("id")));

    p->Add(exec_syncxable,
           sequence(text("sync"),
                    either(sequence(either(text("disable"), text("fail")),
                                    param("id"),
                                    opt(param("error"))),
                           sequence(text("enable"),
                                    param("id")))));
=======
    p->Add(exec_syncadd,
           sequence(text("sync"),
                    text("add"),
                    localFSFolder("source"),
                    remoteFSFolder(client, &cwd, "target")));

    p->Add(exec_synclist,
           sequence(text("sync"), text("list")));

    p->Add(exec_syncremove,
           sequence(text("sync"),
                    text("remove"),
                    param("id")));

    p->Add(exec_syncxable,
           sequence(text("sync"),
                    either(sequence(either(text("disable"), text("fail")),
                                    param("id"),
                                    opt(param("error"))),
                           sequence(text("enable"),
                                    param("id")))));

    p->Add(exec_backupcentre, sequence(text("backupcentre"), opt(sequence(flag("-del"), param("backup_id")))));

>>>>>>> d9da7ca7
#endif

    p->Add(exec_export, sequence(text("export"), remoteFSPath(client, &cwd), opt(either(flag("-writable"), param("expiretime"), text("del")))));
    p->Add(exec_share, sequence(text("share"), opt(sequence(remoteFSPath(client, &cwd), opt(sequence(contactEmail(client), opt(either(text("r"), text("rw"), text("full"))), opt(param("origemail"))))))));
    p->Add(exec_invite, sequence(text("invite"), param("dstemail"), opt(either(param("origemail"), text("del"), text("rmd")))));

    p->Add(exec_clink, sequence(text("clink"), either(text("renew"), sequence(text("query"), param("handle")), sequence(text("del"), opt(param("handle"))))));

    p->Add(exec_ipc, sequence(text("ipc"), param("handle"), either(text("a"), text("d"), text("i"))));
    p->Add(exec_showpcr, sequence(text("showpcr")));
    p->Add(exec_users, sequence(text("users"), opt(sequence(contactEmail(client), text("del")))));
    p->Add(exec_getua, sequence(text("getua"), param("attrname"), opt(contactEmail(client))));
    p->Add(exec_putua, sequence(text("putua"), param("attrname"), opt(either(
                                                                          text("del"),
                                                                          sequence(text("set"), param("string")),
                                                                          sequence(text("map"), param("key"), param("value")),
                                                                          sequence(text("load"), localFSFile())))));
#ifdef DEBUG
    p->Add(exec_delua, sequence(text("delua"), param("attrname")));
    p->Add(exec_devcommand, sequence(text("devcommand"), param("subcommand"), opt(param("email"))));
#endif
    p->Add(exec_alerts, sequence(text("alerts"), opt(either(text("new"), text("old"), wholenumber(10), text("notify"), text("seen")))));
    p->Add(exec_recentactions, sequence(text("recentactions"), param("hours"), param("maxcount")));
    p->Add(exec_recentnodes, sequence(text("recentnodes"), param("hours"), param("maxcount")));

    p->Add(exec_putbps, sequence(text("putbps"), opt(either(wholenumber(100000), text("auto"), text("none")))));
    p->Add(exec_killsession, sequence(text("killsession"), opt(either(text("all"), param("sessionid")))));
    p->Add(exec_whoami, sequence(text("whoami"), repeat(either(flag("-storage"), flag("-transfer"), flag("-pro"), flag("-transactions"), flag("-purchases"), flag("-sessions")))));
    p->Add(exec_verifycredentials, sequence(text("credentials"), either(text("show"), text("status"), text("verify"), text("reset")), opt(contactEmail(client))));
    p->Add(exec_passwd, sequence(text("passwd")));
    p->Add(exec_reset, sequence(text("reset"), contactEmail(client), opt(text("mk"))));
    p->Add(exec_recover, sequence(text("recover"), param("recoverylink")));
    p->Add(exec_cancel, sequence(text("cancel"), opt(param("cancellink"))));
    p->Add(exec_email, sequence(text("email"), opt(either(param("newemail"), param("emaillink")))));
    p->Add(exec_retry, sequence(text("retry")));
    p->Add(exec_recon, sequence(text("recon")));
    p->Add(exec_reload, sequence(text("reload"), opt(text("nocache"))));
    p->Add(exec_logout, sequence(text("logout"), opt(flag("-keepsyncconfigs"))));
    p->Add(exec_locallogout, sequence(text("locallogout")));
    p->Add(exec_symlink, sequence(text("symlink")));
    p->Add(exec_version, sequence(text("version")));
    p->Add(exec_debug, sequence(text("debug"), opt(either(flag("-on"), flag("-off"))), opt(localFSFile())));
    p->Add(exec_verbose, sequence(text("verbose"), opt(either(flag("-on"), flag("-off")))));
#if defined(WIN32) && defined(NO_READLINE)
    p->Add(exec_clear, sequence(text("clear")));
    p->Add(exec_codepage, sequence(text("codepage"), opt(sequence(wholenumber(65001), opt(wholenumber(65001))))));
    p->Add(exec_log, sequence(text("log"), either(text("utf8"), text("utf16"), text("codepage")), localFSFile()));
#endif
    p->Add(exec_test, sequence(text("test"), opt(param("data"))));
    p->Add(exec_fingerprint, sequence(text("fingerprint"), localFSFile("localfile")));
#ifdef ENABLE_CHAT
    p->Add(exec_chats, sequence(text("chats")));
    p->Add(exec_chatc, sequence(text("chatc"), param("group"), repeat(opt(sequence(contactEmail(client), either(text("ro"), text("sta"), text("mod")))))));
    p->Add(exec_chati, sequence(text("chati"), param("chatid"), contactEmail(client), either(text("ro"), text("sta"), text("mod"))));
    p->Add(exec_chatcp, sequence(text("chatcp"), param("mownkey"), opt(sequence(text("t"), param("title64"))), repeat(sequence(contactEmail(client), either(text("ro"), text("sta"), text("mod"))))));
    p->Add(exec_chatr, sequence(text("chatr"), param("chatid"), opt(contactEmail(client))));
    p->Add(exec_chatu, sequence(text("chatu"), param("chatid")));
    p->Add(exec_chatup, sequence(text("chatup"), param("chatid"), param("userhandle"), either(text("ro"), text("sta"), text("mod"))));
    p->Add(exec_chatpu, sequence(text("chatpu")));
    p->Add(exec_chatga, sequence(text("chatga"), param("chatid"), param("nodehandle"), param("uid")));
    p->Add(exec_chatra, sequence(text("chatra"), param("chatid"), param("nodehandle"), param("uid")));
    p->Add(exec_chatst, sequence(text("chatst"), param("chatid"), param("title64")));
    p->Add(exec_chata, sequence(text("chata"), param("chatid"), param("archive")));
    p->Add(exec_chatl, sequence(text("chatl"), param("chatid"), either(text("del"), text("query"))));
    p->Add(exec_chatsm, sequence(text("chatsm"), param("chatid"), opt(param("title64"))));
    p->Add(exec_chatlu, sequence(text("chatlu"), param("publichandle")));
    p->Add(exec_chatlj, sequence(text("chatlj"), param("publichandle"), param("unifiedkey")));
#endif
    p->Add(exec_enabletransferresumption, sequence(text("enabletransferresumption"), opt(either(text("on"), text("off")))));
    p->Add(exec_setmaxdownloadspeed, sequence(text("setmaxdownloadspeed"), opt(wholenumber(10000))));
    p->Add(exec_setmaxuploadspeed, sequence(text("setmaxuploadspeed"), opt(wholenumber(10000))));
    p->Add(exec_handles, sequence(text("handles"), opt(either(text("on"), text("off")))));
    p->Add(exec_httpsonly, sequence(text("httpsonly"), opt(either(text("on"), text("off")))));
    p->Add(exec_timelocal, sequence(text("mtimelocal"), either(text("set"), text("get")), localFSPath(), opt(param("datetime"))));

    p->Add(exec_mfac, sequence(text("mfac"), param("email")));
    p->Add(exec_mfae, sequence(text("mfae")));
    p->Add(exec_mfad, sequence(text("mfad"), param("pin")));

#if defined(WIN32) && defined(NO_READLINE)
    p->Add(exec_autocomplete, sequence(text("autocomplete"), opt(either(text("unix"), text("dos")))));
    p->Add(exec_history, sequence(text("history")));
#endif
    p->Add(exec_help, either(text("help"), text("h"), text("?")));
    p->Add(exec_quit, either(text("quit"), text("q"), text("exit")));

    p->Add(exec_find, sequence(text("find"), text("raided")));
    p->Add(exec_findemptysubfoldertrees, sequence(text("findemptysubfoldertrees"), opt(flag("-movetotrash"))));

#ifdef MEGA_MEASURE_CODE
    p->Add(exec_deferRequests, sequence(text("deferrequests"), repeat(either(flag("-putnodes")))));
    p->Add(exec_sendDeferred, sequence(text("senddeferred"), opt(flag("-reset"))));
    p->Add(exec_codeTimings, sequence(text("codetimings"), opt(flag("-reset"))));
#endif

#ifdef USE_FILESYSTEM
    p->Add(exec_treecompare, sequence(text("treecompare"), localFSPath(), remoteFSPath(client, &cwd)));
    p->Add(exec_generatetestfilesfolders, sequence(text("generatetestfilesfolders"), repeat(either(sequence(flag("-folderdepth"), param("depth")),
                                                                                                   sequence(flag("-folderwidth"), param("width")),
                                                                                                   sequence(flag("-filecount"), param("count")),
                                                                                                   sequence(flag("-filesize"), param("size")),
                                                                                                   sequence(flag("-nameprefix"), param("prefix")))), localFSFolder("parent")));
#endif
    p->Add(exec_querytransferquota, sequence(text("querytransferquota"), param("filesize")));
    p->Add(exec_getcloudstorageused, sequence(text("getcloudstorageused")));
    p->Add(exec_getuserquota, sequence(text("getuserquota"), repeat(either(flag("-storage"), flag("-transfer"), flag("-pro")))));
    p->Add(exec_getuserdata, text("getuserdata"));

    p->Add(exec_showattributes, sequence(text("showattributes"), remoteFSPath(client, &cwd)));

    p->Add(exec_setmaxconnections, sequence(text("setmaxconnections"), either(text("put"), text("get")), opt(wholenumber(4))));
    p->Add(exec_metamac, sequence(text("metamac"), localFSPath(), remoteFSPath(client, &cwd)));
    p->Add(exec_banner, sequence(text("banner"), either(text("get"), sequence(text("dismiss"), param("id")))));

    return autocompleteTemplate = std::move(p);
}


#ifdef USE_FILESYSTEM
bool recursiveget(fs::path&& localpath, Node* n, bool folders, unsigned& queued)
{
    if (n->type == FILENODE)
    {
        if (!folders)
        {
            auto f = new AppFileGet(n, UNDEF, NULL, -1, 0, NULL, NULL, localpath.u8string());
            f->appxfer_it = appxferq[GET].insert(appxferq[GET].end(), f);
            DBTableTransactionCommitter committer(client->tctable);
            client->startxfer(GET, f, committer);
            queued += 1;
        }
    }
    else if (n->type == FOLDERNODE || n->type == ROOTNODE)
    {
        fs::path newpath = localpath / fs::u8path(n->type == ROOTNODE ? "ROOTNODE" : n->displayname());
        if (folders)
        {
            std::error_code ec;
            if (fs::create_directory(newpath, ec) || !ec)
            {
                cout << newpath << endl;
            }
            else
            {
                cout << "Failed trying to create " << newpath << ": " << ec.message() << endl;
                return false;
            }
        }
        for (node_list::iterator it = n->children.begin(); it != n->children.end(); it++)
        {
            if (!recursiveget(std::move(newpath), *it, folders, queued))
            {
                return false;
            }
        }
    }
    return true;
}
#endif

bool regexget(const string& expression, Node* n, unsigned& queued)
{
    try
    {
        std::regex re(expression);

        if (n->type == FOLDERNODE || n->type == ROOTNODE)
        {
            DBTableTransactionCommitter committer(client->tctable);
            for (node_list::iterator it = n->children.begin(); it != n->children.end(); it++)
            {
                if ((*it)->type == FILENODE)
                {
                    if (regex_search(string((*it)->displayname()), re))
                    {
                        auto f = new AppFileGet(*it);
                        f->appxfer_it = appxferq[GET].insert(appxferq[GET].end(), f);
                        client->startxfer(GET, f, committer);
                        queued += 1;
                    }
                }
            }
        }
    }
    catch (std::exception& e)
    {
        cout << "ERROR: " << e.what() << endl;
        return false;
    }
    return true;
}

struct Login
{
    string email, password, salt, pin;
    int version;

    Login() : version(0)
    {
    }

    void reset()
    {
        *this = Login();
    }

    void login(MegaClient* mc)
    {
        byte keybuf[SymmCipher::KEYLENGTH];

        if (version == 1)
        {
            if (error e = mc->pw_key(password.c_str(), keybuf))
            {
                cout << "Login error: " << e << endl;
            }
            else
            {
                mc->login(email.c_str(), keybuf, (!pin.empty()) ? pin.c_str() : NULL);
            }
        }
        else if (version == 2 && !salt.empty())
        {
            mc->login2(email.c_str(), password.c_str(), &salt, (!pin.empty()) ? pin.c_str() : NULL);
        }
        else
        {
            cout << "Login unexpected error" << endl;
        }
    }
};
static Login login;

ofstream* pread_file = NULL;
m_off_t pread_file_end = 0;


// execute command
static void process_line(char* l)
{
    switch (prompt)
    {
    case LOGINTFA:
        if (strlen(l) > 1)
        {
            login.pin = l;
            login.login(client);
        }
        else
        {
            cout << endl << "The pin length is invalid, please try to login again." << endl;
        }

        setprompt(COMMAND);
        return;

    case SETTFA:
        client->multifactorauthsetup(l);
        setprompt(COMMAND);
        return;

    case LOGINPASSWORD:

        if (signupcode.size())
        {
            // verify correctness of supplied signup password
            client->pw_key(l, pwkey);
            SymmCipher pwcipher(pwkey);
            pwcipher.ecb_decrypt(signuppwchallenge);

            if (MemAccess::get<int64_t>((const char*)signuppwchallenge + 4))
            {
                cout << endl << "Incorrect password, please try again." << endl;
            }
            else
            {
                client->confirmsignuplink((const byte*)signupcode.data(), unsigned(signupcode.size()),
                    MegaClient::stringhash64(&signupemail, &pwcipher));
            }

            signupcode.clear();
        }
        else if (recoverycode.size())   // cancelling account --> check password
        {
            client->pw_key(l, pwkey);
            client->validatepwd(pwkey);
        }
        else if (changecode.size())     // changing email --> check password to avoid creating an invalid hash
        {
            client->pw_key(l, pwkey);
            client->validatepwd(pwkey);
        }
        else
        {
            login.password = l;
            login.login(client);
            cout << endl << "Logging in..." << endl;
        }

        setprompt(COMMAND);
        return;

    case OLDPASSWORD:
        client->pw_key(l, pwkeybuf);

        if (!memcmp(pwkeybuf, pwkey, sizeof pwkey))
        {
            cout << endl;
            setprompt(NEWPASSWORD);
        }
        else
        {
            cout << endl << "Bad password, please try again" << endl;
            setprompt(COMMAND);
        }
        return;

    case NEWPASSWORD:
        newpassword = l;
        client->pw_key(l, newpwkey);

        cout << endl;
        setprompt(PASSWORDCONFIRM);
        return;

    case PASSWORDCONFIRM:
        client->pw_key(l, pwkeybuf);

        if (memcmp(pwkeybuf, newpwkey, sizeof pwkeybuf))
        {
            cout << endl << "Mismatch, please try again" << endl;
        }
        else
        {
            error e;

            if (signupemail.size())
            {
                if (signupV2)
                {
                    client->sendsignuplink2(signupemail.c_str(), newpassword.c_str(), signupname.c_str());
                }
                else
                {
                    client->sendsignuplink(signupemail.c_str(), signupname.c_str(), newpwkey);
                }
            }
            else if (recoveryemail.size() && recoverycode.size())
            {
                cout << endl << "Resetting password..." << endl;

                if (hasMasterKey)
                {
                    client->confirmrecoverylink(recoverycode.c_str(), recoveryemail.c_str(), newpassword.c_str(), masterkey);
                }
                else
                {
                    client->confirmrecoverylink(recoverycode.c_str(), recoveryemail.c_str(), newpassword.c_str(), NULL);
                }

                recoverycode.clear();
                recoveryemail.clear();
                hasMasterKey = false;
                memset(masterkey, 0, sizeof masterkey);
            }
            else
            {
                if ((e = client->changepw(newpassword.c_str())) == API_OK)
                {
                    memcpy(pwkey, newpwkey, sizeof pwkey);
                    cout << endl << "Changing password..." << endl;
                }
                else
                {
                    cout << "You must be logged in to change your password." << endl;
                }
            }
        }

        setprompt(COMMAND);
        signupemail.clear();
        signupV2 = true;
        return;

    case MASTERKEY:
        cout << endl << "Retrieving private RSA key for checking integrity of the Master Key..." << endl;

        Base64::atob(l, masterkey, sizeof masterkey);
        client->getprivatekey(recoverycode.c_str());
        return;

    case COMMAND:
        try
        {
            std::string consoleOutput;
            ac::autoExec(string(l), string::npos, autocompleteTemplate, false, consoleOutput, true); // todo: pass correct unixCompletions flag
            if (!consoleOutput.empty())
            {
                cout << consoleOutput << flush;
            }
        }
        catch (std::exception& e)
        {
            cout << "Command failed: " << e.what() << endl;
        }
        return;
    case PAGER:
        if (strlen(l) && l[0] == 'q')
        {
            setprompt(COMMAND); // quit pager view if 'q' is sent, see README
        }
        else
        {
            autocomplete::ACState nullState; //not entirely sure about this
            exec_more(nullState); //else, get one more page
        }
        return;
    }
}

void exec_ls(autocomplete::ACState& s)
{
    Node* n;
    bool recursive = s.extractflag("-R");
    string toFilename;
    bool toFileFlag = s.extractflagparam("-tofile", toFilename);

    ofstream toFile;
    if (toFileFlag)
    {
        toFile.open(toFilename);
    }

    if (s.words.size() > 1)
    {
        n = nodebypath(s.words[1].s.c_str());
    }
    else
    {
        n = client->nodebyhandle(cwd);
    }

    if (n)
    {
        dumptree(n, recursive, 0, NULL, toFileFlag ? &toFile : nullptr);
    }
}

void exec_cd(autocomplete::ACState& s)
{
    if (s.words.size() > 1)
    {
        if (Node* n = nodebypath(s.words[1].s.c_str()))
        {
            if (n->type == FILENODE)
            {
                cout << s.words[1].s << ": Not a directory" << endl;
            }
            else
            {
                cwd = n->nodehandle;
            }
        }
        else
        {
            cout << s.words[1].s << ": No such file or directory" << endl;
        }
    }
    else
    {
        cwd = client->rootnodes[0];
    }
}

void exec_rm(autocomplete::ACState& s)
{
    string childregexstring;
    bool useregex = s.extractflagparam("-regexchild", childregexstring);

    if (Node* n = nodebypath(s.words[1].s.c_str()))
    {
        vector<Node*> v;
        if (useregex)
        {
            std::regex re(childregexstring);
            for (Node* c : n->children)
            {
                if (std::regex_match(c->displayname(), re))
                {
                    v.push_back(c);
                }
            }
        }
        else
        {
            v.push_back(n);
        }

        for (auto d : v)
        {
            if (client->checkaccess(d, FULL))
            {
                error e = client->unlink(d, false, 0);

                if (e)
                {
                    cout << d->displaypath() << ": Deletion failed (" << errorstring(e) << ")" << endl;
                }
            }
            else
            {
                cout << d->displaypath() << ": Access denied" << endl;
            }
        }
    }
    else
    {
        cout << s.words[1].s << ": No such file or directory" << endl;
    }
}

void exec_mv(autocomplete::ACState& s)
{
    Node *n, *tn;
    string newname;

    if (s.words.size() > 2)
    {
        // source node must exist
        if ((n = nodebypath(s.words[1].s.c_str())))
        {
            // we have four situations:
            // 1. target path does not exist - fail
            // 2. target node exists and is folder - move
            // 3. target node exists and is file - delete and rename (unless same)
            // 4. target path exists, but filename does not - rename
            if ((tn = nodebypath(s.words[2].s.c_str(), NULL, &newname)))
            {
                error e;

                if (newname.size())
                {
                    if (tn->type == FILENODE)
                    {
                        cout << s.words[2].s << ": Not a directory" << endl;

                        return;
                    }
                    else
                    {
                        if ((e = client->checkmove(n, tn)) == API_OK)
                        {
                            if (!client->checkaccess(n, RDWR))
                            {
                                cout << "Write access denied" << endl;

                                return;
                            }

                            // rename
                            client->fsaccess->normalize(&newname);
                            n->attrs.map['n'] = newname;

                            if ((e = client->setattr(n)))
                            {
                                cout << "Cannot rename file (" << errorstring(e) << ")" << endl;
                            }
                        }
                        else
                        {
                            cout << "Cannot rename file (" << errorstring(e) << ")" << endl;
                        }
                    }
                }
                else
                {
                    if (tn->type == FILENODE)
                    {
                        // (there should never be any orphaned filenodes)
                        if (!tn->parent)
                        {
                            return;
                        }

                        if ((e = client->checkmove(n, tn->parent)) == API_OK)
                        {
                            if (!client->checkaccess(n, RDWR))
                            {
                                cout << "Write access denied" << endl;

                                return;
                            }

                            // overwrite existing target file: rename source...
                            n->attrs.map['n'] = tn->attrs.map['n'];
                            e = client->setattr(n);

                            if (e)
                            {
                                cout << "Rename failed (" << errorstring(e) << ")" << endl;
                            }

                            if (n != tn)
                            {
                                // ...delete target...
                                e = client->unlink(tn, false, 0);

                                if (e)
                                {
                                    cout << "Remove failed (" << errorstring(e) << ")" << endl;
                                }
                            }
                        }

                        // ...and set target to original target's parent
                        tn = tn->parent;
                    }
                    else
                    {
                        e = client->checkmove(n, tn);
                    }
                }

                if (n->parent != tn)
                {
                    if (e == API_OK)
                    {
                        e = client->rename(n, tn);

                        if (e)
                        {
                            cout << "Move failed (" << errorstring(e) << ")" << endl;
                        }
                    }
                    else
                    {
                        cout << "Move not permitted - try copy" << endl;
                    }
                }
            }
            else
            {
                cout << s.words[2].s << ": No such directory" << endl;
            }
        }
        else
        {
            cout << s.words[1].s << ": No such file or directory" << endl;
        }
    }
}


void exec_cp(autocomplete::ACState& s)
{
    Node *n, *tn;
    string targetuser;
    string newname;
    error e;

    if (s.words.size() > 2)
    {
        if ((n = nodebypath(s.words[1].s.c_str())))
        {
            if ((tn = nodebypath(s.words[2].s.c_str(), &targetuser, &newname)))
            {
                if (!client->checkaccess(tn, RDWR))
                {
                    cout << "Write access denied" << endl;

                    return;
                }

                if (tn->type == FILENODE)
                {
                    if (n->type == FILENODE)
                    {
                        // overwrite target if source and taret are files

                        // (there should never be any orphaned filenodes)
                        if (!tn->parent)
                        {
                            return;
                        }

                        // ...delete target...
                        e = client->unlink(tn, false, 0);

                        if (e)
                        {
                            cout << "Cannot delete existing file (" << errorstring(e) << ")"
                                << endl;
                        }

                        // ...and set target to original target's parent
                        tn = tn->parent;
                    }
                    else
                    {
                        cout << "Cannot overwrite file with folder" << endl;
                        return;
                    }
                }
            }

            TreeProcCopy_mcli tc;
            handle ovhandle = UNDEF;

            if (!n->keyApplied())
            {
                cout << "Cannot copy a node without key" << endl;
                return;
            }

            if (n->attrstring)
            {
                n->applykey();
                n->setattr();
                if (n->attrstring)
                {
                    cout << "Cannot copy undecryptable node" << endl;
                    return;
                }
            }

            string sname;
            if (newname.size())
            {
                sname = newname;
                client->fsaccess->normalize(&sname);
            }
            else
            {
                attr_map::iterator it = n->attrs.map.find('n');
                if (it != n->attrs.map.end())
                {
                    sname = it->second;
                }
            }

            if (!client->versions_disabled && tn && n->type == FILENODE)
            {
                Node *ovn = client->childnodebyname(tn, sname.c_str(), true);
                if (ovn)
                {
                    if (n->isvalid && ovn->isvalid && *(FileFingerprint*)n == *(FileFingerprint*)ovn)
                    {
                        cout << "Skipping identical node" << endl;
                        return;
                    }

                    ovhandle = ovn->nodehandle;
                }
            }

            // determine number of nodes to be copied
            client->proctree(n, &tc, false, ovhandle != UNDEF);

            tc.allocnodes();

            // build new nodes array
            client->proctree(n, &tc, false, ovhandle != UNDEF);

            // if specified target is a filename, use it
            if (newname.size())
            {
                SymmCipher key;
                string attrstring;

                // copy source attributes and rename
                AttrMap attrs;

                attrs.map = n->attrs.map;
                attrs.map['n'] = sname;

                key.setkey((const byte*)tc.nn[0].nodekey.data(), tc.nn[0].type);

                // JSON-encode object and encrypt attribute string
                attrs.getjson(&attrstring);
                tc.nn[0].attrstring.reset(new string);
                client->makeattr(&key, tc.nn[0].attrstring, attrstring.c_str());
            }

            // tree root: no parent
            tc.nn[0].parenthandle = UNDEF;
            tc.nn[0].ovhandle = ovhandle;

            if (tn)
            {
                // add the new nodes
                client->putnodes(tn->nodehandle, move(tc.nn));
            }
            else
            {
                if (targetuser.size())
                {
                    cout << "Attempting to drop into user " << targetuser << "'s inbox..." << endl;

                    client->putnodes(targetuser.c_str(), move(tc.nn));
                }
                else
                {
                    cout << s.words[2].s << ": No such file or directory" << endl;
                }
            }
        }
        else
        {
            cout << s.words[1].s << ": No such file or directory" << endl;
        }
    }
}

void exec_du(autocomplete::ACState& s)
{
    Node *n;
    TreeProcDU du;

    if (s.words.size() > 1)
    {
        if (!(n = nodebypath(s.words[1].s.c_str())))
        {
            cout << s.words[1].s << ": No such file or directory" << endl;

            return;
        }
    }
    else
    {
        n = client->nodebyhandle(cwd);
    }

    if (n)
    {
        client->proctree(n, &du);

        cout << "Total storage used: " << (du.numbytes / 1048576) << " MB" << endl;
        cout << "Total # of files: " << du.numfiles << endl;
        cout << "Total # of folders: " << du.numfolders << endl;
    }
}

void exec_get(autocomplete::ACState& s)
{
    Node *n;
    string regularexpression;
    if (s.extractflag("-r"))
    {
#ifdef USE_FILESYSTEM
        // recursive get.  create local folder structure first, then queue transfer of all files
        bool foldersonly = s.extractflag("-foldersonly");

        if (!(n = nodebypath(s.words[1].s.c_str())))
        {
            cout << s.words[1].s << ": No such folder (or file)" << endl;
        }
        else if (n->type != FOLDERNODE && n->type != ROOTNODE)
        {
            cout << s.words[1].s << ": not a folder" << endl;
        }
        else
        {
            unsigned queued = 0;
            cout << "creating folders: " << endl;
            if (recursiveget(fs::current_path(), n, true, queued))
            {
                if (!foldersonly)
                {
                    cout << "queueing files..." << endl;
                    bool alldone = recursiveget(fs::current_path(), n, false, queued);
                    cout << "queued " << queued << " files for download" << (!alldone ? " before failure" : "") << endl;
                }
            }
        }
#else
        cout << "Sorry, -r not supported yet" << endl;
#endif
    }
    else if (s.extractflagparam("-re", regularexpression))
    {
        if (!(n = nodebypath(".")))
        {
            cout << ": No current folder" << endl;
        }
        else if (n->type != FOLDERNODE && n->type != ROOTNODE)
        {
            cout << ": not in a folder" << endl;
        }
        else
        {
            unsigned queued = 0;
            if (regexget(regularexpression, n, queued))
            {
                cout << "queued " << queued << " files for download" << endl;
            }
        }
    }
    else
    {
        handle ph = UNDEF;
        byte key[FILENODEKEYLENGTH];
        if (client->parsepubliclink(s.words[1].s.c_str(), ph, key, false) == API_OK)
        {
            cout << "Checking link..." << endl;
            client->openfilelink(ph, key, 0);
            return;
        }

        n = nodebypath(s.words[1].s.c_str());

        if (n)
        {
            if (s.words.size() > 2)
            {
                // read file slice
                m_off_t offset = atol(s.words[2].s.c_str());
                m_off_t count = (s.words.size() > 3) ? atol(s.words[3].s.c_str()) : 0;

                if (offset + count > n->size)
                {
                    if (offset < n->size)
                    {
                        count = n->size - offset;
                        cout << "Count adjusted to " << count << " bytes (filesize is " << n->size << " bytes)" << endl;
                    }
                    else
                    {
                        cout << "Nothing to read: offset + length > filesize (" << offset << " + " << count << " > " << n->size << " bytes)" << endl;
                        return;
                    }
                }

                if (s.words.size() == 5)
                {
                    pread_file = new ofstream(s.words[4].s.c_str(), std::ios_base::binary);
                    pread_file_end = offset + count;
                }

                client->pread(n, offset, count, NULL);
            }
            else
            {
                DBTableTransactionCommitter committer(client->tctable);

                // queue specified file...
                if (n->type == FILENODE)
                {
                    auto f = new AppFileGet(n);

                    string::size_type index = s.words[1].s.find(":");
                    // node from public folder link
                    if (index != string::npos && s.words[1].s.substr(0, index).find("@") == string::npos)
                    {
                        handle h = clientFolder->rootnodes[0];
                        char *pubauth = new char[12];
                        Base64::btoa((byte*)&h, MegaClient::NODEHANDLE, pubauth);
                        f->pubauth = pubauth;
                        f->hprivate = true;
                        f->hforeign = true;
                        memcpy(f->filekey, n->nodekey().data(), FILENODEKEYLENGTH);
                    }

                    f->appxfer_it = appxferq[GET].insert(appxferq[GET].end(), f);
                    client->startxfer(GET, f, committer);
                }
                else
                {
                    // ...or all files in the specified folder (non-recursive)
                    for (node_list::iterator it = n->children.begin(); it != n->children.end(); it++)
                    {
                        if ((*it)->type == FILENODE)
                        {
                            auto f = new AppFileGet(*it);
                            f->appxfer_it = appxferq[GET].insert(appxferq[GET].end(), f);
                            client->startxfer(GET, f, committer);
                        }
                    }
                }
            }
        }
        else
        {
            cout << s.words[1].s << ": No such file or folder" << endl;
        }
    }
}

/* more_node here is intentionally defined with filescope, it allows us to
 * resume an interrupted pagination.
 * Node contents are fetched one page at a time, defaulting to 1KB of data.
 * Improvement: Get console layout and use width*height for precise pagination.
 */
static Node    *more_node = nullptr; // Remote node that we are paging through
static m_off_t  more_offset = 0; // Current offset in the remote file
static const m_off_t MORE_BYTES = 1024;

void exec_more(autocomplete::ACState& s)
{
    if(s.words.size() > 1) // set up new node for pagination
    {
        more_offset = 0;
        more_node = nodebypath(s.words[1].s.c_str());
    }
    if(more_node && (more_node->type == FILENODE))
    {
        m_off_t count = (more_offset + MORE_BYTES <= more_node->size)
                ? MORE_BYTES : (more_node->size - more_offset);

        client->pread(more_node, more_offset, count, NULL);
    }
}

void uploadLocalFolderContent(LocalPath& localname, Node* cloudFolder);

void uploadLocalPath(nodetype_t type, std::string name, LocalPath& localname, Node* parent, const std::string targetuser, DBTableTransactionCommitter& committer, int& total, bool recursive)
{

    Node *previousNode = client->childnodebyname(parent, name.c_str(), false);

    if (type == FILENODE)
    {
        auto fa = client->fsaccess->newfileaccess();
        if (fa->fopen(localname, true, false))
        {
            FileFingerprint fp;
            fp.genfingerprint(fa.get());

            if (previousNode)
            {
                if (previousNode->type == FILENODE)
                {
                    if (fp.isvalid && previousNode->isvalid && fp == *((FileFingerprint *)previousNode))
                    {
                        cout << "Identical file already exist. Skipping transfer of " << name << endl;
                        return;
                    }
                }
                else
                {
                    cout << "Can't upload file over the top of a folder with the same name: " << name << endl;
                    return;
                }
            }
            fa.reset();

            AppFile* f = new AppFilePut(localname, parent ? parent->nodehandle : UNDEF, targetuser.c_str());
            *static_cast<FileFingerprint*>(f) = fp;
            f->appxfer_it = appxferq[PUT].insert(appxferq[PUT].end(), f);
            client->startxfer(PUT, f, committer);
            total++;
        }
        else
        {
            cout << "Can't open file: " << name << endl;
        }
    }
    else if (type == FOLDERNODE && recursive)
    {

        if (previousNode)
        {
            if (previousNode->type == FILENODE)
            {
                cout << "Can't upload a folder over the top of a file with the same name: " << name << endl;
                return;
            }
            else
            {
                // upload into existing folder with the same name
                uploadLocalFolderContent(localname, previousNode);
            }
        }
        else
        {
            vector<NewNode> nn(1);
            client->putnodes_prepareOneFolder(&nn[0], name);

            gOnPutNodeTag[gNextClientTag] = [localname](Node* parent) {
                auto tmp = localname;
                uploadLocalFolderContent(tmp, parent);
            };

            client->reqtag = gNextClientTag++;
            client->putnodes(parent->nodehandle, move(nn));
            client->reqtag = 0;
        }
    }
}


string localpathToUtf8Leaf(const LocalPath& itemlocalname)
{
    return itemlocalname.leafName().toPath(*client->fsaccess);
}

void uploadLocalFolderContent(LocalPath& localname, Node* cloudFolder)
{
    DirAccess* da = client->fsaccess->newdiraccess();

    if (da->dopen(&localname, NULL, false))
    {
        DBTableTransactionCommitter committer(client->tctable);

        int total = 0;
        nodetype_t type;
        LocalPath itemlocalleafname;
        while (da->dnext(localname, itemlocalleafname, true, &type))
        {
            string leafNameUtf8 = localpathToUtf8Leaf(itemlocalleafname);

            if (gVerboseMode)
            {
                cout << "Queueing " << leafNameUtf8 << "..." << endl;
            }
            auto newpath = localname;
            newpath.appendWithSeparator(itemlocalleafname, true);
            uploadLocalPath(type, leafNameUtf8, newpath, cloudFolder, "", committer, total, true);
        }
        if (gVerboseMode)
        {
            cout << "Queued " << total << " more uploads from folder " << localpathToUtf8Leaf(localname) << endl;
        }
    }
}

void exec_put(autocomplete::ACState& s)
{
    handle target = cwd;
    string targetuser;
    string newname;
    int total = 0;
    Node* n = NULL;

    bool recursive = s.extractflag("-r");

    if (s.words.size() > 2)
    {
        if ((n = nodebypath(s.words[2].s.c_str(), &targetuser, &newname)))
        {
            target = n->nodehandle;
        }
    }
    else    // target is current path
    {
        n = client->nodebyhandle(target);
    }

    if (client->loggedin() == NOTLOGGEDIN && !targetuser.size() && !client->loggedIntoWritableFolder())
    {
        cout << "Not logged in." << endl;

        return;
    }

    if (recursive && !targetuser.empty())
    {
        cout << "Sorry, can't send recursively to a user" << endl;
    }

    auto localname = LocalPath::fromPath(s.words[1].s, *client->fsaccess);

    DirAccess* da = client->fsaccess->newdiraccess();

    if (da->dopen(&localname, NULL, true))
    {
        DBTableTransactionCommitter committer(client->tctable);

        nodetype_t type;
        LocalPath itemlocalname;
        while (da->dnext(localname, itemlocalname, true, &type))
        {
            string leafNameUtf8 = localpathToUtf8Leaf(itemlocalname);

            if (gVerboseMode)
            {
                cout << "Queueing " << leafNameUtf8 << "..." << endl;
            }
            uploadLocalPath(type, leafNameUtf8, itemlocalname, n, targetuser, committer, total, recursive);
        }
    }

    delete da;

    cout << "Queued " << total << " file(s) for upload, " << appxferq[PUT].size()
        << " file(s) in queue" << endl;
}

void exec_pwd(autocomplete::ACState& s)
{
    string path;

    nodepath(cwd, &path);

    cout << path << endl;
}

void exec_lcd(autocomplete::ACState& s)
{
    LocalPath localpath = LocalPath::fromPath(s.words[1].s, *client->fsaccess);

    if (!client->fsaccess->chdirlocal(localpath))
    {
        cout << s.words[1].s << ": Failed" << endl;
    }
}

#ifdef USE_FILESYSTEM
void exec_lls(autocomplete::ACState& s)
{
    bool recursive = s.extractflag("-R");
    fs::path ls_folder = s.words.size() > 1 ? fs::u8path(s.words[1].s) : fs::current_path();
    std::error_code ec;
    auto status = fs::status(ls_folder, ec);
    (void)status;
    if (ec)
    {
        cerr << ec.message() << endl;
    }
    else if (!fs::exists(ls_folder))
    {
        cerr << "not found" << endl;
    }
    else
    {
        local_dumptree(ls_folder, recursive);
    }
}
#endif

void exec_ipc(autocomplete::ACState& s)
{
    // incoming pending contact action
    handle phandle;
    if (s.words.size() == 3 && Base64::atob(s.words[1].s.c_str(), (byte*) &phandle, sizeof phandle) == sizeof phandle)
    {
        ipcactions_t action;
        if (s.words[2].s == "a")
        {
            action = IPCA_ACCEPT;
        }
        else if (s.words[2].s == "d")
        {
            action = IPCA_DENY;
        }
        else if (s.words[2].s == "i")
        {
            action = IPCA_IGNORE;
        }
        else
        {
            return;
        }
        client->updatepcr(phandle, action);
    }
}

#if defined(WIN32) && defined(NO_READLINE)
void exec_log(autocomplete::ACState& s)
{
    if (s.words.size() == 1)
    {
        // close log
        static_cast<WinConsole*>(console)->log("", WinConsole::no_log);
        cout << "log closed" << endl;
    }
    else if (s.words.size() == 3)
    {
        // open log
        WinConsole::logstyle style = WinConsole::no_log;
        if (s.words[1].s == "utf8")
        {
            style = WinConsole::utf8_log;
        }
        else if (s.words[1].s == "utf16")
        {
            style = WinConsole::utf16_log;
        }
        else if (s.words[1].s == "codepage")
        {
            style = WinConsole::codepage_log;
        }
        else
        {
            cout << "unknown log style" << endl;
        }
        if (!static_cast<WinConsole*>(console)->log(s.words[2].s, style))
        {
            cout << "failed to open log file" << endl;
        }
    }
}
#endif

void exec_putq(autocomplete::ACState& s)
{
    bool showActive = s.extractflag("-active");
    bool showAll = s.extractflag("-all");
    bool showCount = s.extractflag("-count");

    if (!showActive && !showAll && !showCount)
    {
        showCount = true;
    }

    xferq(PUT, s.words.size() > 1 ? atoi(s.words[1].s.c_str()) : -1, showActive, showAll, showCount);
}

void exec_getq(autocomplete::ACState& s)
{
    bool showActive = s.extractflag("-active");
    bool showAll = s.extractflag("-all");
    bool showCount = s.extractflag("-count");

    if (!showActive && !showAll && !showCount)
    {
        showCount = true;
    }

    xferq(GET, s.words.size() > 1 ? atoi(s.words[1].s.c_str()) : -1, showActive, showAll, showCount);
}

void exec_open(autocomplete::ACState& s)
{
    if (strstr(s.words[1].s.c_str(), "#F!") || strstr(s.words[1].s.c_str(), "folder/"))  // folder link indicator
    {
        if (!clientFolder)
        {
            using namespace mega;
#ifdef GFX_CLASS
            auto gfx = new GFX_CLASS;
            gfx->startProcessingThread();
#endif
            // create a new MegaClient with a different MegaApp to process callbacks
            // from the client logged into a folder. Reuse the waiter and httpio
            clientFolder = new MegaClient(new DemoAppFolder,
                                          client->waiter,
                                          client->httpio,
                                          new FSACCESS_CLASS,
                #ifdef DBACCESS_CLASS
                                          new DBACCESS_CLASS(startDir),
                #else
                                          NULL,
                #endif
                #ifdef GFX_CLASS
                                          gfx,
                #else
                                          NULL,
                #endif
                                          "Gk8DyQBS",
                                          "megacli_folder/" TOSTRING(MEGA_MAJOR_VERSION)
                                          "." TOSTRING(MEGA_MINOR_VERSION)
                                          "." TOSTRING(MEGA_MICRO_VERSION),
                                          2);
        }
        else
        {
            clientFolder->logout(false);
        }

        return clientFolder->app->login_result(clientFolder->folderaccess(s.words[1].s.c_str(), nullptr));
    }
    else
    {
        cout << "Invalid folder link." << endl;
    }
}

#ifdef USE_FILESYSTEM
void exec_lpwd(autocomplete::ACState& s)
{
    cout << fs::current_path().u8string() << endl;
}
#endif


void exec_test(autocomplete::ACState& s)
{
}

void exec_mfad(autocomplete::ACState& s)
{
    client->multifactorauthdisable(s.words[1].s.c_str());
}

void exec_mfac(autocomplete::ACState& s)
{
    string email;
    if (s.words.size() == 2)
    {
        email = s.words[1].s;
    }
    else
    {
        email = login.email;
    }

    client->multifactorauthcheck(email.c_str());
}

void exec_mfae(autocomplete::ACState& s)
{
    client->multifactorauthsetup();
}

void exec_login(autocomplete::ACState& s)
{
    //bool fresh = s.extractflag("-fresh");

    if (client->loggedin() == NOTLOGGEDIN)
    {
        if (s.words.size() > 1)
        {
            if ((s.words.size() == 2 || s.words.size() == 3) && s.words[1].s == "autoresume")
            {
                string filename = "megacli_autoresume_session" + (s.words.size() == 3 ? "_" + s.words[2].s : "");
                ifstream file(filename.c_str());
                string session;
                file >> session;
                if (file.is_open() && session.size())
                {
                    cout << "Resuming session..." << endl;
                    return client->login(Base64::atob(session));
                }
                cout << "Failed to get a valid session id from file " << filename << endl;
            }
            else if (strchr(s.words[1].s.c_str(), '@'))
            {
                login.reset();
                login.email = s.words[1].s;

                // full account login
                if (s.words.size() > 2)
                {
                    login.password = s.words[2].s;
                    cout << "Initiated login attempt..." << endl;
                }
                client->prelogin(login.email.c_str());
            }
            else
            {
                const char* ptr;
                if ((ptr = strchr(s.words[1].s.c_str(), '#')))  // folder link indicator
                {
                    const char *authKey = s.words.size() == 3 ? s.words[2].s.c_str() : nullptr;
                    return client->app->login_result(client->folderaccess(s.words[1].s.c_str(), authKey));
                }
                else
                {
                    return client->login(Base64::atob(s.words[1].s));
                }
            }
        }
        else
        {
            cout << "      login email [password]" << endl
                << "      login exportedfolderurl#key [authKey]" << endl
                << "      login session" << endl;
        }
    }
    else
    {
        cout << "Already logged in. Please log out first." << endl;
    }
}

void exec_begin(autocomplete::ACState& s)
{
    if (s.words.size() == 1)
    {
        cout << "Creating ephemeral session..." << endl;
        pdf_to_import = true;
        client->createephemeral();
    }
    else if (s.words.size() == 2)
    {
        handle uh;
        byte pw[SymmCipher::KEYLENGTH];

        if (Base64::atob(s.words[1].s.c_str(), (byte*) &uh, MegaClient::USERHANDLE) == sizeof uh && Base64::atob(
            s.words[1].s.c_str() + 12, pw, sizeof pw) == sizeof pw)
        {
            client->resumeephemeral(uh, pw);
        }
        else
        {
            cout << "Malformed ephemeral session identifier." << endl;
        }
    }
}

void exec_mount(autocomplete::ACState& s)
{
    listtrees();
}

void exec_share(autocomplete::ACState& s)
{
    switch (s.words.size())
    {
    case 1:		// list all shares (incoming and outgoing)
    {
        TreeProcListOutShares listoutshares;
        Node* n;

        cout << "Shared folders:" << endl;

        for (unsigned i = 0; i < sizeof client->rootnodes / sizeof *client->rootnodes; i++)
        {
            if ((n = client->nodebyhandle(client->rootnodes[i])))
            {
                client->proctree(n, &listoutshares);
            }
        }

        for (user_map::iterator uit = client->users.begin();
            uit != client->users.end(); uit++)
        {
            User* u = &uit->second;
            Node* n;

            if (u->show == VISIBLE && u->sharing.size())
            {
                cout << "From " << u->email << ":" << endl;

                for (handle_set::iterator sit = u->sharing.begin();
                    sit != u->sharing.end(); sit++)
                {
                    if ((n = client->nodebyhandle(*sit)))
                    {
                        cout << "\t" << n->displayname() << " ("
                            << getAccessLevelStr(n->inshare->access) << ")" << endl;
                    }
                }
            }
        }
    }
    break;

    case 2:	    // list all outgoing shares on this path
    case 3:	    // remove outgoing share to specified e-mail address
    case 4:	    // add outgoing share to specified e-mail address
    case 5:     // user specified a personal representation to appear as for the invitation
        if (Node* n = nodebypath(s.words[1].s.c_str()))
        {
            if (s.words.size() == 2)
            {
                listnodeshares(n);
            }
            else
            {
                accesslevel_t a = ACCESS_UNKNOWN;
                const char* personal_representation = NULL;
                if (s.words.size() > 3)
                {
                    if (s.words[3].s == "r" || s.words[3].s == "ro")
                    {
                        a = RDONLY;
                    }
                    else if (s.words[3].s == "rw")
                    {
                        a = RDWR;
                    }
                    else if (s.words[3].s == "full")
                    {
                        a = FULL;
                    }
                    else
                    {
                        cout << "Access level must be one of r, rw or full" << endl;

                        return;
                    }

                    if (s.words.size() > 4)
                    {
                        personal_representation = s.words[4].s.c_str();
                    }
                }

                client->setshare(n, s.words[2].s.c_str(), a, personal_representation);
            }
        }
        else
        {
            cout << s.words[1].s << ": No such directory" << endl;
        }
        break;
    }
}

void exec_users(autocomplete::ACState& s)
{
    if (s.words.size() == 1)
    {
        for (user_map::iterator it = client->users.begin(); it != client->users.end(); it++)
        {
            if (it->second.email.size())
            {
                cout << "\t" << it->second.email;

                if (it->second.userhandle == client->me)
                {
                    cout << ", session user";
                }
                else if (it->second.show == VISIBLE)
                {
                    cout << ", visible";
                }
                else if (it->second.show == HIDDEN)
                {
                    cout << ", hidden";
                }
                else if (it->second.show == INACTIVE)
                {
                    cout << ", inactive";
                }
                else if (it->second.show == BLOCKED)
                {
                    cout << ", blocked";
                }
                else
                {
                    cout << ", unknown visibility (" << it->second.show << ")";
                }

                if (it->second.sharing.size())
                {
                    cout << ", sharing " << it->second.sharing.size() << " folder(s)";
                }

                if (it->second.pubk.isvalid())
                {
                    cout << ", public key cached";
                }

                if (it->second.mBizMode == BIZ_MODE_MASTER)
                {
                    cout << ", business master user";
                }
                else if (it->second.mBizMode == BIZ_MODE_SUBUSER)
                {
                    cout << ", business sub-user";
                }

                cout << endl;
            }
        }
    }
    else if (s.words.size() == 3 && s.words[2].s == "del")
    {
        client->removecontact(s.words[1].s.c_str(), HIDDEN);
    }
}

void exec_mkdir(autocomplete::ACState& s)
{
    bool allowDuplicate = s.extractflag("-allowduplicate");
    bool exactLeafName = s.extractflag("-exactleafname");

    if (s.words.size() > 1)
    {
        string newname;

        Node* n;
        if (exactLeafName)
        {
            n = client->nodebyhandle(cwd);
            newname = s.words[1].s;
        }
        else
        {
            n = nodebypath(s.words[1].s.c_str(), NULL, &newname);
        }

        if (n)
        {
            if (!client->checkaccess(n, RDWR))
            {
                cout << "Write access denied" << endl;

                return;
            }

            if (newname.size())
            {
                vector<NewNode> nn(1);
                client->putnodes_prepareOneFolder(&nn[0], newname);
                client->putnodes(n->nodehandle, move(nn));
            }
            else if (allowDuplicate && n->parent && n->parent->nodehandle != UNDEF)
            {
                // the leaf name already exists and was returned in n
                auto leafname = s.words[1].s;
                auto pos = leafname.find_last_of("/");
                if (pos != string::npos) leafname.erase(0, pos + 1);
                vector<NewNode> nn(1);
                client->putnodes_prepareOneFolder(&nn[0], leafname);
                client->putnodes(n->parent->nodehandle, move(nn));
            }
            else
            {
                cout << s.words[1].s << ": Path already exists" << endl;
            }
        }
        else
        {
            cout << s.words[1].s << ": Target path not found" << endl;
        }
    }
}

void exec_getfa(autocomplete::ACState& s)
{
    Node* n;
    int cancel = s.words.size() > 2 && s.words.back().s == "cancel";

    if (s.words.size() < 3)
    {
        n = client->nodebyhandle(cwd);
    }
    else if (!(n = nodebypath(s.words[2].s.c_str())))
    {
        cout << s.words[2].s << ": Path not found" << endl;
    }

    if (n)
    {
        int c = 0;
        fatype type;

        type = fatype(atoi(s.words[1].s.c_str()));

        if (n->type == FILENODE)
        {
            if (n->hasfileattribute(type))
            {
                client->getfa(n->nodehandle, &n->fileattrstring, n->nodekey(), type, cancel);
                c++;
            }
        }
        else
        {
            for (node_list::iterator it = n->children.begin(); it != n->children.end(); it++)
            {
                if ((*it)->type == FILENODE && (*it)->hasfileattribute(type))
                {
                    client->getfa((*it)->nodehandle, &(*it)->fileattrstring, (*it)->nodekey(), type, cancel);
                    c++;
                }
            }
        }

        cout << (cancel ? "Canceling " : "Fetching ") << c << " file attribute(s) of type " << type << "..." << endl;
    }
}

void exec_getua(autocomplete::ACState& s)
{
    User* u = NULL;

    if (s.words.size() == 3)
    {
        // get other user's attribute
        if (!(u = client->finduser(s.words[2].s.c_str())))
        {
            cout << "Retrieving user attribute for unknown user: " << s.words[2].s << endl;
            client->getua(s.words[2].s.c_str(), User::string2attr(s.words[1].s.c_str()));
            return;
        }
    }
    else if (s.words.size() != 2)
    {
        cout << "      getua attrname [email]" << endl;
        return;
    }

    if (!u)
    {
        // get logged in user's attribute
        if (!(u = client->ownuser()))
        {
            cout << "Must be logged in to query own attributes." << endl;
            return;
        }
    }

    if (s.words[1].s == "pubk")
    {
        client->getpubkey(u->uid.c_str());
        return;
    }

    client->getua(u, User::string2attr(s.words[1].s.c_str()));
}

void exec_putua(autocomplete::ACState& s)
{
    attr_t attrtype = User::string2attr(s.words[1].s.c_str());
    if (attrtype == ATTR_UNKNOWN)
    {
        cout << "Attribute not recognized" << endl;
        return;
    }

    if (s.words.size() == 2)
    {
        // delete attribute
        client->putua(attrtype);

        return;
    }
    else if (s.words.size() == 3)
    {
        if (s.words[2].s == "del")
        {
            client->putua(attrtype);

            return;
        }
    }
    else if (s.words.size() == 4)
    {
        if (s.words[2].s == "set")
        {
            client->putua(attrtype, (const byte*)s.words[3].s.c_str(), unsigned(s.words[3].s.size()));
            return;
        }
        else if (s.words[2].s == "set64")
        {
            int len = int(s.words[3].s.size() * 3 / 4 + 3);
            byte *value = new byte[len];
            int valuelen = Base64::atob(s.words[3].s.data(), value, len);
            client->putua(attrtype, value, valuelen);
            delete [] value;
            return;
        }
        else if (s.words[2].s == "load")
        {
            string data;
            auto localpath = LocalPath::fromPath(s.words[3].s, *client->fsaccess);

            if (loadfile(localpath, &data))
            {
                client->putua(attrtype, (const byte*) data.data(), unsigned(data.size()));
            }
            else
            {
                cout << "Cannot read " << s.words[3].s << endl;
            }

            return;
        }
    }
    else if (s.words.size() == 5)
    {
        if (s.words[2].s == "map")  // putua <attrtype> map <attrKey> <attrValue>
        {
            if (attrtype == ATTR_BACKUP_NAMES
                    || attrtype == ATTR_DEVICE_NAMES
                    || attrtype == ATTR_ALIAS)
            {
                std::string key = s.words[3].s;
                std::string value = Base64::btoa(s.words[4].s);
                string_map attrMap;
                attrMap[key] = value;

                std::unique_ptr<TLVstore> tlv;

                User *ownUser = client->finduser(client->me);
                const std::string *oldValue = ownUser->getattr(attrtype);
                if (!oldValue)  // attr doesn't exist -> create it
                {
                    tlv.reset(new TLVstore());
                    tlv->set(key, value);
                }
                else if (!ownUser->isattrvalid(attrtype)) // not fetched yet or outdated
                {
                    cout << "User attribute is versioned (need to know current version first). ";
                    cout << "Fetch the attribute first" << endl;
                    return;
                }
                else
                {
                    tlv.reset(TLVstore::containerToTLVrecords(oldValue, &client->key));

                    if (!User::mergeUserAttribute(attrtype, attrMap, *tlv.get()))
                    {
                        cout << "Failed to merge with existing values" << endl;
                        return;
                    }
                }

                // serialize and encrypt the TLV container
                std::unique_ptr<std::string> container(tlv->tlvRecordsToContainer(client->rng, &client->key));
                client->putua(attrtype, (byte *)container->data(), unsigned(container->size()));

                return;
            }
        }
    }
}

#ifdef DEBUG
void exec_delua(autocomplete::ACState& s)
{
    client->delua(s.words[1].s.c_str());
}
#endif

void exec_pause(autocomplete::ACState& s)
{
    bool getarg = false, putarg = false, hardarg = false, statusarg = false;

    for (size_t i = s.words.size(); --i; )
    {
        if (s.words[i].s == "get")
        {
            getarg = true;
        }
        if (s.words[i].s == "put")
        {
            putarg = true;
        }
        if (s.words[i].s == "hard")
        {
            hardarg = true;
        }
        if (s.words[i].s == "status")
        {
            statusarg = true;
        }
    }

    if (statusarg)
    {
        if (!hardarg && !getarg && !putarg)
        {
            if (!client->xferpaused[GET] && !client->xferpaused[PUT])
            {
                cout << "Transfers not paused at the moment." << endl;
            }
            else
            {
                if (client->xferpaused[GET])
                {
                    cout << "GETs currently paused." << endl;
                }
                if (client->xferpaused[PUT])
                {
                    cout << "PUTs currently paused." << endl;
                }
            }
        }
        return;
    }

    if (!getarg && !putarg)
    {
        getarg = true;
        putarg = true;
    }

    DBTableTransactionCommitter committer(client->tctable);

    if (getarg)
    {
        client->pausexfers(GET, client->xferpaused[GET] ^= true, hardarg, committer);
        if (client->xferpaused[GET])
        {
            cout << "GET transfers paused. Resume using the same command." << endl;
        }
        else
        {
            cout << "GET transfers unpaused." << endl;
        }
    }

    if (putarg)
    {
        client->pausexfers(PUT, client->xferpaused[PUT] ^= true, hardarg, committer);
        if (client->xferpaused[PUT])
        {
            cout << "PUT transfers paused. Resume using the same command." << endl;
        }
        else
        {
            cout << "PUT transfers unpaused." << endl;
        }
    }
}

void exec_debug(autocomplete::ACState& s)
{
    bool turnon = s.extractflag("-on");
    bool turnoff = s.extractflag("-off");

    if (s.words.size() > 1)
    {
        gLogger.mLogFile.close();
        if (!s.words[1].s.empty())
        {
            gLogger.mLogFile.open(s.words[1].s.c_str());
            if (!gLogger.mLogFile.is_open())
            {
                cout << "Log file open failed: '" << s.words[1].s << "'" << endl;
            }
        }
    }

    bool state = client->debugstate();
    if ((turnon && !state) || (turnoff && state) || (!turnon && !turnoff))
    {
        client->toggledebug();
    }

    cout << "Debug mode " << (client->debugstate() ? "on" : "off") << endl;
}

void exec_verbose(autocomplete::ACState& s)
{
    bool turnon = s.extractflag("-on");
    bool turnoff = s.extractflag("-off");

    if (turnon)
    {
        gVerboseMode = true;
    }
    else if (turnoff)
    {
        gVerboseMode = false;
    }
    else
    {
        gVerboseMode = !gVerboseMode;
    }
    cout << "Verbose mode " << (gVerboseMode ? "on" : "off") << endl;
}

#if defined(WIN32) && defined(NO_READLINE)
void exec_clear(autocomplete::ACState& s)
{
    static_cast<WinConsole*>(console)->clearScreen();
}
#endif

void exec_retry(autocomplete::ACState& s)
{
    if (client->abortbackoff())
    {
        cout << "Retrying..." << endl;
    }
    else
    {
        cout << "No failed request pending." << endl;
    }
}

void exec_recon(autocomplete::ACState& s)
{
    cout << "Closing all open network connections..." << endl;

    client->disconnect();
}

void exec_email(autocomplete::ACState& s)
{
    if (s.words.size() == 1)
    {
        User *u = client->finduser(client->me);
        if (u)
        {
            cout << "Your current email address is " << u->email << endl;
        }
        else
        {
            cout << "Please, login first" << endl;
        }
    }
    else if (s.words.size() == 2)
    {
        if (s.words[1].s.find("@") != string::npos)    // get change email link
        {
            client->getemaillink(s.words[1].s.c_str());
        }
        else    // confirm change email link
        {
            string link = s.words[1].s;

            size_t pos = link.find("#verify");
            if (pos == link.npos)
            {
                cout << "Invalid email change link." << endl;
                return;
            }

            changecode.assign(link.substr(pos + strlen("#verify")));
            client->queryrecoverylink(changecode.c_str());
        }
    }
}

#ifdef ENABLE_CHAT
void exec_chatc(autocomplete::ACState& s)
{
    size_t wordscount = s.words.size();
    if (wordscount < 2 || wordscount == 3)
    {
        cout << "Invalid syntax to create chatroom" << endl;
        cout << "      chatc group [email ro|sta|mod]* " << endl;
        return;
    }

    int group = atoi(s.words[1].s.c_str());
    if (group != 0 && group != 1)
    {
        cout << "Invalid syntax to create chatroom" << endl;
        cout << "      chatc group [email ro|sta|mod]* " << endl;
        return;
    }

    unsigned parseoffset = 2;
    if (((wordscount - parseoffset) % 2) == 0)
    {
        if (!group && (wordscount - parseoffset) != 2)
        {
            cout << "Peer to peer chats must have only one peer" << endl;
            return;
        }

        userpriv_vector *userpriv = new userpriv_vector;

        unsigned numUsers = 0;
        while ((numUsers + 1) * 2 + parseoffset <= wordscount)
        {
            string email = s.words[numUsers * 2 + parseoffset].s;
            User *u = client->finduser(email.c_str(), 0);
            if (!u)
            {
                cout << "User not found: " << email << endl;
                delete userpriv;
                return;
            }

            string privstr = s.words[numUsers * 2 + parseoffset + 1].s;
            privilege_t priv;
            if (!group) // 1:1 chats enforce peer to be moderator
            {
                priv = PRIV_MODERATOR;
            }
            else
            {
                if (privstr == "ro")
                {
                    priv = PRIV_RO;
                }
                else if (privstr == "sta")
                {
                    priv = PRIV_STANDARD;
                }
                else if (privstr == "mod")
                {
                    priv = PRIV_MODERATOR;
                }
                else
                {
                    cout << "Unknown privilege for " << email << endl;
                    delete userpriv;
                    return;
                }
            }

            userpriv->push_back(userpriv_pair(u->userhandle, priv));
            numUsers++;
        }

        client->createChat(group, false, userpriv);
        delete userpriv;
    }
}

void exec_chati(autocomplete::ACState& s)
{
    if (s.words.size() >= 4 && s.words.size() <= 7)
    {
        handle chatid;
        Base64::atob(s.words[1].s.c_str(), (byte*)&chatid, MegaClient::CHATHANDLE);

        string email = s.words[2].s;
        User *u = client->finduser(email.c_str(), 0);
        if (!u)
        {
            cout << "User not found: " << email << endl;
            return;
        }

        string privstr = s.words[3].s;
        privilege_t priv;
        if (privstr == "ro")
        {
            priv = PRIV_RO;
        }
        else if (privstr == "sta")
        {
            priv = PRIV_STANDARD;
        }
        else if (privstr == "mod")
        {
            priv = PRIV_MODERATOR;
        }
        else
        {
            cout << "Unknown privilege for " << email << endl;
            return;
        }

        string title;
        string unifiedKey;
        if (s.words.size() == 5)
        {
            unifiedKey = s.words[4].s;
        }
        else if (s.words.size() >= 6 && s.words[4].s == "t")
        {
            title = s.words[5].s;
            if (s.words.size() == 7)
            {
                unifiedKey = s.words[6].s;
            }
        }
        const char *t = !title.empty() ? title.c_str() : NULL;
        const char *uk = !unifiedKey.empty() ? unifiedKey.c_str() : NULL;

        client->inviteToChat(chatid, u->userhandle, priv, uk, t);
        return;
    }
}

void exec_chatr(autocomplete::ACState& s)
{
    if (s.words.size() > 1 && s.words.size() < 4)
    {
        handle chatid;
        Base64::atob(s.words[1].s.c_str(), (byte*)&chatid, MegaClient::CHATHANDLE);

        if (s.words.size() == 2)
        {
            client->removeFromChat(chatid, client->me);
            return;
        }
        else if (s.words.size() == 3)
        {
            string email = s.words[2].s;
            User *u = client->finduser(email.c_str(), 0);
            if (!u)
            {
                cout << "User not found: " << email << endl;
                return;
            }

            client->removeFromChat(chatid, u->userhandle);
            return;
        }
    }
}

void exec_chatu(autocomplete::ACState& s)
{
    handle chatid;
    Base64::atob(s.words[1].s.c_str(), (byte*)&chatid, MegaClient::CHATHANDLE);

    client->getUrlChat(chatid);
}

void exec_chata(autocomplete::ACState& s)
{
    handle chatid;
    Base64::atob(s.words[1].s.c_str(), (byte*)&chatid, MegaClient::CHATHANDLE);
    bool archive = (s.words[2].s == "1");
    if (!archive && (s.words[2].s != "0"))
    {
        cout << "Use 1 or 0 to archive/unarchive chats" << endl;
        return;
    }

    client->archiveChat(chatid, archive);
}

void exec_chats(autocomplete::ACState& s)
{
    if (s.words.size() == 1)
    {
        textchat_map::iterator it;
        for (it = client->chats.begin(); it != client->chats.end(); it++)
        {
            DemoApp::printChatInformation(it->second);
        }
        return;
    }
    if (s.words.size() == 2)
    {
        handle chatid;
        Base64::atob(s.words[1].s.c_str(), (byte*)&chatid, MegaClient::CHATHANDLE);

        textchat_map::iterator it = client->chats.find(chatid);
        if (it == client->chats.end())
        {
            cout << "Chatid " << s.words[1].s.c_str() << " not found" << endl;
            return;
        }

        DemoApp::printChatInformation(it->second);
        return;
    }
}

void exec_chatl(autocomplete::ACState& s)
{
    handle chatid;
    Base64::atob(s.words[1].s.c_str(), (byte*) &chatid, MegaClient::CHATHANDLE);
    bool delflag = (s.words.size() == 3 && s.words[2].s == "del");
    bool createifmissing = s.words.size() == 2 || (s.words.size() == 3 && s.words[2].s != "query");

    client->chatlink(chatid, delflag, createifmissing);
}
#endif

void exec_reset(autocomplete::ACState& s)
{
    if (client->loggedin() != NOTLOGGEDIN)
    {
        cout << "You're logged in. Please, logout first." << endl;
    }
    else if (s.words.size() == 2 ||
        (s.words.size() == 3 && (hasMasterKey = (s.words[2].s == "mk"))))
    {
        recoveryemail = s.words[1].s;
        client->getrecoverylink(recoveryemail.c_str(), hasMasterKey);
    }
    else
    {
        cout << "      reset email [mk]" << endl;
    }
}

void exec_clink(autocomplete::ACState& s)
{
    bool renew = false;
    if (s.words.size() == 1 || (s.words.size() == 2 && (renew = s.words[1].s == "renew")))
    {
        client->contactlinkcreate(renew);
    }
    else if ((s.words.size() == 3) && (s.words[1].s == "query"))
    {
        handle clink = UNDEF;
        Base64::atob(s.words[2].s.c_str(), (byte*)&clink, MegaClient::CONTACTLINKHANDLE);

        client->contactlinkquery(clink);

    }
    else if (((s.words.size() == 3) || (s.words.size() == 2)) && (s.words[1].s == "del"))
    {
        handle clink = UNDEF;

        if (s.words.size() == 3)
        {
            Base64::atob(s.words[2].s.c_str(), (byte*)&clink, MegaClient::CONTACTLINKHANDLE);
        }

        client->contactlinkdelete(clink);
    }
}

void exec_apiurl(autocomplete::ACState& s)
{
    if (s.words.size() == 1)
    {
        cout << "Current APIURL = " << MegaClient::APIURL << endl;
        cout << "Current disablepkp = " << (MegaClient::disablepkp ? "true" : "false") << endl;
    }
    else if (client->loggedin() != NOTLOGGEDIN)
    {
        cout << "You must not be logged in, to change APIURL" << endl;
    }
    else if (s.words.size() == 3 || s.words.size() == 2)
    {
        if (s.words[1].s.size() < 8 || s.words[1].s.substr(0, 8) != "https://")
        {
            s.words[1].s = "https://" + s.words[1].s;
        }
        if (s.words[1].s.empty() || s.words[1].s[s.words[1].s.size() - 1] != '/')
        {
            s.words[1].s += '/';
        }
        MegaClient::APIURL = s.words[1].s;
        if (s.words.size() == 3)
        {
            MegaClient::disablepkp = s.words[2].s == "true";
        }
    }
}

void exec_passwd(autocomplete::ACState& s)
{
    if (client->loggedin() != NOTLOGGEDIN)
    {
        setprompt(NEWPASSWORD);
    }
    else
    {
        cout << "Not logged in." << endl;
    }
}

void exec_putbps(autocomplete::ACState& s)
{
    if (s.words.size() > 1)
    {
        if (s.words[1].s == "auto")
        {
            client->putmbpscap = -1;
        }
        else if (s.words[1].s == "none")
        {
            client->putmbpscap = 0;
        }
        else
        {
            int t = atoi(s.words[1].s.c_str());

            if (t > 0)
            {
                client->putmbpscap = t;
            }
            else
            {
                cout << "      putbps [limit|auto|none]" << endl;
                return;
            }
        }
    }

    cout << "Upload speed limit set to ";

    if (client->putmbpscap < 0)
    {
        cout << "AUTO (approx. 90% of your available bandwidth)" << endl;
    }
    else if (!client->putmbpscap)
    {
        cout << "NONE" << endl;
    }
    else
    {
        cout << client->putmbpscap << " byte(s)/second" << endl;
    }
}

void exec_invite(autocomplete::ACState& s)
{
    if (client->loggedin() != FULLACCOUNT)
    {
        cout << "Not logged in." << endl;
    }
    else
    {
        if (client->ownuser()->email.compare(s.words[1].s))
        {
            int delflag = s.words.size() == 3 && s.words[2].s == "del";
            int rmd = s.words.size() == 3 && s.words[2].s == "rmd";
            int clink = s.words.size() == 4 && s.words[2].s == "clink";
            if (s.words.size() == 2 || s.words.size() == 3 || s.words.size() == 4)
            {
                if (delflag || rmd)
                {
                    client->setpcr(s.words[1].s.c_str(), delflag ? OPCA_DELETE : OPCA_REMIND);
                }
                else
                {
                    handle contactLink = UNDEF;
                    if (clink)
                    {
                        Base64::atob(s.words[3].s.c_str(), (byte*)&contactLink, MegaClient::CONTACTLINKHANDLE);
                    }

                    // Original email is not required, but can be used if this account has multiple email addresses associated,
                    // to have the invite come from a specific email
                    client->setpcr(s.words[1].s.c_str(), OPCA_ADD, "Invite from MEGAcli", s.words.size() == 3 ? s.words[2].s.c_str() : NULL, contactLink);
                }
            }
            else
            {
                cout << "      invite dstemail [origemail|del|rmd|clink <link>]" << endl;
            }
        }
        else
        {
            cout << "Cannot send invitation to your own user" << endl;
        }
    }
}

void exec_signup(autocomplete::ACState& s)
{
    if (s.words.size() == 2)
    {
        const char* ptr = s.words[1].s.c_str();
        const char* tptr;

        if ((tptr = strstr(ptr, "#confirm")))
        {
            ptr = tptr + 8;

            std::string code = Base64::atob(std::string(ptr));
            if (!code.empty())
            {
                if (code.find("ConfirmCodeV2") != string::npos)
                {
                    size_t posEmail = 13 + 15;
                    size_t endEmail = code.find("\t", posEmail);
                    if (endEmail != string::npos)
                    {
                        signupemail = code.substr(posEmail, endEmail - posEmail);
                        signupname = code.substr(endEmail + 1, code.size() - endEmail - 9);

                        if (client->loggedin() == FULLACCOUNT)
                        {
                            cout << "Already logged in." << endl;
                        }
                        else    // not-logged-in / ephemeral account / partially confirmed
                        {
                            client->confirmsignuplink2((const byte*)code.data(), unsigned(code.size()));
                        }
                    }
                }
                else
                {
                    // we first just query the supplied signup link,
                    // then collect and verify the password,
                    // then confirm the account
                    client->querysignuplink((const byte*)code.data(), (unsigned)code.size());
                }
            }
        }
    }
    else if (s.words.size() == 3 || s.words.size() == 4)
    {
        switch (client->loggedin())
        {
        case FULLACCOUNT:
            cout << "Already logged in." << endl;
            break;

        case CONFIRMEDACCOUNT:
            cout << "Current account already confirmed." << endl;
            break;

        case EPHEMERALACCOUNT:
            if (s.words[1].s.find('@') + 1 && s.words[1].s.find('.') + 1)
            {
                signupemail = s.words[1].s;
                signupname = s.words[2].s;
                signupV2 = !s.extractflag("-v1");

                cout << endl;
                setprompt(NEWPASSWORD);
            }
            else
            {
                cout << "Please enter a valid e-mail address." << endl;
            }
            break;

        case NOTLOGGEDIN:
            cout << "Please use the begin command to commence or resume the ephemeral session to be upgraded." << endl;
        }
    }
}

void exec_cancelsignup(autocomplete::ACState& s)
{
    client->cancelsignup();
}

void exec_whoami(autocomplete::ACState& s)
{
    if (client->loggedin() == NOTLOGGEDIN)
    {
        cout << "Not logged in." << endl;
    }
    else
    {
        User* u;

        if ((u = client->finduser(client->me)))
        {
            cout << "Account e-mail: " << u->email << " handle: " << Base64Str<MegaClient::USERHANDLE>(client->me) << endl;
            if (client->signkey)
            {
                string pubKey((const char *)client->signkey->pubKey, EdDSA::PUBLIC_KEY_LENGTH);
                cout << "Credentials: " << AuthRing::fingerprint(pubKey, true) << endl;
            }
        }

        bool storage = s.extractflag("-storage");
        bool transfer = s.extractflag("-transfer");
        bool pro = s.extractflag("-pro");
        bool transactions = s.extractflag("-transactions");
        bool purchases = s.extractflag("-purchases");
        bool sessions = s.extractflag("-sessions");

        bool all = !storage && !transfer && !pro && !transactions && !purchases && !sessions;

        cout << "Retrieving account status..." << endl;

        client->getaccountdetails(&account, all || storage, all || transfer, all || pro, all || transactions, all || purchases, all || sessions);
    }
}

void exec_verifycredentials(autocomplete::ACState& s)
{
    User* u = nullptr;
    if (s.words.size() == 2 && (s.words[1].s == "show" || s.words[1].s == "status"))
    {
        u = client->finduser(client->me);
    }
    else if (s.words.size() == 3)
    {
        u = client->finduser(s.words[2].s.c_str());
    }
    else
    {
        cout << "      credentials show|status|verify|reset [email]" << endl;
        return;
    }

    if (!u)
    {
        cout << "Invalid user" << endl;
        return;
    }

    if (s.words[1].s == "show")
    {
        if (u->isattrvalid(ATTR_ED25519_PUBK))
        {
            cout << "Credentials: " << AuthRing::fingerprint(*u->getattr(ATTR_ED25519_PUBK), true) << endl;
        }
        else
        {
            cout << "Fetching singing key... " << endl;
            client->getua(u->uid.c_str(), ATTR_ED25519_PUBK);
        }
    }
    else if (s.words[1].s == "status")
    {
        handle uh = s.words.size() == 3 ? u->userhandle : UNDEF;
        printAuthringInformation(uh);
    }
    else if (s.words[1].s == "verify")
    {
        error e;
        if ((e = client->verifyCredentials(u->userhandle)))
        {
            cout << "Verification failed. Error: " << errorstring(e) << endl;
            return;
        }
    }
    else if (s.words[1].s == "reset")
    {
        error e;
        if ((e = client->resetCredentials(u->userhandle)))
        {
            cout << "Reset verification failed. Error: " << errorstring(e) << endl;
            return;
        }
    }
}

void exec_export(autocomplete::ACState& s)
{
    hlink = UNDEF;
    del = ets = 0;

    Node* n;
    int deltmp = 0;
    int etstmp = 0;

    bool writable = s.extractflag("-writable");


    if ((n = nodebypath(s.words[1].s.c_str())))
    {
        if (s.words.size() > 2)
        {
            deltmp = (s.words[2].s == "del");
            if (!deltmp)
            {
                etstmp = atoi(s.words[2].s.c_str());
            }
        }


        cout << "Exporting..." << endl;

        error e;
        if ((e = client->exportnode(n, deltmp, etstmp, writable)))
        {
            cout << s.words[1].s << ": Export rejected (" << errorstring(e) << ")" << endl;
        }
        else
        {
            hlink = n->nodehandle;
            ets = etstmp;
            del = deltmp;
        }
    }
    else
    {
        cout << s.words[1].s << ": Not found" << endl;
    }
}

void exec_import(autocomplete::ACState& s)
{
    handle ph = UNDEF;
    byte key[FILENODEKEYLENGTH];
    error e = client->parsepubliclink(s.words[1].s.c_str(), ph, key, false);
    if (e == API_OK)
    {
        cout << "Opening link..." << endl;
        client->openfilelink(ph, key, 1);
    }
    else
    {
        cout << "Malformed link. Format: Exported URL or fileid#filekey" << endl;
    }
}

void exec_folderlinkinfo(autocomplete::ACState& s)
{
    publiclink = s.words[1].s;

    handle ph = UNDEF;
    byte folderkey[SymmCipher::KEYLENGTH];
    if (client->parsepubliclink(publiclink.c_str(), ph, folderkey, true) == API_OK)
    {
        cout << "Loading public folder link info..." << endl;
        client->getpubliclinkinfo(ph);
    }
    else
    {
        cout << "Malformed link: " << publiclink << endl;
    }
}

void exec_reload(autocomplete::ACState& s)
{
    cout << "Reloading account..." << endl;

    bool nocache = false;
    if (s.words.size() == 2 && s.words[1].s == "nocache")
    {
        nocache = true;
    }

    cwd = UNDEF;
    client->cachedscsn = UNDEF;
    client->fetchnodes(nocache);
}

void exec_logout(autocomplete::ACState& s)
{
    cout << "Logging off..." << endl;

    bool keepSyncConfigs = s.extractflag("-keepsyncconfigs");

    cwd = UNDEF;
    client->logout(keepSyncConfigs);

    if (clientFolder)
    {
        clientFolder->logout(keepSyncConfigs);
        delete clientFolder;
        clientFolder = NULL;
    }
}

#ifdef ENABLE_CHAT
void exec_chatga(autocomplete::ACState& s)
{
    handle chatid;
    Base64::atob(s.words[1].s.c_str(), (byte*) &chatid, MegaClient::CHATHANDLE);

    handle nodehandle = 0; // make sure top two bytes are 0
    Base64::atob(s.words[2].s.c_str(), (byte*) &nodehandle, MegaClient::NODEHANDLE);

    const char *uid = s.words[3].s.c_str();

    client->grantAccessInChat(chatid, nodehandle, uid);
}

void exec_chatra(autocomplete::ACState& s)
{
    handle chatid;
    Base64::atob(s.words[1].s.c_str(), (byte*)&chatid, MegaClient::CHATHANDLE);

    handle nodehandle = 0; // make sure top two bytes are 0
    Base64::atob(s.words[2].s.c_str(), (byte*)&nodehandle, MegaClient::NODEHANDLE);

    const char *uid = s.words[3].s.c_str();

    client->removeAccessInChat(chatid, nodehandle, uid);
}

void exec_chatst(autocomplete::ACState& s)
{
    handle chatid;
    Base64::atob(s.words[1].s.c_str(), (byte*)&chatid, MegaClient::CHATHANDLE);

    if (s.words.size() == 2)  // empty title / remove title
    {
        client->setChatTitle(chatid, "");
    }
    else if (s.words.size() == 3)
    {
        client->setChatTitle(chatid, s.words[2].s.c_str());
    }
}

void exec_chatpu(autocomplete::ACState& s)
{
    client->getChatPresenceUrl();
}

void exec_chatup(autocomplete::ACState& s)
{
    handle chatid;
    Base64::atob(s.words[1].s.c_str(), (byte*)&chatid, MegaClient::CHATHANDLE);

    handle uh;
    Base64::atob(s.words[2].s.c_str(), (byte*)&uh, MegaClient::USERHANDLE);

    string privstr = s.words[3].s;
    privilege_t priv;
    if (privstr == "ro")
    {
        priv = PRIV_RO;
    }
    else if (privstr == "sta")
    {
        priv = PRIV_STANDARD;
    }
    else if (privstr == "mod")
    {
        priv = PRIV_MODERATOR;
    }
    else
    {
        cout << "Unknown privilege for " << s.words[2].s << endl;
        return;
    }

    client->updateChatPermissions(chatid, uh, priv);
}

void exec_chatlu(autocomplete::ACState& s)
{
    handle publichandle = 0;
    Base64::atob(s.words[1].s.c_str(), (byte*)&publichandle, MegaClient::CHATLINKHANDLE);

    client->chatlinkurl(publichandle);
}

void exec_chatsm(autocomplete::ACState& s)
{
    handle chatid;
    Base64::atob(s.words[1].s.c_str(), (byte*)&chatid, MegaClient::CHATHANDLE);

    const char *title = (s.words.size() == 3) ? s.words[2].s.c_str() : NULL;
    client->chatlinkclose(chatid, title);
}

void exec_chatlj(autocomplete::ACState& s)
{
    handle publichandle = 0;
    Base64::atob(s.words[1].s.c_str(), (byte*)&publichandle, MegaClient::CHATLINKHANDLE);

    client->chatlinkjoin(publichandle, s.words[2].s.c_str());
}

void exec_chatcp(autocomplete::ACState& s)
{
    size_t wordscount = s.words.size();
    userpriv_vector *userpriv = new userpriv_vector;
    string_map *userkeymap = new string_map;
    string mownkey = s.words[1].s;
    unsigned parseoffset = 2;
    const char *title = NULL;

    if (wordscount >= 4)
    {
        if (s.words[2].s == "t")
        {
            if (s.words[3].s.empty())
            {
                cout << "Title cannot be set to empty string" << endl;
                delete userpriv;
                delete userkeymap;
                return;
            }
            title = s.words[3].s.c_str();
            parseoffset = 4;
        }

        if (((wordscount - parseoffset) % 3) != 0)
        {
            cout << "Invalid syntax to create chatroom" << endl;
            cout << "      chatcp mownkey [t title64] [email ro|sta|mod unifiedkey]* " << endl;
            delete userpriv;
            delete userkeymap;
            return;
        }

        unsigned numUsers = 0;
        while ((numUsers + 1) * 3 + parseoffset <= wordscount)
        {
            string email = s.words[numUsers * 3 + parseoffset].s;
            User *u = client->finduser(email.c_str(), 0);
            if (!u)
            {
                cout << "User not found: " << email << endl;
                delete userpriv;
                delete userkeymap;
                return;
            }

            string privstr = s.words[numUsers * 3 + parseoffset + 1].s;
            privilege_t priv;
            if (privstr == "ro")
            {
                priv = PRIV_RO;
            }
            else if (privstr == "sta")
            {
                priv = PRIV_STANDARD;
            }
            else if (privstr == "mod")
            {
                priv = PRIV_MODERATOR;
            }
            else
            {
                cout << "Unknown privilege for " << email << endl;
                delete userpriv;
                delete userkeymap;
                return;
            }
            userpriv->push_back(userpriv_pair(u->userhandle, priv));
            string unifiedkey = s.words[numUsers * 3 + parseoffset + 2].s;
            char uhB64[12];
            Base64::btoa((byte *)&u->userhandle, MegaClient::USERHANDLE, uhB64);
            uhB64[11] = '\0';
            userkeymap->insert(std::pair<string, string>(uhB64, unifiedkey));
            numUsers++;
        }
    }
    char ownHandleB64[12];
    Base64::btoa((byte *)&client->me, MegaClient::USERHANDLE, ownHandleB64);
    ownHandleB64[11] = '\0';
    userkeymap->insert(std::pair<string, string>(ownHandleB64, mownkey));
    client->createChat(true, true, userpriv, userkeymap, title);
    delete userpriv;
    delete userkeymap;
}
#endif

void exec_cancel(autocomplete::ACState& s)
{
    if (client->loggedin() != FULLACCOUNT)
    {
        cout << "Please, login into your account first." << endl;
        return;
    }

    if (s.words.size() == 1)  // get link
    {
        User *u = client->finduser(client->me);
        if (!u)
        {
            cout << "Error retrieving logged user." << endl;
            return;
        }
        client->getcancellink(u->email.c_str());
    }
    else if (s.words.size() == 2) // link confirmation
    {
        string link = s.words[1].s;

        size_t pos = link.find("#cancel");
        if (pos == link.npos)
        {
            cout << "Invalid cancellation link." << endl;
            return;
        }

        recoverycode.assign(link.substr(pos + strlen("#cancel")));
        setprompt(LOGINPASSWORD);
    }
}

void exec_alerts(autocomplete::ACState& s)
{
    bool shownew = false, showold = false;
    size_t showN = 0;
    if (s.words.size() == 1)
    {
        shownew = showold = true;
    }
    else if (s.words.size() == 2)
    {
        if (s.words[1].s == "seen")
        {
            client->useralerts.acknowledgeAll();
            return;
        }
        else if (s.words[1].s == "notify")
        {
            notifyAlerts = !notifyAlerts;
            cout << "notification of alerts is now " << (notifyAlerts ? "on" : "off") << endl;
            return;
        }
        else if (s.words[1].s == "old")
        {
            showold = true;
        }
        else if (s.words[1].s == "new")
        {
            shownew = true;
        }
        else if (s.words[1].s == "test_reminder")
        {
            client->useralerts.add(new UserAlert::PaymentReminder(time(NULL) - 86000*3 /2, client->useralerts.nextId()));
        }
        else if (s.words[1].s == "test_payment")
        {
            client->useralerts.add(new UserAlert::Payment(true, 1, time(NULL) + 86000 * 1, client->useralerts.nextId()));
        }
        else if (atoi(s.words[1].s.c_str()) > 0)
        {
            showN = atoi(s.words[1].s.c_str());
        }
    }
    if (showold || shownew || showN > 0)
    {
        UserAlerts::Alerts::const_iterator i = client->useralerts.alerts.begin();
        if (showN)
        {
            size_t n = 0;
            for (UserAlerts::Alerts::const_reverse_iterator i = client->useralerts.alerts.rbegin(); i != client->useralerts.alerts.rend(); ++i, ++n)
            {
                showN += ((*i)->relevant || n >= showN) ? 0 : 1;
            }
        }

        size_t n = client->useralerts.alerts.size();
        for (; i != client->useralerts.alerts.end(); ++i)
        {
            if ((*i)->relevant)
            {
                if (--n < showN || (shownew && !(*i)->seen) || (showold && (*i)->seen))
                {
                    printAlert(**i);
                }
            }
        }
    }
}

#ifdef USE_FILESYSTEM
void exec_lmkdir(autocomplete::ACState& s)
{
    std::error_code ec;
    if (!fs::create_directory(s.words[1].s.c_str(), ec))
    {
        cerr << "Create directory failed: " << ec.message() << endl;
    }
}
#endif


void exec_confirm(autocomplete::ACState& s)
{
    if (signupemail.size() && signupcode.size())
    {
        cout << "Please type " << signupemail << "'s password to confirm the signup." << endl;
        setprompt(LOGINPASSWORD);
    }
    else
    {
        cout << "Need to query link first. Type 'signup code'";
    }
}

void exec_recover(autocomplete::ACState& s)
{
    if (client->loggedin() != NOTLOGGEDIN)
    {
        cout << "You're logged in. Please, logout first." << endl;
    }
    else if (s.words.size() == 2)
    {
        string link = s.words[1].s;

        size_t pos = link.find("#recover");
        if (pos == link.npos)
        {
            cout << "Invalid recovery link." << endl;
        }

        recoverycode.assign(link.substr(pos + strlen("#recover")));
        client->queryrecoverylink(recoverycode.c_str());
    }
}

void exec_session(autocomplete::ACState& s)
{
    string session;

    int size = client->dumpsession(session);

    if (size > 0)
    {
        if ((s.words.size() == 2 || s.words.size() == 3) && s.words[1].s == "autoresume")
        {
            string filename = "megacli_autoresume_session" + (s.words.size() == 3 ? "_" + s.words[2].s : "");
            ofstream file(filename.c_str());
            if (file.fail() || !file.is_open())
            {
                cout << "could not open file: " << filename << endl;
            }
            else
            {
                file << Base64::btoa(session);
                cout << "Your (secret) session is saved in file '" << filename << "'" << endl;
            }
        }
        else
        {
            cout << "Your (secret) session is: " << Base64::btoa(session) << endl;
        }
    }
    else if (!size)
    {
        cout << "Not logged in." << endl;
    }
    else
    {
        cout << "Internal error." << endl;
    }
}

void exec_symlink(autocomplete::ACState& s)
{
    if (client->followsymlinks ^= true)
    {
        cout << "Now following symlinks. Please ensure that sync does not see any filesystem item twice!" << endl;
    }
    else
    {
        cout << "No longer following symlinks." << endl;
    }
}

void exec_version(autocomplete::ACState& s)
{
    cout << "MEGA SDK version: " << MEGA_MAJOR_VERSION << "." << MEGA_MINOR_VERSION << "." << MEGA_MICRO_VERSION << endl;

    cout << "Features enabled:" << endl;

#ifdef USE_CRYPTOPP
    cout << "* CryptoPP" << endl;
#endif

#ifdef USE_SQLITE
    cout << "* SQLite" << endl;
#endif

#ifdef USE_BDB
    cout << "* Berkeley DB" << endl;
#endif

#ifdef USE_INOTIFY
    cout << "* inotify" << endl;
#endif

#ifdef HAVE_FDOPENDIR
    cout << "* fdopendir" << endl;
#endif

#ifdef HAVE_SENDFILE
    cout << "* sendfile" << endl;
#endif

#ifdef _LARGE_FILES
    cout << "* _LARGE_FILES" << endl;
#endif

#ifdef USE_FREEIMAGE
    cout << "* FreeImage" << endl;
#endif

#ifdef ENABLE_SYNC
    cout << "* sync subsystem" << endl;
#endif

#ifdef USE_MEDIAINFO
    cout << "* MediaInfo" << endl;
#endif

    cwd = UNDEF;
}

void exec_showpcr(autocomplete::ACState& s)
{
    string outgoing = "";
    string incoming = "";
    for (handlepcr_map::iterator it = client->pcrindex.begin(); it != client->pcrindex.end(); it++)
    {
        if (it->second->isoutgoing)
        {
            ostringstream os;
            os << setw(34) << it->second->targetemail;

            os << "\t(id: ";
            os << Base64Str<MegaClient::PCRHANDLE>(it->second->id);

            os << ", ts: ";

            os << it->second->ts;

            outgoing.append(os.str());
            outgoing.append(")\n");
        }
        else
        {
            ostringstream os;
            os << setw(34) << it->second->originatoremail;

            os << "\t(id: ";
            os << Base64Str<MegaClient::PCRHANDLE>(it->second->id);

            os << ", ts: ";

            os << it->second->ts;

            incoming.append(os.str());
            incoming.append(")\n");
        }
    }
    cout << "Incoming PCRs:" << endl << incoming << endl;
    cout << "Outgoing PCRs:" << endl << outgoing << endl;
}

#if defined(WIN32) && defined(NO_READLINE)
void exec_history(autocomplete::ACState& s)
{
    static_cast<WinConsole*>(console)->outputHistory();
}
#endif

void exec_handles(autocomplete::ACState& s)
{
    if (s.words.size() == 2)
    {
        if (s.words[1].s == "on")
        {
            handles_on = true;
        }
        else if (s.words[1].s == "off")
        {
            handles_on = false;
        }
        else
        {
            cout << "invalid handles setting" << endl;
        }
    }
    else
    {
        cout << "      handles on|off " << endl;
    }
}


#if defined(WIN32) && defined(NO_READLINE)
void exec_codepage(autocomplete::ACState& s)
{
    WinConsole* wc = static_cast<WinConsole*>(console);
    if (s.words.size() == 1)
    {
        UINT cp1, cp2;
        wc->getShellCodepages(cp1, cp2);
        cout << "Current codepage is " << cp1;
        if (cp2 != cp1)
        {
            cout << " with failover to codepage " << cp2 << " for any absent glyphs";
        }
        cout << endl;
        for (int i = 32; i < 256; ++i)
        {
            string theCharUtf8 = WinConsole::toUtf8String(WinConsole::toUtf16String(string(1, (char)i), cp1));
            cout << "  dec/" << i << " hex/" << hex << i << dec << ": '" << theCharUtf8 << "'";
            if (i % 4 == 3)
            {
                cout << endl;
            }
        }
    }
    else if (s.words.size() == 2 && atoi(s.words[1].s.c_str()) != 0)
    {
        if (!wc->setShellConsole(atoi(s.words[1].s.c_str()), atoi(s.words[1].s.c_str())))
        {
            cout << "Code page change failed - unicode selected" << endl;
        }
    }
    else if (s.words.size() == 3 && atoi(s.words[1].s.c_str()) != 0 && atoi(s.words[2].s.c_str()) != 0)
    {
        if (!wc->setShellConsole(atoi(s.words[1].s.c_str()), atoi(s.words[2].s.c_str())))
        {
            cout << "Code page change failed - unicode selected" << endl;
        }
    }
}
#endif

void exec_httpsonly(autocomplete::ACState& s)
{
    if (s.words.size() == 1)
    {
        cout << "httpsonly: " << (client->usehttps ? "on" : "off") << endl;
    }
    else if (s.words.size() == 2)
    {
        if (s.words[1].s == "on")
        {
            client->usehttps = true;
        }
        else if (s.words[1].s == "off")
        {
            client->usehttps = false;
        }
        else
        {
            cout << "invalid setting" << endl;
        }
    }
}

#ifdef USE_MEDIAINFO
void exec_mediainfo(autocomplete::ACState& s)
{
    if (client->mediaFileInfo.mediaCodecsFailed)
    {
        cout << "Sorry, mediainfo lookups could not be retrieved." << endl;
        return;
    }
    else if (!client->mediaFileInfo.mediaCodecsReceived)
    {
        client->mediaFileInfo.requestCodecMappingsOneTime(client, NULL);
        cout << "Mediainfo lookups requested" << endl;
    }

    if (s.words.size() == 3 && s.words[1].s == "calc")
    {
        MediaProperties mp;
        auto localFilename = LocalPath::fromPath(s.words[2].s, *client->fsaccess);

        string ext;
        if (client->fsaccess->getextension(localFilename, ext) && MediaProperties::isMediaFilenameExt(ext))
        {
            mp.extractMediaPropertyFileAttributes(localFilename, client->fsaccess);
                                uint32_t dummykey[4] = { 1, 2, 3, 4 };  // check encode/decode
                                string attrs = mp.convertMediaPropertyFileAttributes(dummykey, client->mediaFileInfo);
                                MediaProperties dmp = MediaProperties::decodeMediaPropertiesAttributes(":" + attrs, dummykey);
                                cout << showMediaInfo(dmp, client->mediaFileInfo, false) << endl;
        }
        else
        {
            cout << "Filename extension is not suitable for mediainfo analysis." << endl;
        }
    }
    else if (s.words.size() == 3 && s.words[1].s == "show")
    {
        if (Node *n = nodebypath(s.words[2].s.c_str()))
        {
            switch (n->type)
            {
            case FILENODE:
                cout << showMediaInfo(n, client->mediaFileInfo, false) << endl;
                break;

            case FOLDERNODE:
            case ROOTNODE:
            case INCOMINGNODE:
            case RUBBISHNODE:
                for (node_list::iterator m = n->children.begin(); m != n->children.end(); ++m)
                {
                    if ((*m)->type == FILENODE && (*m)->hasfileattribute(fa_media))
                    {
                        cout << (*m)->displayname() << "   " << showMediaInfo(*m, client->mediaFileInfo, true) << endl;
                    }
                }
                break;
            case TYPE_UNKNOWN: break;
            }
        }
        else
        {
            cout << "remote file not found: " << s.words[2].s << endl;
        }
    }
}
#endif

void exec_smsverify(autocomplete::ACState& s)
{
    if (s.words[1].s == "send")
    {
        bool reverifywhitelisted = (s.words.size() == 4 && s.words[3].s == "reverifywhitelisted");
        if (client->smsverificationsend(s.words[2].s, reverifywhitelisted) != API_OK)
        {
            cout << "phonenumber is invalid" << endl;
        }
    }
    else if (s.words[1].s == "code")
    {
        if (client->smsverificationcheck(s.words[2].s) != API_OK)
        {
            cout << "verificationcode is invalid" << endl;
        }
    }
}

void exec_verifiedphonenumber(autocomplete::ACState& s)
{
    cout << "Verified phone number: " << client->mSmsVerifiedPhone << endl;
}

void exec_killsession(autocomplete::ACState& s)
{
    if (s.words[1].s == "all")
    {
        // Kill all sessions (except current)
        client->killallsessions();
    }
    else
    {
        handle sessionid;
        if (Base64::atob(s.words[1].s.c_str(), (byte*)&sessionid, sizeof sessionid) == sizeof sessionid)
        {
            client->killsession(sessionid);
        }
        else
        {
            cout << "invalid session id provided" << endl;
        }
    }
}

void exec_locallogout(autocomplete::ACState& s)
{
    cout << "Logging off locally..." << endl;

    cwd = UNDEF;
    client->locallogout(false, true);
}

void exec_recentnodes(autocomplete::ACState& s)
{
    if (s.words.size() == 3)
    {
        node_vector nv = client->getRecentNodes(atoi(s.words[2].s.c_str()), m_time() - 60 * 60 * atoi(s.words[1].s.c_str()), false);
        for (unsigned i = 0; i < nv.size(); ++i)
        {
            cout << nv[i]->displaypath() << endl;
        }
    }
}

#if defined(WIN32) && defined(NO_READLINE)
void exec_autocomplete(autocomplete::ACState& s)
{
    if (s.words[1].s == "unix")
    {
        static_cast<WinConsole*>(console)->setAutocompleteStyle(true);
    }
    else if (s.words[1].s == "dos")
    {
        static_cast<WinConsole*>(console)->setAutocompleteStyle(false);
    }
    else
    {
        cout << "invalid autocomplete style" << endl;
    }
}
#endif

void exec_recentactions(autocomplete::ACState& s)
{
    recentactions_vector nvv = client->getRecentActions(atoi(s.words[2].s.c_str()), m_time() - 60 * 60 * atoi(s.words[1].s.c_str()));
    for (unsigned i = 0; i < nvv.size(); ++i)
    {
        if (i != 0)
        {
            cout << "---" << endl;
        }
        cout << displayTime(nvv[i].time) << " " << displayUser(nvv[i].user, client) << " " << (nvv[i].updated ? "updated" : "uploaded") << " " << (nvv[i].media ? "media" : "files") << endl;
        for (unsigned j = 0; j < nvv[i].nodes.size(); ++j)
        {
            cout << nvv[i].nodes[j]->displaypath() << "  (" << displayTime(nvv[i].nodes[j]->ctime) << ")" << endl;
        }
    }
}

void exec_setmaxuploadspeed(autocomplete::ACState& s)
{
    if (s.words.size() > 1)
    {
        bool done = client->setmaxuploadspeed(atoi(s.words[1].s.c_str()));
        cout << (done ? "Success. " : "Failed. ");
    }
    cout << "Max Upload Speed: " << client->getmaxuploadspeed() << endl;
}

void exec_setmaxdownloadspeed(autocomplete::ACState& s)
{
    if (s.words.size() > 1)
    {
        bool done = client->setmaxdownloadspeed(atoi(s.words[1].s.c_str()));
        cout << (done ? "Success. " : "Failed. ");
    }
    cout << "Max Download Speed: " << client->getmaxdownloadspeed() << endl;
}

void exec_enabletransferresumption(autocomplete::ACState& s)
{
    if (s.words.size() > 1 && s.words[1].s == "off")
    {
        client->disabletransferresumption(NULL);
        cout << "transfer resumption disabled" << endl;
    }
    else
    {
        client->enabletransferresumption(NULL);
        cout << "transfer resumption enabled" << endl;
    }
}

// callback for non-EAGAIN request-level errors
// in most cases, retrying is futile, so the application exits
// this can occur e.g. with syntactically malformed requests (due to a bug), an invalid application key
void DemoApp::request_error(error e)
{
    if ((e == API_ESID) || (e == API_ENOENT))   // Invalid session or Invalid folder handle
    {
        cout << "Invalid or expired session, logging out..." << endl;
        client->locallogout(true, true);
        return;
    }
    else if (e == API_EBLOCKED)
    {
        if (client->sid.size())
        {
            cout << "Your account is blocked." << endl;
            client->whyamiblocked();
        }
        else
        {
            cout << "The link has been blocked." << endl;
        }
        return;
    }

    cout << "FATAL: Request failed (" << errorstring(e) << "), exiting" << endl;

#ifndef NO_READLINE
    rl_callback_handler_remove();
#endif /* ! NO_READLINE */

    delete console;
    exit(0);
}

void DemoApp::request_response_progress(m_off_t current, m_off_t total)
{
    if (total > 0)
    {
        responseprogress = int(current * 100 / total);
    }
    else
    {
        responseprogress = -1;
    }
}

//2FA disable result
void DemoApp::multifactorauthdisable_result(error e)
{
    if (!e)
    {
        cout << "2FA, disabled succesfully..." << endl;
    }
    else
    {
        cout << "Error enabling 2FA : " << errorstring(e) << endl;
    }
    setprompt(COMMAND);
}

//2FA check result
void DemoApp::multifactorauthcheck_result(int enabled)
{
    if (enabled)
    {
        cout << "2FA is enabled for this account" << endl;
    }
    else
    {
        cout << "2FA is disabled for this account" << endl;
    }
    setprompt(COMMAND);
}

//2FA enable result
void DemoApp::multifactorauthsetup_result(string *code, error e)
{
    if (!e)
    {
        if (!code)
        {
            cout << "2FA enabled successfully" << endl;
            setprompt(COMMAND);
            attempts = 0;
        }
        else
        {
            cout << "2FA code: " << *code << endl;
            setprompt(SETTFA);
        }
    }
    else
    {
        cout << "Error enabling 2FA : " << errorstring(e) << endl;
        if (e == API_EFAILED)
        {
            if (++attempts >= 3)
            {
                attempts = 0;
                cout << "Too many attempts"<< endl;
                setprompt(COMMAND);
            }
            else
            {
                setprompt(SETTFA);
            }
        }
    }
}


void DemoApp::prelogin_result(int version, string* /*email*/, string *salt, error e)
{
    if (e)
    {
        cout << "Login error: " << e << endl;
        setprompt(COMMAND);
        return;
    }

    login.version = version;
    login.salt = (version == 2 && salt ? *salt : string());

    if (login.password.empty())
    {
        setprompt(LOGINPASSWORD);
    }
    else
    {
        login.login(client);
    }
}


// login result
void DemoApp::login_result(error e)
{
    if (!e)
    {
        login.reset();
        cout << "Login successful, retrieving account..." << endl;
        client->fetchnodes();
    }
    else if (e == API_EMFAREQUIRED)
    {
        setprompt(LOGINTFA);
    }
    else
    {
        login.reset();
        cout << "Login failed: " << errorstring(e) << endl;
    }
}

// ephemeral session result
void DemoApp::ephemeral_result(error e)
{
    if (e)
    {
        cout << "Ephemeral session error (" << errorstring(e) << ")" << endl;
    }
    pdf_to_import = false;
}

// signup link send request result
void DemoApp::sendsignuplink_result(error e)
{
    if (e)
    {
        cout << "Unable to send signup link (" << errorstring(e) << ")" << endl;
    }
    else
    {
        cout << "Thank you. Please check your e-mail and enter the command signup followed by the confirmation link." << endl;
    }
}

// signup link query result
void DemoApp::querysignuplink_result(handle /*uh*/, const char* email, const char* name, const byte* pwc, const byte* /*kc*/,
                                     const byte* c, size_t len)
{
    cout << "Ready to confirm user account " << email << " (" << name << ") - enter confirm to execute." << endl;

    signupemail = email;
    signupcode.assign((char*) c, len);
    memcpy(signuppwchallenge, pwc, sizeof signuppwchallenge);
    memcpy(signupencryptedmasterkey, pwc, sizeof signupencryptedmasterkey);
}

// signup link query failed
void DemoApp::querysignuplink_result(error e)
{
    cout << "Signuplink confirmation failed (" << errorstring(e) << ")" << endl;
}

// signup link (account e-mail) confirmation result
void DemoApp::confirmsignuplink_result(error e)
{
    if (e)
    {
        cout << "Signuplink confirmation failed (" << errorstring(e) << ")" << endl;
    }
    else
    {
        cout << "Signup confirmed, logging in..." << endl;
        client->login(signupemail.c_str(), pwkey);
    }
}

void DemoApp::confirmsignuplink2_result(handle, const char *name, const char *email, error e)
{
    if (e)
    {
        cout << "Signuplink confirmation failed (" << errorstring(e) << ")" << endl;
    }
    else
    {
        cout << "Signup confirmed successfully" << endl;
    }
}

// asymmetric keypair configuration result
void DemoApp::setkeypair_result(error e)
{
    if (e)
    {
        cout << "RSA keypair setup failed (" << errorstring(e) << ")" << endl;
    }
    else
    {
        cout << "RSA keypair added. Account setup complete." << endl;
    }
}

void DemoApp::getrecoverylink_result(error e)
{
    if (e)
    {
        cout << "Unable to send the link (" << errorstring(e) << ")" << endl;
    }
    else
    {
        cout << "Please check your e-mail and enter the command \"recover\" / \"cancel\" followed by the link." << endl;
    }
}

void DemoApp::queryrecoverylink_result(error e)
{
        cout << "The link is invalid (" << errorstring(e) << ")." << endl;
}

void DemoApp::queryrecoverylink_result(int type, const char *email, const char* /*ip*/, time_t /*ts*/, handle /*uh*/, const vector<string>* /*emails*/)
{
    recoveryemail = email ? email : "";
    hasMasterKey = (type == RECOVER_WITH_MASTERKEY);

    cout << "The link is valid";

    if (type == RECOVER_WITH_MASTERKEY)
    {
        cout <<  " to reset the password for " << email << " with masterkey." << endl;

        setprompt(MASTERKEY);
    }
    else if (type == RECOVER_WITHOUT_MASTERKEY)
    {
        cout <<  " to reset the password for " << email << " without masterkey." << endl;

        setprompt(NEWPASSWORD);
    }
    else if (type == CANCEL_ACCOUNT)
    {
        cout << " to cancel the account for " << email << "." << endl;
    }
    else if (type == CHANGE_EMAIL)
    {
        cout << " to change the email from " << client->finduser(client->me)->email << " to " << email << "." << endl;

        changeemail = email ? email : "";
        setprompt(LOGINPASSWORD);
    }
}

void DemoApp::getprivatekey_result(error e,  const byte *privk, const size_t len_privk)
{
    if (e)
    {
        cout << "Unable to get private key (" << errorstring(e) << ")" << endl;
        setprompt(COMMAND);
    }
    else
    {
        // check the private RSA is valid after decryption with master key
        SymmCipher key;
        key.setkey(masterkey);

        byte privkbuf[AsymmCipher::MAXKEYLENGTH * 2];
        memcpy(privkbuf, privk, len_privk);
        key.ecb_decrypt(privkbuf, len_privk);

        AsymmCipher uk;
        if (!uk.setkey(AsymmCipher::PRIVKEY, privkbuf, unsigned(len_privk)))
        {
            cout << "The master key doesn't seem to be correct." << endl;

            recoverycode.clear();
            recoveryemail.clear();
            hasMasterKey = false;
            memset(masterkey, 0, sizeof masterkey);

            setprompt(COMMAND);
        }
        else
        {
            cout << "Private key successfully retrieved for integrity check masterkey." << endl;
            setprompt(NEWPASSWORD);
        }
    }
}

void DemoApp::confirmrecoverylink_result(error e)
{
    if (e)
    {
        cout << "Unable to reset the password (" << errorstring(e) << ")" << endl;
    }
    else
    {
        cout << "Password changed successfully." << endl;
    }
}

void DemoApp::confirmcancellink_result(error e)
{
    if (e)
    {
        cout << "Unable to cancel the account (" << errorstring(e) << ")" << endl;
    }
    else
    {
        cout << "Account cancelled successfully." << endl;
    }
}

void DemoApp::validatepassword_result(error e)
{
    if (e)
    {
        cout << "Wrong password (" << errorstring(e) << ")" << endl;
        setprompt(LOGINPASSWORD);
    }
    else
    {
        if (recoverycode.size())
        {
            cout << "Password is correct, cancelling account..." << endl;

            client->confirmcancellink(recoverycode.c_str());
            recoverycode.clear();
        }
        else if (changecode.size())
        {
            cout << "Password is correct, changing email..." << endl;

            client->confirmemaillink(changecode.c_str(), changeemail.c_str(), pwkey);
            changecode.clear();
            changeemail.clear();
        }
    }
}

void DemoApp::getemaillink_result(error e)
{
    if (e)
    {
        cout << "Unable to send the link (" << errorstring(e) << ")" << endl;
    }
    else
    {
        cout << "Please check your e-mail and enter the command \"email\" followed by the link." << endl;
    }
}

void DemoApp::confirmemaillink_result(error e)
{
    if (e)
    {
        cout << "Unable to change the email address (" << errorstring(e) << ")" << endl;
    }
    else
    {
        cout << "Email address changed successfully to " << changeemail << "." << endl;
    }
}

void DemoApp::ephemeral_result(handle uh, const byte* pw)
{
    cout << "Ephemeral session established, session ID: ";
    cout << Base64Str<MegaClient::USERHANDLE>(uh) << "#";
    cout << Base64Str<SymmCipher::KEYLENGTH>(pw) << endl;

    client->fetchnodes();
}

void DemoApp::cancelsignup_result(error)
{
    cout << "Singup link canceled. Start again!" << endl;
    signupcode.clear();
    signupemail.clear();
    signupname.clear();
    signupV2 = true;
}

void DemoApp::whyamiblocked_result(int code)
{
    if (code < 0)
    {
        error e = (error) code;
        cout << "Why am I blocked failed: " << errorstring(e) << endl;
    }
    else if (code == 0)
    {
        cout << "You're not blocked" << endl;
    }
    else    // code > 0
    {
        string reason = "Your account was terminated due to breach of Mega's Terms of Service, such as abuse of rights of others; sharing and/or importing illegal data; or system abuse.";

        if (code == 100)    // deprecated
        {
            reason = "You have been suspended due to excess data usage.";
        }
        else if (code == 200)
        {
            reason = "Your account has been suspended due to multiple breaches of Mega's Terms of Service. Please check your email inbox.";
        }
        else if (code == 300)
        {
            reason = "Your account has been suspended due to copyright violations. Please check your email inbox.";
        }
        else if (code == 400)
        {
            reason = "Your account has been disabled by your administrator. You may contact your business account administrator for further details.";
        }
        else if (code == 401)
        {
            reason = "Your account has been removed by your administrator. You may contact your business account administrator for further details.";
        }
        else if (code == 500)
        {
            reason = "Your account has been blocked pending verification via SMS.";
        }
        else if (code == 700)
        {
            reason = "Your account has been temporarily suspended for your safety. Please verify your email and follow its steps to unlock your account.";
        }
        //else if (code == ACCOUNT_BLOCKED_DEFAULT) --> default reason

        cout << "Reason: " << reason << endl;

        if (code != 500 && code != 700)
        {
            cout << "Logging out..." << endl;
            client->locallogout(true, true);
        }
    }
}

// password change result
void DemoApp::changepw_result(error e)
{
    if (e)
    {
        cout << "Password update failed: " << errorstring(e) << endl;
    }
    else
    {
        cout << "Password updated." << endl;
    }
}

// node export failed
void DemoApp::exportnode_result(error e)
{
    if (e)
    {
        cout << "Export failed: " << errorstring(e) << endl;
    }

    del = ets = 0;
    hlink = UNDEF;
}

void DemoApp::exportnode_result(handle h, handle ph)
{
    Node* n;

    if ((n = client->nodebyhandle(h)))
    {
        string path;
        nodepath(h, &path);
        cout << "Exported " << path << ": ";

        if (n->type != FILENODE && !n->sharekey)
        {
            cout << "No key available for exported folder" << endl;

            del = ets = 0;
            hlink = UNDEF;
            return;
        }

        string publicLink;
        if (n->type == FILENODE)
        {
            publicLink = MegaClient::getPublicLink(client->mNewLinkFormat, n->type, ph, Base64Str<FILENODEKEYLENGTH>((const byte*)n->nodekey().data()));
        }
        else
        {
            publicLink = MegaClient::getPublicLink(client->mNewLinkFormat, n->type, ph, Base64Str<FOLDERNODEKEYLENGTH>(n->sharekey->key));
        }

        cout << publicLink;

        if (n->plink)
        {
            string authKey = n->plink->mAuthKey;

            if (authKey.size())
            {
                string authToken(publicLink);
                authToken = authToken.substr(strlen("https://mega.nz/folder/")).append(":").append(authKey);
                cout << "\n          AuthToken = " << authToken;
            }
        }

        cout << endl;

    }
    else
    {
        cout << "Exported node no longer available" << endl;
    }

    del = ets = 0;
    hlink = UNDEF;
}

// the requested link could not be opened
void DemoApp::openfilelink_result(const Error& e)
{
    if (e)
    {
        if (pdf_to_import) // import welcome pdf has failed
        {
            cout << "Failed to import Welcome PDF file" << endl;
        }
        else
        {
            if (e == API_ETOOMANY && e.hasExtraInfo())
            {
                cout << "Failed to open link: " << getExtraInfoErrorString(e) << endl;
            }
            else
            {
                cout << "Failed to open link: " << errorstring(e) << endl;
            }

        }
    }
    pdf_to_import = false;
}

// the requested link was opened successfully - import to cwd
void DemoApp::openfilelink_result(handle ph, const byte* key, m_off_t size,
                                  string* a, string* /*fa*/, int)
{
    Node* n;

    if (!key)
    {
        cout << "File is valid, but no key was provided." << endl;
        pdf_to_import = false;
        return;
    }

    // check if the file is decryptable
    string attrstring;

    attrstring.resize(a->length()*4/3+4);
    attrstring.resize(Base64::btoa((const byte *)a->data(), int(a->length()), (char *)attrstring.data()));

    SymmCipher nodeKey;
    nodeKey.setkey(key, FILENODE);

    byte *buf = Node::decryptattr(&nodeKey,attrstring.c_str(), attrstring.size());
    if (!buf)
    {
        cout << "The file won't be imported, the provided key is invalid." << endl;
        pdf_to_import = false;
    }
    else if (client->loggedin() != NOTLOGGEDIN)
    {
        if (pdf_to_import)
        {
            n = client->nodebyhandle(client->rootnodes[0]);
        }
        else
        {
            n = client->nodebyhandle(cwd);
        }

        if (!n)
        {
            cout << "Target folder not found." << endl;
            pdf_to_import = false;
            delete [] buf;
            return;
        }

        AttrMap attrs;
        JSON json;
        nameid name;
        string* t;
        json.begin((char*)buf + 5);
        vector<NewNode> nn(1);
        NewNode* newnode = &nn[0];

        // set up new node as folder node
        newnode->source = NEW_PUBLIC;
        newnode->type = FILENODE;
        newnode->nodehandle = ph;
        newnode->parenthandle = UNDEF;
        newnode->nodekey.assign((char*)key, FILENODEKEYLENGTH);
        newnode->attrstring.reset(new string(*a));

        while ((name = json.getnameid()) != EOO && json.storeobject((t = &attrs.map[name])))
        {
            JSON::unescape(t);

            if (name == 'n')
            {
                client->fsaccess->normalize(t);
            }
        }

        attr_map::iterator it = attrs.map.find('n');
        if (it != attrs.map.end())
        {
            Node *ovn = client->childnodebyname(n, it->second.c_str(), true);
            if (ovn)
            {
                attr_map::iterator it2 = attrs.map.find('c');
                if (it2 != attrs.map.end())
                {
                    FileFingerprint ffp;
                    if (ffp.unserializefingerprint(&it2->second))
                    {
                        ffp.size = size;
                        if (ffp.isvalid && ovn->isvalid && ffp == *(FileFingerprint*)ovn)
                        {
                            cout << "Success. (identical node skipped)" << endl;
                            pdf_to_import = false;
                            delete [] buf;
                            return;
                        }
                    }
                }

                newnode->ovhandle = !client->versions_disabled ? ovn->nodehandle : UNDEF;
            }
        }

        client->putnodes(n->nodehandle, move(nn));
    }
    else
    {
        cout << "Need to be logged in to import file links." << endl;
        pdf_to_import = false;
    }

    delete [] buf;
}

void DemoApp::folderlinkinfo_result(error e, handle owner, handle /*ph*/, string *attr, string* k, m_off_t currentSize, uint32_t numFiles, uint32_t numFolders, m_off_t versionsSize, uint32_t numVersions)
{
    if (e != API_OK)
    {
        cout << "Retrieval of public folder link information failed: " << e << endl;
        return;
    }

    handle ph;
    byte folderkey[FOLDERNODEKEYLENGTH];
    #ifndef NDEBUG
    error eaux =
    #endif
    client->parsepubliclink(publiclink.c_str(), ph, folderkey, true);
    assert(eaux == API_OK);

    // Decrypt nodekey with the key of the folder link
    SymmCipher cipher;
    cipher.setkey(folderkey);
    const char *nodekeystr = k->data() + 9;    // skip the userhandle(8) and the `:`
    byte nodekey[FOLDERNODEKEYLENGTH];
    if (client->decryptkey(nodekeystr, nodekey, sizeof(nodekey), &cipher, 0, UNDEF))
    {
        // Decrypt node attributes with the nodekey
        cipher.setkey(nodekey);
        byte* buf = Node::decryptattr(&cipher, attr->c_str(), attr->size());
        if (buf)
        {
            AttrMap attrs;
            string fileName;
            string fingerprint;
            FileFingerprint ffp;
            m_time_t mtime = 0;
            Node::parseattr(buf, attrs, currentSize, mtime, fileName, fingerprint, ffp);

            // Normalize node name to UTF-8 string
            attr_map::iterator it = attrs.map.find('n');
            if (it != attrs.map.end() && !it->second.empty())
            {
                client->fsaccess->normalize(&(it->second));
                fileName = it->second.c_str();
            }

            std::string ownerStr, ownerBin((const char *)&owner, sizeof(owner));
            Base64::btoa(ownerBin, ownerStr);

            cout << "Folder link information:" << publiclink << endl;
            cout << "\tFolder name: " << fileName << endl;
            cout << "\tOwner: " << ownerStr << endl;
            cout << "\tNum files: " << numFiles << endl;
            cout << "\tNum folders: " << numFolders - 1 << endl;
            cout << "\tNum versions: " << numVersions << endl;

            delete [] buf;
        }
        else
        {
            cout << "folderlink: error decrypting node attributes with decrypted nodekey" << endl;
        }
    }
    else
    {
        cout << "folderlink: error decrypting nodekey with folder link key";
    }

    publiclink.clear();
}

void DemoApp::checkfile_result(handle /*h*/, const Error& e)
{
    if (e == API_ETOOMANY && e.hasExtraInfo())
    {
         cout << "Link check failed: " << getExtraInfoErrorString(e) << endl;
    }
    else
    {
        cout << "Link check failed: " << errorstring(e) << endl;
    }
}

void DemoApp::checkfile_result(handle h, error e, byte* filekey, m_off_t size, m_time_t /*ts*/, m_time_t tm, string* filename,
                               string* fingerprint, string* fileattrstring)
{
    cout << "Name: " << *filename << ", size: " << size;

    if (fingerprint->size())
    {
        cout << ", fingerprint available";
    }

    if (fileattrstring->size())
    {
        cout << ", has attributes";
    }

    cout << endl;

    if (e)
    {
        cout << "Not available: " << errorstring(e) << endl;
    }
    else
    {
        cout << "Initiating download..." << endl;

        DBTableTransactionCommitter committer(client->tctable);
        AppFileGet* f = new AppFileGet(NULL, h, filekey, size, tm, filename, fingerprint);
        f->appxfer_it = appxferq[GET].insert(appxferq[GET].end(), f);
        client->startxfer(GET, f, committer);
    }
}

bool DemoApp::pread_data(byte* data, m_off_t len, m_off_t pos, m_off_t, m_off_t, void* /*appdata*/)
{
    // Improvement: is there a way to have different pread_data receivers for
    // different modes?
    if(more_node)  // are we paginating through a node?
    {
        fwrite(data, 1, size_t(len), stdout);
        if((pos + len) >= more_node->size) // is this the last chunk?
        {
            more_node = nullptr;
            more_offset = 0;
            cout << "-End of file-" << endl;
            setprompt(COMMAND);
        }
        else
        {
            // there's more to get, so set PAGER prompt
            setprompt(PAGER);
            more_offset += len;
        }
    }
    else if (pread_file)
    {
        pread_file->write((const char*)data, (size_t)len);
        cout << "Received " << len << " partial read byte(s) at position " << pos << endl;
        if (pread_file_end == pos + len)
        {
            delete pread_file;
            pread_file = NULL;
            cout << "Completed pread" << endl;
        }
    }
    else
    {
        cout << "Received " << len << " partial read byte(s) at position " << pos << ": ";
        fwrite(data, 1, size_t(len), stdout);
        cout << endl;
    }
    return true;
}

dstime DemoApp::pread_failure(const Error &e, int retry, void* /*appdata*/, dstime)
{
    if (retry < 5 && !(e == API_ETOOMANY && e.hasExtraInfo()))
    {
        cout << "Retrying read (" << errorstring(e) << ", attempt #" << retry << ")" << endl;
        return (dstime)(retry*10);
    }
    else
    {
        cout << "Too many failures (" << errorstring(e) << "), giving up" << endl;
        if (pread_file)
        {
            delete pread_file;
            pread_file = NULL;
        }
        return ~(dstime)0;
    }
}

// reload needed
void DemoApp::reload(const char* reason)
{
    cout << "Reload suggested (" << reason << ") - use 'reload' to trigger" << endl;
}

// reload initiated
void DemoApp::clearing()
{
    LOG_debug << "Clearing all nodes/users...";
}

// nodes have been modified
// (nodes with their removed flag set will be deleted immediately after returning from this call,
// at which point their pointers will become invalid at that point.)
void DemoApp::nodes_updated(Node** n, int count)
{
    int c[2][6] = { { 0 } };

    if (n)
    {
        while (count--)
        {
            if ((*n)->type < 6)
            {
                c[!(*n)->changed.removed][(*n)->type]++;
                n++;
            }
        }
    }
    else
    {
        for (node_map::iterator it = client->nodes.begin(); it != client->nodes.end(); it++)
        {
            if (it->second->type < 6)
            {
                c[1][it->second->type]++;
            }
        }
    }

    nodestats(c[1], "added or updated");
    nodestats(c[0], "removed");

    if (ISUNDEF(cwd))
    {
        cwd = client->rootnodes[0];
    }
}

// nodes now (almost) current, i.e. no server-client notifications pending
void DemoApp::nodes_current()
{
    LOG_debug << "Nodes current.";
}

void DemoApp::account_updated()
{
    if (client->loggedin() == EPHEMERALACCOUNT)
    {
        LOG_debug << "Account has been confirmed by another client. Proceed to login with credentials.";
    }
    else
    {
        LOG_debug << "Account has been upgraded/downgraded.";
    }
}

void DemoApp::notify_confirmation(const char *email)
{
    if (client->loggedin() == EPHEMERALACCOUNT)
    {
        LOG_debug << "Account has been confirmed with email " << email << ". Proceed to login with credentials.";
    }
}

void DemoApp::enumeratequotaitems_result(unsigned, handle, unsigned, int, int, unsigned, unsigned, unsigned, const char*, const char*, const char*, const char*)
{
    // FIXME: implement
}

void DemoApp::enumeratequotaitems_result(error)
{
    // FIXME: implement
}

void DemoApp::additem_result(error)
{
    // FIXME: implement
}

void DemoApp::checkout_result(const char*, error)
{
    // FIXME: implement
}

void DemoApp::getmegaachievements_result(AchievementsDetails *details, error /*e*/)
{
    // FIXME: implement display of values
    delete details;
}

void DemoApp::getwelcomepdf_result(handle ph, string *k, error e)
{
    if (e)
    {
        cout << "Failed to get Welcome PDF. Error: " << e << endl;
        pdf_to_import = false;
    }
    else
    {
        cout << "Importing Welcome PDF file. Public handle: " << LOG_NODEHANDLE(ph) << endl;
        client->reqs.add(new CommandGetPH(client, ph, (const byte *)k->data(), 1));
    }
}

#ifdef ENABLE_CHAT
void DemoApp::richlinkrequest_result(string *json, error e)
{
    if (!e)
    {
        cout << "Result:" << endl << *json << endl;
    }
    else
    {
        cout << "Failed to request rich link. Error: " << e << endl;

    }
}
#endif

void DemoApp::contactlinkcreate_result(error e, handle h)
{
    if (e)
    {
        cout << "Failed to create contact link. Error: " << e << endl;
    }
    else
    {
        cout << "Contact link created successfully: " << LOG_NODEHANDLE(h) << endl;
    }
}

void DemoApp::contactlinkquery_result(error e, handle h, string *email, string *fn, string *ln, string* /*avatar*/)
{
    if (e)
    {
        cout << "Failed to get contact link details. Error: " << e << endl;
    }
    else
    {
        cout << "Contact link created successfully: " << endl;
        cout << "\tUserhandle: " << LOG_HANDLE(h) << endl;
        cout << "\tEmail: " << *email << endl;
        cout << "\tFirstname: " << Base64::atob(*fn) << endl;
        cout << "\tLastname: " << Base64::atob(*ln) << endl;
    }
}

void DemoApp::contactlinkdelete_result(error e)
{
    if (e)
    {
        cout << "Failed to delete contact link. Error: " << e << endl;
    }
    else
    {
        cout << "Contact link deleted successfully." << endl;
    }
}

// display account details/history
void DemoApp::account_details(AccountDetails* ad, bool storage, bool transfer, bool pro, bool purchases,
                              bool transactions, bool sessions)
{
    char timebuf[32], timebuf2[32];

    if (storage)
    {
        cout << "\tAvailable storage: " << ad->storage_max << " byte(s)  used:  " << ad->storage_used << " available: " << (ad->storage_max - ad->storage_used) << endl;

        for (unsigned i = 0; i < sizeof rootnodenames/sizeof *rootnodenames; i++)
        {
            NodeStorage* ns = &ad->storage[client->rootnodes[i]];

            cout << "\t\tIn " << rootnodenames[i] << ": " << ns->bytes << " byte(s) in " << ns->files << " file(s) and " << ns->folders << " folder(s)" << endl;
            cout << "\t\tUsed storage by versions: " << ns->version_bytes << " byte(s) in " << ns->version_files << " file(s)" << endl;
        }
    }

    if (transfer)
    {
        if (ad->transfer_max)
        {
            long long transferFreeUsed = 0;
            for (unsigned i = 0; i < ad->transfer_hist.size(); i++)
            {
                transferFreeUsed += ad->transfer_hist[i];
            }

            cout << "\tTransfer in progress: " << ad->transfer_own_reserved << "/" << ad->transfer_srv_reserved << endl;
            cout << "\tTransfer completed: " << ad->transfer_own_used << "/" << ad->transfer_srv_used << "/" << transferFreeUsed << " of "
                 << ad->transfer_max << " ("
                 << (100 * (ad->transfer_own_used + ad->transfer_srv_used + transferFreeUsed) / ad->transfer_max) << "%)" << endl;
            cout << "\tServing bandwidth ratio: " << ad->srv_ratio << "%" << endl;
        }

        if (ad->transfer_hist_starttime)
        {
            m_time_t t = m_time() - ad->transfer_hist_starttime;

            cout << "\tTransfer history:\n";

            for (unsigned i = 0; i < ad->transfer_hist.size(); i++)
            {
                cout << "\t\t" << t;
                t -= ad->transfer_hist_interval;
                if (t < 0)
                {
                    cout << " second(s) ago until now: ";
                }
                else
                {
                    cout << "-" << t << " second(s) ago: ";
                }
                cout << ad->transfer_hist[i] << " byte(s)" << endl;
            }
        }
    }

    if (pro)
    {
        cout << "\tPro level: " << ad->pro_level << endl;
        cout << "\tSubscription type: " << ad->subscription_type << endl;
        cout << "\tAccount balance:" << endl;

        for (vector<AccountBalance>::iterator it = ad->balances.begin(); it != ad->balances.end(); it++)
        {
            printf("\tBalance: %.3s %.02f\n", it->currency, it->amount);
        }
    }

    if (purchases)
    {
        cout << "Purchase history:" << endl;

        for (vector<AccountPurchase>::iterator it = ad->purchases.begin(); it != ad->purchases.end(); it++)
        {
            time_t ts = it->timestamp;
            strftime(timebuf, sizeof timebuf, "%c", localtime(&ts));
            printf("\tID: %.11s Time: %s Amount: %.3s %.02f Payment method: %d\n", it->handle, timebuf, it->currency,
                   it->amount, it->method);
        }
    }

    if (transactions)
    {
        cout << "Transaction history:" << endl;

        for (vector<AccountTransaction>::iterator it = ad->transactions.begin(); it != ad->transactions.end(); it++)
        {
            time_t ts = it->timestamp;
            strftime(timebuf, sizeof timebuf, "%c", localtime(&ts));
            printf("\tID: %.11s Time: %s Delta: %.3s %.02f\n", it->handle, timebuf, it->currency, it->delta);
        }
    }

    if (sessions)
    {
        cout << "Currently Active Sessions:" << endl;
        for (vector<AccountSession>::iterator it = ad->sessions.begin(); it != ad->sessions.end(); it++)
        {
            if (it->alive)
            {
                time_t ts = it->timestamp;
                strftime(timebuf, sizeof timebuf, "%c", localtime(&ts));
                ts = it->mru;
                strftime(timebuf2, sizeof timebuf, "%c", localtime(&ts));

                Base64Str<MegaClient::SESSIONHANDLE> id(it->id);

                if (it->current)
                {
                    printf("\t* Current Session\n");
                }
                printf("\tSession ID: %s\n\tSession start: %s\n\tMost recent activity: %s\n\tIP: %s\n\tCountry: %.2s\n\tUser-Agent: %s\n\t-----\n",
                        id.chars, timebuf, timebuf2, it->ip.c_str(), it->country, it->useragent.c_str());
            }
        }

        if(client->debugstate())
        {
            cout << endl << "Full Session history:" << endl;

            for (vector<AccountSession>::iterator it = ad->sessions.begin(); it != ad->sessions.end(); it++)
            {
                time_t ts = it->timestamp;
                strftime(timebuf, sizeof timebuf, "%c", localtime(&ts));
                ts = it->mru;
                strftime(timebuf2, sizeof timebuf, "%c", localtime(&ts));
                printf("\tSession start: %s\n\tMost recent activity: %s\n\tIP: %s\n\tCountry: %.2s\n\tUser-Agent: %s\n\t-----\n",
                        timebuf, timebuf2, it->ip.c_str(), it->country, it->useragent.c_str());
            }
        }
    }
}

// account details could not be retrieved
void DemoApp::account_details(AccountDetails* /*ad*/, error e)
{
    if (e)
    {
        cout << "Account details retrieval failed (" << errorstring(e) << ")" << endl;
    }
}

// account details could not be retrieved
void DemoApp::sessions_killed(handle sessionid, error e)
{
    if (e)
    {
        cout << "Session killing failed (" << errorstring(e) << ")" << endl;
        return;
    }

    if (sessionid == UNDEF)
    {
        cout << "All sessions except current have been killed" << endl;
    }
    else
    {
        Base64Str<MegaClient::SESSIONHANDLE> id(sessionid);
        cout << "Session with id " << id << " has been killed" << endl;
    }
}

void DemoApp::smsverificationsend_result(error e)
{
    if (e)
    {
        cout << "SMS send failed: " << e << endl;
    }
    else
    {
        cout << "SMS send succeeded" << endl;
    }
}

void DemoApp::smsverificationcheck_result(error e, string *phoneNumber)
{
    if (e)
    {
        cout << "SMS verification failed: " << e << endl;
    }
    else
    {
        cout << "SMS verification succeeded" << endl;
        if (phoneNumber)
        {
            cout << "Phone number: " << *phoneNumber << ")" << endl;
        }
    }
}

// user attribute update notification
void DemoApp::userattr_update(User* u, int priv, const char* n)
{
    cout << "Notification: User " << u->email << " -" << (priv ? " private" : "") << " attribute "
          << n << " added or updated" << endl;
}

void DemoApp::resetSmsVerifiedPhoneNumber_result(error e)
{
    if (e)
    {
        cout << "Reset verified phone number failed: " << e << endl;
    }
    else
    {
        cout << "Reset verified phone number succeeded" << endl;
    }
}

void DemoApp::getbanners_result(error e)
{
    cout << "Getting Smart Banners failed: " << e << endl;
}

void DemoApp::getbanners_result(vector< tuple<int, string, string, string, string, string, string> >&& banners)
{
    for (auto& b : banners)
    {
        cout << "Smart Banner:" << endl
             << "\tid         : " << std::get<0>(b) << endl
             << "\ttitle      : " << std::get<1>(b) << endl
             << "\tdescription: " << std::get<2>(b) << endl
             << "\timage      : " << std::get<3>(b) << endl
             << "\turl        : " << std::get<4>(b) << endl
             << "\tbkgr image : " << std::get<5>(b) << endl
             << "\tdsp        : " << std::get<6>(b) << endl;
    }
}

void DemoApp::dismissbanner_result(error e)
{
    if (e)
    {
        cout << "Dismissing Smart Banner failed: " << e << endl;
    }
    else
    {
        cout << "Dismissing Smart Banner succeeded" << endl;
    }
}

void DemoApp::backupremove_result(const Error &e, handle backupId)
{
    if (e != API_OK)
    {
        cout << "Removal of backup " << toHandle(backupId) << " failed: " << errorstring(e) <<endl;
    }
    else
    {
        cout << "Backup " << toHandle(backupId) << " removed successfully" << endl;
    }
}

#ifndef NO_READLINE
char* longestCommonPrefix(ac::CompletionState& acs)
{
    string s = acs.completions[0].s;
    for (size_t i = acs.completions.size(); i--; )
    {
        for (unsigned j = 0; j < s.size() && j < acs.completions[i].s.size(); ++j)
        {
            if (s[j] != acs.completions[i].s[j])
            {
                s.erase(j, string::npos);
                break;
            }
        }
    }
    return strdup(s.c_str());
}

char** my_rl_completion(const char */*text*/, int /*start*/, int end)
{
    rl_attempted_completion_over = 1;

    std::string line(rl_line_buffer, end);
    ac::CompletionState acs = ac::autoComplete(line, line.size(), autocompleteTemplate, true);

    if (acs.completions.empty())
    {
        return NULL;
    }

    if (acs.completions.size() == 1 && !acs.completions[0].couldExtend)
    {
        acs.completions[0].s += " ";
    }

    char** result = (char**)malloc((sizeof(char*)*(2+acs.completions.size())));
    for (size_t i = acs.completions.size(); i--; )
    {
        result[i+1] = strdup(acs.completions[i].s.c_str());
    }
    result[acs.completions.size()+1] = NULL;
    result[0] = longestCommonPrefix(acs);
    //for (int i = 0; i <= acs.completions.size(); ++i)
    //{
    //    cout << "i " << i << ": " << result[i] << endl;
    //}
    rl_completion_suppress_append = true;
    rl_basic_word_break_characters = " \r\n";
    rl_completer_word_break_characters = strdup(" \r\n");
    rl_completer_quote_characters = "";
    rl_special_prefixes = "";
    return result;
}
#endif

// main loop
void megacli()
{
#ifndef NO_READLINE
    char *saved_line = NULL;
    int saved_point = 0;
    rl_attempted_completion_function = my_rl_completion;

    rl_save_prompt();

#elif defined(WIN32) && defined(NO_READLINE)

    static_cast<WinConsole*>(console)->setShellConsole(CP_UTF8, GetConsoleOutputCP());

    COORD fontSize;
    string fontname = static_cast<WinConsole*>(console)->getConsoleFont(fontSize);
    cout << "Using font '" << fontname << "', " << fontSize.X << "x" << fontSize.Y
         << ". <CHAR/hex> will be used for absent characters.  If seen, try the 'codepage' command or a different font." << endl;

#else
    #error non-windows platforms must use the readline library
#endif

    for (;;)
    {
        if (prompt == COMMAND)
        {
            ostringstream  dynamicprompt;

            // display put/get transfer speed in the prompt
            if (client->tslots.size() || responseprogress >= 0)
            {
                m_off_t xferrate[2] = { 0 };
                Waiter::bumpds();

                for (transferslot_list::iterator it = client->tslots.begin(); it != client->tslots.end(); it++)
                {
                    if ((*it)->fa)
                    {
                        xferrate[(*it)->transfer->type]
                            += (*it)->mTransferSpeed.calculateSpeed();
                    }
                }
                xferrate[GET] /= 1024;
                xferrate[PUT] /= 1024;

                dynamicprompt << "MEGA";

                if (xferrate[GET] || xferrate[PUT] || responseprogress >= 0)
                {
                    dynamicprompt << " (";

                    if (xferrate[GET])
                    {
                        dynamicprompt << "In: " << xferrate[GET] << " KB/s";

                        if (xferrate[PUT])
                        {
                            dynamicprompt << "/";
                        }
                    }

                    if (xferrate[PUT])
                    {
                        dynamicprompt << "Out: " << xferrate[PUT] << " KB/s";
                    }

                    if (responseprogress >= 0)
                    {
                        dynamicprompt << responseprogress << "%";
                    }

                    dynamicprompt  << ")";
                }

                dynamicprompt  << "> ";
            }

            string dynamicpromptstr = dynamicprompt.str();

#if defined(WIN32) && defined(NO_READLINE)
            static_cast<WinConsole*>(console)->updateInputPrompt(!dynamicpromptstr.empty() ? dynamicpromptstr : prompts[COMMAND]);
#else
            rl_callback_handler_install(!dynamicpromptstr.empty() ? dynamicpromptstr.c_str() : prompts[prompt], store_line);

            // display prompt
            if (saved_line)
            {
                rl_replace_line(saved_line, 0);
                free(saved_line);
            }

            rl_point = saved_point;
            rl_redisplay();
#endif
        }

        // command editing loop - exits when a line is submitted or the engine requires the CPU
        for (;;)
        {
            int w = client->wait();

            if (w & Waiter::HAVESTDIN)
            {
#if defined(WIN32) && defined(NO_READLINE)
                line = static_cast<WinConsole*>(console)->checkForCompletedInputLine();
#else
                if ((prompt == COMMAND) || (prompt == PAGER))
                {
                    // Note: this doesn't act like unbuffered input, still
                    // requires Return line ending
                    rl_callback_read_char();
                }
                else
                {
                    console->readpwchar(pw_buf, sizeof pw_buf, &pw_buf_pos, &line);
                }
#endif
            }

            if (w & Waiter::NEEDEXEC || line)
            {
                break;
            }
        }

#ifndef NO_READLINE
        // save line
        saved_point = rl_point;
        saved_line = rl_copy_text(0, rl_end);

        // remove prompt
        rl_save_prompt();
        rl_replace_line("", 0);
        rl_redisplay();
#endif

        if (line)
        {
            // execute user command
            if (*line)
            {
                process_line(line);
            }
            else if (prompt != COMMAND)
            {
                setprompt(prompt);
            }
            free(line);
            line = NULL;

            if (quit_flag)
            {
#ifndef NO_READLINE
                rl_callback_handler_remove();
#endif /* ! NO_READLINE */
                delete client;
                client = nullptr;
                return;
            }

            if (!cerr)
            {
                cerr.clear();
                cerr << "Console error output failed, perhaps on a font related utf8 error or on NULL.  It is now reset." << endl;
            }
            if (!cout)
            {
                cout.clear();
                cerr << "Console output failed, perhaps on a font related utf8 error or on NULL.  It is now reset." << endl;
            }
        }


        auto puts = appxferq[PUT].size();
        auto gets = appxferq[GET].size();

        // pass the CPU to the engine (nonblocking)
        client->exec();

        if (puts && !appxferq[PUT].size())
        {
            cout << "Uploads complete" << endl;
        }
        if (gets && !appxferq[GET].size())
        {
            cout << "Downloads complete" << endl;
        }


        if (clientFolder)
        {
            clientFolder->exec();
        }
    }
}

int main()
{
#ifdef _WIN32
    SimpleLogger::setLogLevel(logMax);  // warning and stronger to console; info and weaker to VS output window
    SimpleLogger::setOutputClass(&gLogger);
#else
    SimpleLogger::setOutputClass(&gLogger);
#endif

    console = new CONSOLE_CLASS;

#ifdef GFX_CLASS
    auto gfx = new GFX_CLASS;
    gfx->startProcessingThread();
#endif

    // Needed so we can get the cwd.
    auto fsAccess = new FSACCESS_CLASS();

    // Where are we?
    if (!fsAccess->cwd(startDir))
    {
        cerr << "Unable to determine current working directory." << endl;
        return EXIT_FAILURE;
    }

    // instantiate app components: the callback processor (DemoApp),
    // the HTTP I/O engine (WinHttpIO) and the MegaClient itself
    client = new MegaClient(new DemoApp,
#ifdef WIN32
                            new CONSOLE_WAIT_CLASS(static_cast<CONSOLE_CLASS*>(console)),
#else
                            new CONSOLE_WAIT_CLASS,
#endif
                            new HTTPIO_CLASS,
                            fsAccess,
#ifdef DBACCESS_CLASS
                            new DBACCESS_CLASS(startDir),
#else
                            NULL,
#endif
#ifdef GFX_CLASS
                            gfx,
#else
                            NULL,
#endif
                            "Gk8DyQBS",
                            "megacli/" TOSTRING(MEGA_MAJOR_VERSION)
                            "." TOSTRING(MEGA_MINOR_VERSION)
                            "." TOSTRING(MEGA_MICRO_VERSION),
                            2);

    ac::ACN acs = autocompleteSyntax();
#if defined(WIN32) && defined(NO_READLINE)
    static_cast<WinConsole*>(console)->setAutocompleteSyntax((acs));
#endif

    clientFolder = NULL;    // additional for folder links
    megacli();
}


void DemoAppFolder::login_result(error e)
{
    if (e)
    {
        cout << "Failed to load the folder link: " << errorstring(e) << endl;
    }
    else
    {
        cout << "Folder link loaded, retrieving account..." << endl;
        clientFolder->fetchnodes();
    }
}

void DemoAppFolder::fetchnodes_result(const Error& e)
{
    if (e)
    {
        if (e == API_ENOENT && e.hasExtraInfo())
        {
            cout << "File/folder retrieval failed: " << getExtraInfoErrorString(e) << endl;
        }
        else
        {
            cout << "File/folder retrieval failed (" << errorstring(e) << ")" << endl;
        }

        pdf_to_import = false;
    }
    else
    {
        // check if we fetched a folder link and the key is invalid
        if (clientFolder->isValidFolderLink())
        {
            cout << "File/folder retrieval succeed, but encryption key is wrong." << endl;
        }
        else
        {
            cout << "Failed to load folder link" << endl;

            delete clientFolder;
            clientFolder = NULL;
        }

        if (pdf_to_import)
        {
            client->getwelcomepdf();
        }
    }
}

void DemoAppFolder::nodes_updated(Node **n, int count)
{
    int c[2][6] = { { 0 } };

    if (n)
    {
        while (count--)
        {
            if ((*n)->type < 6)
            {
                c[!(*n)->changed.removed][(*n)->type]++;
                n++;
            }
        }
    }
    else
    {
        for (node_map::iterator it = clientFolder->nodes.begin(); it != clientFolder->nodes.end(); it++)
        {
            if (it->second->type < 6)
            {
                c[1][it->second->type]++;
            }
        }
    }

    cout << "The folder link contains ";
    nodestats(c[1], "");
}

void exec_metamac(autocomplete::ACState& s)
{
    Node *node = nodebypath(s.words[2].s.c_str());
    if (!node || node->type != FILENODE)
    {
        cerr << s.words[2].s
             << (node ? ": No such file or directory"
                      : ": Not a file")
             << endl;
        return;
    }

    auto ifAccess = client->fsaccess->newfileaccess();
    {
        auto localPath = LocalPath::fromName(s.words[1].s, *client->fsaccess, client->fsaccess->getlocalfstype(LocalPath::fromPath(s.words[1].s, *client->fsaccess)));
        if (!ifAccess->fopen(localPath, 1, 0))
        {
            cerr << "Failed to open: " << s.words[1].s << endl;
            return;
        }
    }

    SymmCipher cipher;
    int64_t remoteIv;
    int64_t remoteMac;

    {
        std::string remoteKey = node->nodekey();
        const char *iva = &remoteKey[SymmCipher::KEYLENGTH];

        cipher.setkey((byte*)&remoteKey[0], node->type);
        remoteIv = MemAccess::get<int64_t>(iva);
        remoteMac = MemAccess::get<int64_t>(iva + sizeof(int64_t));
    }

    auto result = generateMetaMac(cipher, *ifAccess, remoteIv);
    if (!result.first)
    {
        cerr << "Failed to generate metamac for: "
             << s.words[1].s
             << endl;
    }
    else
    {
        const std::ios::fmtflags flags = cout.flags();

        cout << s.words[2].s
             << " (remote): "
             << std::hex
             << (uint64_t)remoteMac
             << "\n"
             << s.words[1].s
             << " (local): "
             << (uint64_t)result.second
             << endl;

        cout.flags(flags);
    }
}

void exec_resetverifiedphonenumber(autocomplete::ACState& s)
{
    client->resetSmsVerifiedPhoneNumber();
}

void exec_banner(autocomplete::ACState& s)
{
    if (s.words.size() == 2 && s.words[1].s == "get")
    {
        cout << "Retrieving banner info..." << endl;

        client->reqs.add(new CommandGetBanners(client));
    }
    else if (s.words.size() == 3 && s.words[1].s == "dismiss")
    {
        cout << "Dismissing banner with id " << s.words[2].s << "..." << endl;

        client->reqs.add(new CommandDismissBanner(client, stoi(s.words[2].s), m_time(nullptr)));
    }
}

#ifdef ENABLE_SYNC

<<<<<<< HEAD
void sync_completion(UnifiedSync* us, const SyncError&, error result)
{
    if (!us)
    {
        cerr << "Sync could not be added: "
             << errorstring(result)
             << endl;
    }
    else if (us->mSync)
    {
        cerr << "Sync added and running: "
             << toHandle(us->mConfig.mBackupId)
             << endl;
    }
    else
    {
        cerr << "Sync added but could not be started: "
             << errorstring(result)
             << endl;
    }
}

=======
>>>>>>> d9da7ca7
void exec_syncadd(autocomplete::ACState& s)
{
    if (client->loggedin() != FULLACCOUNT)
    {
        cerr << "You must be logged in to create a sync."
             << endl;
        return;
    }

    // sync add source target
    string sourcePath = s.words[2].s;
    string targetPath = s.words[3].s;

    // Does the target node exist?
    auto* targetNode = nodebypath(targetPath.c_str());

    if (!targetNode)
    {
        cerr << targetPath
             << ": Not found."
             << endl;
        return;
    }

<<<<<<< HEAD
    // Does the node denote a directory?
    if (targetNode->type != FOLDERNODE)
    {
        cerr << targetPath
             << ": Is not a directory."
             << endl;
        return;
    }

    // Do we have full access to the target node?
    if (!client->checkaccess(targetNode, FULL))
    {
        cerr << targetPath
             << ": Insufficient privileges."
             << endl;
        return;
    }

    // Do we have full access to the target node?
    if (!client->checkaccess(targetNode, FULL))
    {
        cerr << targetPath
             << ": Insufficient privileges."
             << endl;
        return;
    }

    // Create a suitable sync config.
    auto config =
      SyncConfig(LocalPath::fromPath(sourcePath, *client->fsaccess),
=======
    // Create a suitable sync config.
    SyncConfig config(LocalPath::fromPath(sourcePath, *client->fsaccess),
>>>>>>> d9da7ca7
                 sourcePath,
                 targetNode->nodehandle,
                 targetPath,
                 0,
                 string_vector(),
                 true,
<<<<<<< HEAD
                 newSyncConfig.getType());

    // Try and add the new sync.
    client->addsync(config,
                    DEBRISFOLDER,
                    nullptr,
                    false,
                    false,
                    sync_completion);
}

void exec_syncbackupadd(autocomplete::ACState& s)
{
    if (client->loggedin() != FULLACCOUNT)
    {
        cerr << "You must be logged in to create a backup sync."
             << endl;
        return;
    }

    // Convenience.
    auto& fsAccess = *client->fsaccess;

    LocalPath drivePath;
    LocalPath sourcePath;
    string targetPath;

    if (s.words.size() == 6)
    {
        // sync backup add drive source target
        drivePath  = LocalPath::fromPath(s.words[3].s, fsAccess);
        sourcePath = LocalPath::fromPath(s.words[4].s, fsAccess);
        targetPath = s.words[5].s;
    }
    else
    {
        // sync backup add source target
        sourcePath = LocalPath::fromPath(s.words[3].s, fsAccess);
        targetPath = s.words[4].s;
    }

    // Does the target node exist?
    auto* targetNode = nodebypath(targetPath.c_str());

    if (!targetNode)
    {
        cerr << targetPath
             << ": Not found."
             << endl;
        return;
    }

    // Does the node denote a directory?
    if (targetNode->type != FOLDERNODE)
    {
        cerr << targetPath
             << ": Is not a directory."
             << endl;
        return;
    }

    // Do we have full access to the target node?
    if (!client->checkaccess(targetNode, FULL))
    {
        cerr << targetPath
             << ": Insufficient privileges."
             << endl;
        return;
    }

    // Are we creating an internal or external backup?
    if (!drivePath.empty())
    {
        // External
        auto config =
          SyncConfig(sourcePath,
                     sourcePath.toPath(fsAccess),
                     targetNode->nodehandle,
                     targetPath,
                     0,
                     string_vector(),
                     true,
                     SyncConfig::TYPE_BACKUP);

        config.mExternalDrivePath = drivePath;

        client->syncs.backupAdd(config, sync_completion);
        return;
    }

    // Internal
    auto config =
      SyncConfig(sourcePath,
                 sourcePath.toPath(fsAccess),
                 targetNode->nodehandle,
                 targetPath,
                 0,
                 string_vector(),
                 true,
                 SyncConfig::TYPE_BACKUP);

=======
                 SyncConfig::TYPE_TWOWAY);

    // Try and add the new sync.   All validation is performed in this function
>>>>>>> d9da7ca7
    client->addsync(config,
                    DEBRISFOLDER,
                    nullptr,
                    false,
<<<<<<< HEAD
                    false,
                    sync_completion);
}

void exec_syncbackupremove(autocomplete::ACState& s)
{
    // Are we logged in?
    if (client->loggedin() != FULLACCOUNT)
    {
        cerr << "You must be logged in to manipulate backup syncs."
             << endl;
        return;
    }

    // sync backup remove drive
    const auto drivePath =
      LocalPath::fromPath(s.words[3].s, *client->fsaccess);

    const auto result = client->syncs.backupRemove(drivePath);

    if (result)
    {
        cerr << "Unable to remove backup database: "
             << errorstring(result)
             << endl;
    }
}

void exec_syncbackuprestore(autocomplete::ACState& s)
{
    if (client->loggedin() != FULLACCOUNT)
    {
        cerr << "You must be logged in to restore backup syncs."
             << endl;
        return;
    }

    // sync backup restore drive
    const auto drivePath =
      LocalPath::fromPath(s.words[3].s, *client->fsaccess);

    auto result = client->syncs.backupRestore(drivePath);

    if (result)
    {
        cerr << "Unable to restore backups from "
             << s.words[3].s
             << ": "
             << errorstring(result)
             << endl;
    }
}

void exec_syncconfig(autocomplete::ACState& s)
{
    if (s.words.size() == 2)
    {
        // sync config
        cout << "Current sync config: "
             << syncConfigToString(newSyncConfig)
             << endl;
        return;
    }

    // sync config [type]
    string type = s.words[2].s;

    // Try and deserialize the config.
    auto result = syncConfigFromStrings(type);

    if (!result.first)
    {
        cerr << "Invalid parameters for sync config command." << endl;
        return;
    }

    newSyncConfig = result.second;

    cout << "Successfully applied new sync config!" << endl;
}
=======
                    true,
                    [&](mega::UnifiedSync *, const SyncError &, error e) {
        if (!e)
        {
            cout << "Sync added" << endl;
        }
        else
        {
            cerr << "Sync could not be added: "
                 << errorstring(e)
                 << endl;
        }
    });
}

>>>>>>> d9da7ca7

void exec_synclist(autocomplete::ACState& s)
{
    // Check the user's logged in.
    if (client->loggedin() != FULLACCOUNT)
    {
<<<<<<< HEAD
        cerr << "You must be logged in to list backup syncs."
=======
        cerr << "You must be logged in to list syncs (and backup syncs)."
>>>>>>> d9da7ca7
             << endl;
        return;
    }

    client->syncs.forEachUnifiedSync(
      [](UnifiedSync& us)
      {
          // Convenience.
          auto& config = us.mConfig;
          auto& sync = us.mSync;

          // Display name.
          cout << "Sync "
               << toHandle(config.mBackupId)
               << ": "
               << config.mName
               << "\n";
<<<<<<< HEAD
            
          // Display source/target mapping.
          cout << "  Mapping: "
               << config.getLocalPath().toPath(*client->fsaccess)
=======

          // Display source/target mapping.
          cout << "  Mapping: "
               << config.mLocalPath.toPath(*client->fsaccess)
>>>>>>> d9da7ca7
               << " -> "
               << config.mOrigninalPathOfRemoteRootNode
               << "\n";

          if (sync)
          {
              // Display status info.
              cout << "  State: "
<<<<<<< HEAD
                   << syncstatename(sync->state)
=======
                   << SyncConfig::syncstatename(sync->state)
>>>>>>> d9da7ca7
                   << "\n";

              // Display some usage stats.
              cout << "  Statistics: "
                   << sync->localbytes
                   << " byte(s) across "
                   << sync->localnodes[FILENODE]
                   << " file(s) and "
                   << sync->localnodes[FOLDERNODE]
                   << " folder(s).\n";
          }
          else
          {
              // Display what status info we can.
<<<<<<< HEAD
=======
              auto msg = config.syncErrorToStr();
>>>>>>> d9da7ca7
              cout << "  Enabled: "
                   << config.getEnabled()
                   << "\n"
                   << "  Last Error: "
<<<<<<< HEAD
                   << static_cast<int>(config.getError())
=======
                   << msg
>>>>>>> d9da7ca7
                   << "\n";
          }

          // Display sync type.
          cout << "  Type: "
               << (config.isExternal() ? "EX" : "IN")
               << "TERNAL "
<<<<<<< HEAD
               << synctypename(config.getType())
=======
               << SyncConfig::synctypename(config.getType())
>>>>>>> d9da7ca7
               << "\n"
               << endl;
      });
}

void exec_syncremove(autocomplete::ACState& s)
{
    // Are we logged in?
    if (client->loggedin() != FULLACCOUNT)
    {
        cerr << "You must be logged in to manipulate backup syncs."
             << endl;
        return;
    }

    // sync remove id
<<<<<<< HEAD
    handle id;

    Base64::atob(s.words[2].s.c_str(),
                 reinterpret_cast<byte*>(&id),
                 MegaClient::BACKUPHANDLE);

    // Make sure the sync isn't active.
    if (client->syncs.runningSyncByBackupId(id))
=======
    handle backupId = 0;
    Base64::atob(s.words[2].s.c_str(), (byte*) &backupId, sizeof(handle));

    // Make sure the sync isn't active.
    if (client->syncs.runningSyncByBackupId(backupId))
>>>>>>> d9da7ca7
    {
        cerr << "Cannot remove config as sync is active."
             << endl;
        return;
    }

    // Try and remove the config.
    bool found = false;

    client->syncs.removeSelectedSyncs(
      [&](SyncConfig& config, Sync*)
      {
<<<<<<< HEAD
          auto matched = config.mBackupId == id;
=======
          auto matched = config.mBackupId == backupId;
>>>>>>> d9da7ca7

          found |= matched;

          return matched;
      });

    if (!found)
    {
        cerr << "No sync config exists with the tag "
<<<<<<< HEAD
             << id
=======
             << Base64Str<sizeof(handle)>(backupId)
>>>>>>> d9da7ca7
             << endl;
        return;
    }
}

void exec_syncxable(autocomplete::ACState& s)
{
    // Are we logged in?
    if (client->loggedin() != FULLACCOUNT)
    {
        cerr << "You must be logged in to manipulate syncs."
             << endl;
        return;
    }

    const auto command = s.words[1].s;
<<<<<<< HEAD
    handle id;

    Base64::atob(s.words[2].s.c_str(),
                 reinterpret_cast<byte*>(&id),
                 MegaClient::BACKUPHANDLE);
=======

    handle backupId = 0;
    Base64::atob(s.words[2].s.c_str(), (byte*) &backupId, sizeof(handle));
>>>>>>> d9da7ca7

    if (command == "enable")
    {
        // sync enable id
        UnifiedSync* unifiedSync;
        error result =
<<<<<<< HEAD
          client->syncs.enableSyncByBackupId(id, false, unifiedSync);
=======
          client->syncs.enableSyncByBackupId(backupId, false, unifiedSync);
>>>>>>> d9da7ca7

        if (result)
        {
            cerr << "Unable to enable sync: "
                 << errorstring(result)
                 << endl;
        }

        return;
    }

    // sync disable id [error]
    // sync fail id [error]

    // Find the specified sync.
<<<<<<< HEAD
    auto* sync = client->syncs.runningSyncByBackupId(id);
=======
    auto* sync = client->syncs.runningSyncByBackupId(backupId);
>>>>>>> d9da7ca7

    // Have we found the backup sync?
    if (!sync)
    {
<<<<<<< HEAD
        cerr << "No sync found with the tag "
             << id
=======
        cerr << "No sync found with the id "
             << Base64Str<sizeof(handle)>(backupId)
>>>>>>> d9da7ca7
             << endl;
        return;
    }

    int error = NO_SYNC_ERROR;

    // Has the user provided a specific error code?
    if (s.words.size() > 3)
    {
        // Yep, use it.
        error = atoi(s.words[3].s.c_str());
    }

    // Disable or fail?
    if (command == "fail")
    {
        client->failSync(sync, static_cast<SyncError>(error));
        return;
    }

    client->syncs.disableSelectedSyncs(
      [&](SyncConfig&, Sync* s)
      {
          return s == sync;
      },
      static_cast<SyncError>(error),
      false);
}

#endif // ENABLE_SYNC
<|MERGE_RESOLUTION|>--- conflicted
+++ resolved
@@ -144,11 +144,7 @@
 
 // creates a NewSyncConfig object from config options as strings.
 // returns a pair where `first` is success and `second` is the sync config.
-<<<<<<< HEAD
 static std::pair<bool, SyncConfig> syncConfigFromStrings(std::string type)
-=======
-std::pair<bool, SyncConfig> syncConfigFromStrings(std::string type, std::string syncDel = {}, std::string overwrite = {})
->>>>>>> d9da7ca7
 {
     auto toLower = [](std::string& s)
     {
@@ -178,12 +174,6 @@
     return std::make_pair(true, SyncConfig(LocalPath(), "", UNDEF, "", 0, {}, true, syncType));
 }
 
-<<<<<<< HEAD
-// sync configuration used when creating a new sync
-static SyncConfig newSyncConfig = syncConfigFromStrings("twoway").second;
-
-=======
->>>>>>> d9da7ca7
 #endif
 
 static const char* getAccessLevelStr(int access)
@@ -272,46 +262,6 @@
     }
 }
 
-#ifdef ENABLE_SYNC
-
-const char* syncstatename(const syncstate_t state)
-{
-    switch (state)
-    {
-    case SYNC_DISABLED:
-        return "DISABLED";
-    case SYNC_FAILED:
-        return "FAILED";
-    case SYNC_CANCELED:
-        return "CANCELED";
-    case SYNC_INITIALSCAN:
-        return "INITIALSCAN";
-    case SYNC_ACTIVE:
-        return "ACTIVE";
-    default:
-        return "UNKNOWN";
-    }
-}
-
-const char *synctypename(const SyncConfig::Type type)
-{
-    switch (type)
-    {
-    case SyncConfig::TYPE_BACKUP:
-        return "BACKUP";
-    case SyncConfig::TYPE_DOWN:
-        return "DOWN";
-    case SyncConfig::TYPE_UP:
-        return "UP";
-    case SyncConfig::TYPE_TWOWAY:
-        return "TWOWAY";
-    default:
-        return "UNKNOWN";
-    }
-}
-
-#endif // ENABLE_SYNC
-
 AppFile::AppFile()
 {
     static int nextseqno;
@@ -3104,7 +3054,6 @@
     p->Add(exec_du, sequence(text("du"), remoteFSPath(client, &cwd)));
 
 #ifdef ENABLE_SYNC
-<<<<<<< HEAD
     p->Add(exec_backupcentre, sequence(text("backupcentre"), opt(sequence(flag("-del"), param("backup_id")))));
 	
     p->Add(exec_syncadd,
@@ -3129,11 +3078,6 @@
                     text("remove"),
                     localFSFolder("drive")));
 
-    p->Add(exec_syncconfig,
-           sequence(text("sync"),
-                    text("config"),
-                    opt(param("type"))));
-
     p->Add(exec_syncbackuprestore,
            sequence(text("sync"),
                     text("backup"),
@@ -3155,32 +3099,6 @@
                                     opt(param("error"))),
                            sequence(text("enable"),
                                     param("id")))));
-=======
-    p->Add(exec_syncadd,
-           sequence(text("sync"),
-                    text("add"),
-                    localFSFolder("source"),
-                    remoteFSFolder(client, &cwd, "target")));
-
-    p->Add(exec_synclist,
-           sequence(text("sync"), text("list")));
-
-    p->Add(exec_syncremove,
-           sequence(text("sync"),
-                    text("remove"),
-                    param("id")));
-
-    p->Add(exec_syncxable,
-           sequence(text("sync"),
-                    either(sequence(either(text("disable"), text("fail")),
-                                    param("id"),
-                                    opt(param("error"))),
-                           sequence(text("enable"),
-                                    param("id")))));
-
-    p->Add(exec_backupcentre, sequence(text("backupcentre"), opt(sequence(flag("-del"), param("backup_id")))));
-
->>>>>>> d9da7ca7
 #endif
 
     p->Add(exec_export, sequence(text("export"), remoteFSPath(client, &cwd), opt(either(flag("-writable"), param("expiretime"), text("del")))));
@@ -8500,7 +8418,6 @@
 
 #ifdef ENABLE_SYNC
 
-<<<<<<< HEAD
 void sync_completion(UnifiedSync* us, const SyncError&, error result)
 {
     if (!us)
@@ -8523,8 +8440,6 @@
     }
 }
 
-=======
->>>>>>> d9da7ca7
 void exec_syncadd(autocomplete::ACState& s)
 {
     if (client->loggedin() != FULLACCOUNT)
@@ -8549,51 +8464,19 @@
         return;
     }
 
-<<<<<<< HEAD
-    // Does the node denote a directory?
-    if (targetNode->type != FOLDERNODE)
-    {
-        cerr << targetPath
-             << ": Is not a directory."
-             << endl;
-        return;
-    }
-
-    // Do we have full access to the target node?
-    if (!client->checkaccess(targetNode, FULL))
-    {
-        cerr << targetPath
-             << ": Insufficient privileges."
-             << endl;
-        return;
-    }
-
-    // Do we have full access to the target node?
-    if (!client->checkaccess(targetNode, FULL))
-    {
-        cerr << targetPath
-             << ": Insufficient privileges."
-             << endl;
-        return;
-    }
-
     // Create a suitable sync config.
     auto config =
       SyncConfig(LocalPath::fromPath(sourcePath, *client->fsaccess),
-=======
-    // Create a suitable sync config.
-    SyncConfig config(LocalPath::fromPath(sourcePath, *client->fsaccess),
->>>>>>> d9da7ca7
                  sourcePath,
                  targetNode->nodehandle,
                  targetPath,
                  0,
                  string_vector(),
                  true,
-<<<<<<< HEAD
-                 newSyncConfig.getType());
+                 SyncConfig::TYPE_TWOWAY);
 
     // Try and add the new sync.
+	// All validation is performed in this function.
     client->addsync(config,
                     DEBRISFOLDER,
                     nullptr,
@@ -8639,24 +8522,6 @@
     {
         cerr << targetPath
              << ": Not found."
-             << endl;
-        return;
-    }
-
-    // Does the node denote a directory?
-    if (targetNode->type != FOLDERNODE)
-    {
-        cerr << targetPath
-             << ": Is not a directory."
-             << endl;
-        return;
-    }
-
-    // Do we have full access to the target node?
-    if (!client->checkaccess(targetNode, FULL))
-    {
-        cerr << targetPath
-             << ": Insufficient privileges."
              << endl;
         return;
     }
@@ -8677,6 +8542,7 @@
 
         config.mExternalDrivePath = drivePath;
 
+        // All validation is performed in this function.
         client->syncs.backupAdd(config, sync_completion);
         return;
     }
@@ -8692,16 +8558,11 @@
                  true,
                  SyncConfig::TYPE_BACKUP);
 
-=======
-                 SyncConfig::TYPE_TWOWAY);
-
-    // Try and add the new sync.   All validation is performed in this function
->>>>>>> d9da7ca7
+    // All validation is performed in this function.
     client->addsync(config,
                     DEBRISFOLDER,
                     nullptr,
                     false,
-<<<<<<< HEAD
                     false,
                     sync_completion);
 }
@@ -8755,61 +8616,12 @@
     }
 }
 
-void exec_syncconfig(autocomplete::ACState& s)
-{
-    if (s.words.size() == 2)
-    {
-        // sync config
-        cout << "Current sync config: "
-             << syncConfigToString(newSyncConfig)
-             << endl;
-        return;
-    }
-
-    // sync config [type]
-    string type = s.words[2].s;
-
-    // Try and deserialize the config.
-    auto result = syncConfigFromStrings(type);
-
-    if (!result.first)
-    {
-        cerr << "Invalid parameters for sync config command." << endl;
-        return;
-    }
-
-    newSyncConfig = result.second;
-
-    cout << "Successfully applied new sync config!" << endl;
-}
-=======
-                    true,
-                    [&](mega::UnifiedSync *, const SyncError &, error e) {
-        if (!e)
-        {
-            cout << "Sync added" << endl;
-        }
-        else
-        {
-            cerr << "Sync could not be added: "
-                 << errorstring(e)
-                 << endl;
-        }
-    });
-}
-
->>>>>>> d9da7ca7
-
 void exec_synclist(autocomplete::ACState& s)
 {
     // Check the user's logged in.
     if (client->loggedin() != FULLACCOUNT)
     {
-<<<<<<< HEAD
-        cerr << "You must be logged in to list backup syncs."
-=======
         cerr << "You must be logged in to list syncs (and backup syncs)."
->>>>>>> d9da7ca7
              << endl;
         return;
     }
@@ -8827,17 +8639,10 @@
                << ": "
                << config.mName
                << "\n";
-<<<<<<< HEAD
-            
-          // Display source/target mapping.
-          cout << "  Mapping: "
-               << config.getLocalPath().toPath(*client->fsaccess)
-=======
 
           // Display source/target mapping.
           cout << "  Mapping: "
                << config.mLocalPath.toPath(*client->fsaccess)
->>>>>>> d9da7ca7
                << " -> "
                << config.mOrigninalPathOfRemoteRootNode
                << "\n";
@@ -8846,11 +8651,7 @@
           {
               // Display status info.
               cout << "  State: "
-<<<<<<< HEAD
-                   << syncstatename(sync->state)
-=======
                    << SyncConfig::syncstatename(sync->state)
->>>>>>> d9da7ca7
                    << "\n";
 
               // Display some usage stats.
@@ -8865,19 +8666,12 @@
           else
           {
               // Display what status info we can.
-<<<<<<< HEAD
-=======
               auto msg = config.syncErrorToStr();
->>>>>>> d9da7ca7
               cout << "  Enabled: "
                    << config.getEnabled()
                    << "\n"
                    << "  Last Error: "
-<<<<<<< HEAD
-                   << static_cast<int>(config.getError())
-=======
                    << msg
->>>>>>> d9da7ca7
                    << "\n";
           }
 
@@ -8885,11 +8679,7 @@
           cout << "  Type: "
                << (config.isExternal() ? "EX" : "IN")
                << "TERNAL "
-<<<<<<< HEAD
-               << synctypename(config.getType())
-=======
                << SyncConfig::synctypename(config.getType())
->>>>>>> d9da7ca7
                << "\n"
                << endl;
       });
@@ -8906,22 +8696,11 @@
     }
 
     // sync remove id
-<<<<<<< HEAD
-    handle id;
-
-    Base64::atob(s.words[2].s.c_str(),
-                 reinterpret_cast<byte*>(&id),
-                 MegaClient::BACKUPHANDLE);
-
-    // Make sure the sync isn't active.
-    if (client->syncs.runningSyncByBackupId(id))
-=======
     handle backupId = 0;
     Base64::atob(s.words[2].s.c_str(), (byte*) &backupId, sizeof(handle));
 
     // Make sure the sync isn't active.
     if (client->syncs.runningSyncByBackupId(backupId))
->>>>>>> d9da7ca7
     {
         cerr << "Cannot remove config as sync is active."
              << endl;
@@ -8934,11 +8713,7 @@
     client->syncs.removeSelectedSyncs(
       [&](SyncConfig& config, Sync*)
       {
-<<<<<<< HEAD
-          auto matched = config.mBackupId == id;
-=======
           auto matched = config.mBackupId == backupId;
->>>>>>> d9da7ca7
 
           found |= matched;
 
@@ -8948,11 +8723,7 @@
     if (!found)
     {
         cerr << "No sync config exists with the tag "
-<<<<<<< HEAD
-             << id
-=======
              << Base64Str<sizeof(handle)>(backupId)
->>>>>>> d9da7ca7
              << endl;
         return;
     }
@@ -8969,28 +8740,16 @@
     }
 
     const auto command = s.words[1].s;
-<<<<<<< HEAD
-    handle id;
-
-    Base64::atob(s.words[2].s.c_str(),
-                 reinterpret_cast<byte*>(&id),
-                 MegaClient::BACKUPHANDLE);
-=======
 
     handle backupId = 0;
     Base64::atob(s.words[2].s.c_str(), (byte*) &backupId, sizeof(handle));
->>>>>>> d9da7ca7
 
     if (command == "enable")
     {
         // sync enable id
         UnifiedSync* unifiedSync;
         error result =
-<<<<<<< HEAD
-          client->syncs.enableSyncByBackupId(id, false, unifiedSync);
-=======
           client->syncs.enableSyncByBackupId(backupId, false, unifiedSync);
->>>>>>> d9da7ca7
 
         if (result)
         {
@@ -9006,22 +8765,13 @@
     // sync fail id [error]
 
     // Find the specified sync.
-<<<<<<< HEAD
-    auto* sync = client->syncs.runningSyncByBackupId(id);
-=======
     auto* sync = client->syncs.runningSyncByBackupId(backupId);
->>>>>>> d9da7ca7
 
     // Have we found the backup sync?
     if (!sync)
     {
-<<<<<<< HEAD
-        cerr << "No sync found with the tag "
-             << id
-=======
         cerr << "No sync found with the id "
              << Base64Str<sizeof(handle)>(backupId)
->>>>>>> d9da7ca7
              << endl;
         return;
     }
