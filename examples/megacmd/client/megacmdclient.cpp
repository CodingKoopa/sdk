--- conflicted
+++ resolved
@@ -472,7 +472,6 @@
     {
         if (absolutedargs.at(i).find(L" ") != wstring::npos || !absolutedargs.at(i).size())
         {
-<<<<<<< HEAD
             toret += L"\"";
         }
         toret+=absolutedargs.at(i);
@@ -480,13 +479,6 @@
         {
             toret += L"\"";
         }
-=======
-#ifdef __linux__
-            cerr << "Please ensure mega-cmd is running" << endl;
-#else
-            cerr << "Please ensure MEGAcmd is running" << endl;
-#endif
->>>>>>> 32b6c198
 
         if (i != (absolutedargs.size()-1))
         {
@@ -520,19 +512,11 @@
 
         if (response == "yes" || response == "y" || response == "YES" || response == "Y")
         {
-<<<<<<< HEAD
             return true;
         }
         if (response == "no" || response == "n" || response == "NO" || response == "N")
         {
             return false;
-=======
-#ifdef __linux__
-            cerr << "Please ensure mega-cmd is running" << endl;
-#else
-            cerr << "Please ensure MEGAcmd is running" << endl;
-#endif
->>>>>>> 32b6c198
         }
     }
 }
