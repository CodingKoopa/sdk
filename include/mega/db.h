/**
 * @file mega/db.h
 * @brief Database access interface
 *
 * (c) 2013-2014 by Mega Limited, Auckland, New Zealand
 *
 * This file is part of the MEGA SDK - Client Access Engine.
 *
 * Applications using the MEGA API must present a valid application key
 * and comply with the the rules set forth in the Terms of Service.
 *
 * The MEGA SDK is distributed in the hope that it will be useful,
 * but WITHOUT ANY WARRANTY; without even the implied warranty of
 * MERCHANTABILITY or FITNESS FOR A PARTICULAR PURPOSE.
 *
 * @copyright Simplified (2-clause) BSD License.
 *
 * You should have received a copy of the license along with this
 * program.
 */

#ifndef MEGA_DB_H
#define MEGA_DB_H 1

#include "filesystem.h"

namespace mega {
// generic host transactional database access interface
class DBTableTransactionCommitter;

class MEGA_API DbTable
{
    static const int IDSPACING = 16;
    PrnGen &rng;

protected:
    bool mCheckAlwaysTransacted = false;
    DBTableTransactionCommitter* mTransactionCommitter = nullptr;
    friend class DBTableTransactionCommitter;
    void checkTransaction();
    // should be called by the subclass' destructor
    void resetCommitter();

public:
    // for a full sequential get: rewind to first record
    virtual void rewind() = 0;

    // get next record in sequence
    virtual bool next(uint32_t*, string*) = 0;
    bool next(uint32_t*, string*, SymmCipher*);

    // get specific record by key
    virtual bool get(uint32_t, string*) = 0;

    // update or add specific record
    virtual bool put(uint32_t, char*, unsigned) = 0;
    bool put(uint32_t, string*);
    bool put(uint32_t, Cacheable *, SymmCipher*);

    // delete specific record
    virtual bool del(uint32_t) = 0;

    // delete all records
    virtual void truncate() = 0;

    // begin transaction
    virtual void begin() = 0;

    // commit transaction
    virtual void commit() = 0;

    // abort transaction
    virtual void abort() = 0;

    // permanantly remove all database info
    virtual void remove() = 0;

<<<<<<< HEAD
    virtual int readSessionType() = 0;

    virtual std::string getVar(const std::string& name) = 0;
    virtual bool setVar(const std::string& name, const std::string& value) = 0;
=======
    // whether an unmatched begin() has been issued
    virtual bool inTransaction() const = 0;
>>>>>>> 7b448c8f

    void checkCommitter(DBTableTransactionCommitter*);

    // autoincrement
    uint32_t nextid;

    DbTable(PrnGen &rng, bool alwaysTransacted);
    virtual ~DbTable() { }
    DBTableTransactionCommitter *getTransactionCommitter() const;
};

class MEGA_API DBTableTransactionCommitter
{
    DbTable* mTable;
    bool mStarted = false;

public:
    void beginOnce()
    {
        if (mTable && !mStarted)
        {
            mTable->begin();
            mStarted = true;
        }
    }

    void commitNow()
    {
        if (mTable)
        {
            if (mStarted)
            {
                mTable->commit();
                mStarted = false;
            }
        }
    }

    void reset()
    {
        mTable = nullptr;
    }

    ~DBTableTransactionCommitter()
    {
        if (mTable)
        {
            commitNow();
            mTable->mTransactionCommitter = nullptr;
        }
    }

    explicit DBTableTransactionCommitter(unique_ptr<DbTable>& t)
        : mTable(t.get())
    {
        if (mTable)
        {
            if (mTable->mTransactionCommitter)
            {
                mTable = nullptr;  // we are nested; this one does nothing.  This can occur during eg. putnodes response when the core sdk and the intermediate layer both do db work.
            }
            else
            {
                mTable->mTransactionCommitter = this;
            }
        }
    }


    MEGA_DISABLE_COPY_MOVE(DBTableTransactionCommitter)
};

enum DbOpenFlag
{
    // Recycle legacy database, if present.
    DB_OPEN_FLAG_RECYCLE = 0x1,
    // Operations should always be transacted.
    DB_OPEN_FLAG_TRANSACTED = 0x2
}; // DbOpenFlag

struct MEGA_API DbAccess
{
    static const int LEGACY_DB_VERSION;
    static const int DB_VERSION;

    DbAccess();

    virtual ~DbAccess() { }

    virtual DbTable* open(PrnGen &rng, FileSystemAccess& fsAccess, const string& name, const int flags = 0x0) = 0;

    virtual bool probe(FileSystemAccess& fsAccess, const string& name) const = 0;

    virtual const LocalPath& rootPath() const = 0;

    int currentDbVersion;
};

// Convenience.
using DbAccessPtr = unique_ptr<DbAccess>;
using DbTablePtr = unique_ptr<DbTable>;

} // namespace

#endif<|MERGE_RESOLUTION|>--- conflicted
+++ resolved
@@ -75,15 +75,13 @@
     // permanantly remove all database info
     virtual void remove() = 0;
 
-<<<<<<< HEAD
     virtual int readSessionType() = 0;
 
     virtual std::string getVar(const std::string& name) = 0;
     virtual bool setVar(const std::string& name, const std::string& value) = 0;
-=======
+
     // whether an unmatched begin() has been issued
     virtual bool inTransaction() const = 0;
->>>>>>> 7b448c8f
 
     void checkCommitter(DBTableTransactionCommitter*);
 
