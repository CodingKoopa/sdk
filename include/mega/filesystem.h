/**
 * @file mega/filesystem.h
 * @brief Generic host filesystem access interfaces
 *
 * (c) 2013-2014 by Mega Limited, Auckland, New Zealand
 *
 * This file is part of the MEGA SDK - Client Access Engine.
 *
 * Applications using the MEGA API must present a valid application key
 * and comply with the the rules set forth in the Terms of Service.
 *
 * The MEGA SDK is distributed in the hope that it will be useful,
 * but WITHOUT ANY WARRANTY; without even the implied warranty of
 * MERCHANTABILITY or FITNESS FOR A PARTICULAR PURPOSE.
 *
 * @copyright Simplified (2-clause) BSD License.
 *
 * You should have received a copy of the license along with this
 * program.
 */

#ifndef MEGA_FILESYSTEM_H
#define MEGA_FILESYSTEM_H 1

#include "types.h"
#include "utils.h"
#include "waiter.h"

namespace mega {

// Enumeration for filesystem families
enum FileSystemType
{
    FS_UNKNOWN = -1,
    FS_APFS = 0,
    FS_HFS = 1,
    FS_EXT = 2,
    FS_FAT32 = 3,
    FS_EXFAT = 4,
    FS_NTFS = 5,
    FS_FUSE = 6,
    FS_SDCARDFS = 7,
    FS_F2FS = 8,
    FS_XFS = 9
};

// generic host filesystem node ID interface
struct MEGA_API FsNodeId
{
    virtual bool isequalto(FsNodeId*) = 0;
};

typedef void (*asyncfscallback)(void *);

struct MEGA_API AsyncIOContext;


// LocalPath represents a path in the local filesystem, and wraps up common operations in a convenient fashion.
// On mac/linux, local paths are in utf8 but in windows local paths are utf16, that is wrapped up here.

struct MEGA_API FileSystemAccess;
class MEGA_API LocalPath;

class ScopedLengthRestore {
    LocalPath& path;
    size_t length;
public:
    // On destruction, puts the LocalPath length back to what it was on construction of this class
    ScopedLengthRestore(LocalPath&);
    ~ScopedLengthRestore();
};

class MEGA_API LocalPath
{
#if defined(_WIN32)
    wstring localpath;
#else
    string localpath;
#endif

    // only functions that need to call the OS or 3rdParty libraries - normal code should have no access (or accessor) to localpath
    friend class ScopedLengthRestore;
    friend class WinFileSystemAccess;
    friend class PosixFileSystemAccess;
    friend struct WinDirAccess;
    friend struct WinDirNotify;
    friend class PosixDirNotify;
    friend class WinFileAccess;
    friend class PosixFileAccess;
    friend void RemoveHiddenFileAttribute(LocalPath& path);
    friend void AddHiddenFileAttribute(LocalPath& path);
    friend class GfxProcFreeImage;
    friend struct FileSystemAccess;
    friend int computeReversePathMatchScore(const LocalPath& path1, const LocalPath& path2, const FileSystemAccess& fsaccess);
    friend const string& adjustBasePath(const LocalPath& name);

    size_t getLength() { return localpath.size(); }
    void setLength(size_t length) { localpath.resize(length); }

public:
    LocalPath() {}

#ifdef _WIN32
    typedef wchar_t separator_t;
#else
    typedef char separator_t;
#endif

    // returns the internal representation copied into a string buffer, for backward compatibility
    string platformEncoded() const;

    bool empty() const;
    void clear();
    void erase(size_t pos = 0, size_t count = string::npos);
    void truncate(size_t bytePos);
    LocalPath leafName(separator_t localseparator) const;
    void append(const LocalPath& additionalPath);
    void appendWithSeparator(const LocalPath& additionalPath, bool separatorAlways, separator_t localseparator);
    void prependWithSeparator(const LocalPath& additionalPath, separator_t localseparator);
    void trimNonDriveTrailingSeparator(separator_t);
    bool findNextSeparator(size_t& separatorBytePos, separator_t localseparator) const;
    bool findPrevSeparator(size_t& separatorBytePos, const FileSystemAccess& fsaccess) const;
    bool endsInSeparator(separator_t) const;
    bool beginsWithSeparator(separator_t) const;
    size_t reportSize() const { return localpath.size() * sizeof(separator_t); } // only for reporting, not logic

    // get the index of the leaf name.  A trailing separator is considered part of the leaf.
    size_t getLeafnameByteIndex(const FileSystemAccess& fsaccess) const;
    bool backEqual(size_t bytePos, const LocalPath& compareTo) const;
    LocalPath subpathFrom(size_t bytePos) const;
    LocalPath subpathTo(size_t bytePos) const;

    LocalPath insertFilenameCounter(unsigned counter, const FileSystemAccess& fsaccess);

    void ensureWinExtendedPathLenPrefix();

    bool isContainingPathOf(const LocalPath& path, separator_t localseparator, size_t* subpathIndex = nullptr) const;
    bool nextPathComponent(size_t& subpathIndex, LocalPath& component, separator_t localseparator) const;

    // Return a utf8 representation of the LocalPath (fsaccess is used to do the conversion)
    // No escaping or unescaping is done.
    string toPath(const FileSystemAccess& fsaccess) const;

    // Return a utf8 representation of the LocalPath, taking into account that the LocalPath
    // may contain escaped characters that are disallowed for the filesystem.
    // Those characters are converted back (unescaped).  fsaccess is used to do the conversion.
<<<<<<< HEAD
    string toName(const FileSystemAccess& fsaccess, FileSystemType fsType = FS_UNKNOWN) const;
=======
    std::string toName(const FileSystemAccess& fsaccess, FileSystemType fsType) const;
>>>>>>> 61b477dc

    // Create a Localpath from a utf8 string where no character conversions or escaping is necessary.
    static LocalPath fromPath(const string& path, const FileSystemAccess& fsaccess);

    // Create a LocalPath from a utf8 string, making any character conversions (escaping) necessary
    // for characters that are disallowed on that filesystem.  fsaccess is used to do the conversion.
    static LocalPath fromName(string path, const FileSystemAccess& fsaccess, FileSystemType fsType);

    // Create a LocalPath from a string that was already converted to be appropriate for a local file path.
    static LocalPath fromPlatformEncoded(string localname);
#ifdef WIN32
    static LocalPath fromPlatformEncoded(wstring&& localname);
#endif

    // Generates a name for a temporary file
    static LocalPath tmpNameLocal(const FileSystemAccess& fsaccess);

    bool operator==(const LocalPath& p) const { return localpath == p.localpath; }
    bool operator!=(const LocalPath& p) const { return localpath != p.localpath; }
    bool operator<(const LocalPath& p) const { return localpath < p.localpath; }
};

void AddHiddenFileAttribute(mega::LocalPath& path);
void RemoveHiddenFileAttribute(mega::LocalPath& path);

inline LocalPath operator+(LocalPath& a, LocalPath& b)
{
    LocalPath result = a;
    result.append(b);
    return result;
}

struct MEGA_API AsyncIOContext
{
    enum {
        NONE, READ, WRITE, OPEN
    };

    enum {
        ACCESS_NONE     = 0x00,
        ACCESS_READ     = 0x01,
        ACCESS_WRITE    = 0x02
    };

    virtual ~AsyncIOContext();
    virtual void finish();

    // results
    asyncfscallback userCallback = nullptr;
    void *userData = nullptr;
    bool finished = false;
    bool failed = false;
    bool retry = false;

    // parameters
    int op = NONE;
    int access = ACCESS_NONE;
    m_off_t posOfBuffer = 0;
    unsigned pad = 0;
    LocalPath openPath;
    byte* dataBuffer = nullptr;
    unsigned dataBufferLen = 0;
    Waiter *waiter = nullptr;
    FileAccess *fa = nullptr;
};

// map a request tag with pending paths of temporary files
typedef map<int, vector<LocalPath> > pendingfiles_map;

struct MEGA_API DirAccess;

// generic host file/directory access interface
struct MEGA_API FileAccess
{
    // file size
    m_off_t size = 0;

    // mtime of a file opened for reading
    m_time_t mtime = 0;

    // local filesystem record id (survives renames & moves)
    handle fsid = 0;
    bool fsidvalid = false;

    // type of opened path
    nodetype_t type = TYPE_UNKNOWN;

    // if opened path is a symlink
    bool mIsSymLink = false;

    // if the open failed, retry indicates a potentially transient reason
    bool retry = false;

    //error code related to the last call to fopen() without parameters
    int errorcode = 0;

    // for files "opened" in nonblocking mode, the current local filename
    LocalPath nonblocking_localname;

    // waiter to notify on filesystem events
    Waiter *waiter;

    // blocking mode: open for reading, writing or reading and writing.
    // This one really does open the file, and openf(), closef() will have no effect
    // If iteratingDir is supplied, this fopen() call must be for the directory entry being iterated by dopen()/dnext()
    virtual bool fopen(LocalPath&, bool read, bool write, DirAccess* iteratingDir = nullptr, bool ignoreAttributes = false) = 0;

    // nonblocking open: Only prepares for opening.  Actually stats the file/folder, getting mtime, size, type.
    // Call openf() afterwards to actually open it if required.  For folders, returns false with type==FOLDERNODE.
    bool fopen(const LocalPath&);

    // check if a local path is a folder
    bool isfolder(LocalPath&);

    // update localname (only has an effect if operating in by-name mode)
    virtual void updatelocalname(const LocalPath&, bool force) = 0;

    // absolute position read, with NUL padding
    bool fread(string*, unsigned, unsigned, m_off_t);

    // absolute position read to byte buffer
    bool frawread(byte *, unsigned, m_off_t, bool caller_opened = false);

    // After a successful nonblocking fopen(), call openf() to really open the file (by localname)
    // (this is a lazy-type approach in case we don't actually need to open the file after finding out type/size/mtime).
    // If the size or mtime changed, it will fail.
    bool openf();

    // After calling openf(), make sure to close the file again quickly with closef().
    void closef();

    // absolute position write
    virtual bool fwrite(const byte *, unsigned, m_off_t) = 0;

    FileAccess(Waiter *waiter);
    virtual ~FileAccess();

    virtual bool asyncavailable() { return false; }

    AsyncIOContext *asyncfopen(const LocalPath&);

    // non-locking ops: open/close temporary hFile
    bool asyncopenf();
    void asyncclosef();

    AsyncIOContext *asyncfopen(const LocalPath&, bool, bool, m_off_t = 0);
    AsyncIOContext* asyncfread(string*, unsigned, unsigned, m_off_t);
    AsyncIOContext* asyncfwrite(const byte *, unsigned, m_off_t);


protected:
    virtual AsyncIOContext* newasynccontext();
    static void asyncopfinished(void *param);
    bool isAsyncOpened;
    int numAsyncReads;

    // system-specific raw read/open/close to be provided by platform implementation.   fopen / openf / fread etc are implemented by calling these.
    virtual bool sysread(byte *, unsigned, m_off_t) = 0;
    virtual bool sysstat(m_time_t*, m_off_t*) = 0;
    virtual bool sysopen(bool async = false) = 0;
    virtual void sysclose() = 0;
    virtual void asyncsysopen(AsyncIOContext*);
    virtual void asyncsysread(AsyncIOContext*);
    virtual void asyncsyswrite(AsyncIOContext*);
};

struct MEGA_API InputStreamAccess
{
    virtual m_off_t size() = 0;
    virtual bool read(byte *, unsigned) = 0;
    virtual ~InputStreamAccess() { }
};

class MEGA_API FileInputStream : public InputStreamAccess
{
    FileAccess *fileAccess;
    m_off_t offset;

public:
    FileInputStream(FileAccess *fileAccess);

    m_off_t size() override;
    bool read(byte *buffer, unsigned size) override;
};

// generic host directory enumeration
struct MEGA_API DirAccess
{
    // open for scanning
    virtual bool dopen(LocalPath*, FileAccess*, bool) = 0;

    // get next record
    virtual bool dnext(LocalPath&, LocalPath&, bool = true, nodetype_t* = NULL) = 0;

    virtual ~DirAccess() { }
};

struct Notification
{
    dstime timestamp;
    LocalPath path;
    LocalNode* localnode;
};

struct NotificationDeque : ThreadSafeDeque<Notification>
{
    void replaceLocalNodePointers(LocalNode* check, LocalNode* newvalue)
    {
        std::lock_guard<std::mutex> g(m);
        for (auto& n : mNotifications)
        {
            if (n.localnode == check)
            {
                n.localnode = newvalue;
            }
        }
    }
};

// generic filesystem change notification
struct MEGA_API DirNotify
{
    typedef enum { EXTRA, DIREVENTS, RETRY, NUMQUEUES } notifyqueue;

    // notifyq[EXTRA] is like DIREVENTS, but delays its processing (for network filesystems)
    // notifyq[DIREVENTS] is fed with filesystem changes
    // notifyq[RETRY] receives transient errors that need to be retried
    // Thread safe so that a separate thread can listen for filesystem notifications (for windows for now, maybe more platforms later)
    NotificationDeque notifyq[NUMQUEUES];

private:
    // these next few fields may be updated by notification-reading threads
    std::mutex mMutex;

    // set if no notification available on this platform or a permanent failure
    // occurred
    int mFailed;

    // reason of the permanent failure of filesystem notifications
    string mFailReason;

public:
    // set if a temporary error occurred.  May be set from a thread.
    std::atomic<int> mErrorCount;

    // thread safe setter/getters
    void setFailed(int errCode, const string& reason);
    int  getFailed(string& reason);

    // base path
    LocalPath localbasepath;

    virtual void addnotify(LocalNode*, LocalPath*) { }
    virtual void delnotify(LocalNode*) { }

    void notify(notifyqueue, LocalNode *, LocalPath&&, bool = false);

    // filesystem fingerprint
    virtual fsfp_t fsfingerprint() const;

    // Returns true if the filesystem's IDs are stable (e.g. never change between mounts).
    // This should return false for any FAT filesystem.
    virtual bool fsstableids() const;

    // ignore this (debris folder)
    LocalPath ignore;

    Sync *sync;

    DirNotify(const LocalPath&, const LocalPath&);
    virtual ~DirNotify() {}
};

// generic host filesystem access interface
struct MEGA_API FileSystemAccess : public EventTrigger
{
    // local path separator, e.g. "/" or "\\"
    LocalPath::separator_t localseparator;

    // waiter to notify on filesystem events
    Waiter *waiter;

    // indicate error reports are not necessary on this call as it'll be retried in a moment if there is a continuing problem
    bool skip_errorreport;

    /**
     * @brief instantiate FileAccess object
     * @param followSymLinks whether symlinks should be followed when opening a path (default: true)
     * @return
     */
    virtual std::unique_ptr<FileAccess> newfileaccess(bool followSymLinks = true) = 0;

    // instantiate DirAccess object
    virtual DirAccess* newdiraccess() = 0;

    // instantiate DirNotify object (default to periodic scanning handler if no
    // notification configured) with given root path
    virtual DirNotify* newdirnotify(LocalPath&, LocalPath&, Waiter*);

    // check if character is lowercase hex ASCII
    bool islchex(char) const;
    bool isControlChar(unsigned char c) const;
    bool islocalfscompatible(unsigned char, bool isEscape, FileSystemType = FS_UNKNOWN) const;
    void escapefsincompatible(string*, FileSystemType fileSystemType) const;

    const char *fstypetostring(FileSystemType type) const;
    virtual bool getlocalfstype(const LocalPath& path, FileSystemType& type) const = 0;
    FileSystemType getlocalfstype(const LocalPath& path) const;
    void unescapefsincompatible(string*,FileSystemType) const;

    // convert MEGA path (UTF-8) to local format
    virtual void path2local(const string*, string*) const = 0;
    virtual void local2path(const string*, string*) const = 0;

#if defined(_WIN32)
    // convert MEGA-formatted filename (UTF-8) to local filesystem name
    virtual void local2path(const std::wstring*, string*) const = 0;
    virtual void path2local(const string*, std::wstring*) const = 0;
#endif

    // returns a const char pointer that contains the separator character for the target system
    static const char *getPathSeparator();

    //Normalize UTF-8 string
    void normalize(string *) const;

    // generate local temporary file name
    virtual void tmpnamelocal(LocalPath&) const = 0;

    // obtain local secondary name
    virtual bool getsname(LocalPath&, LocalPath&) const = 0;

    // rename file, overwrite target
    virtual bool renamelocal(LocalPath&, LocalPath&, bool = true) = 0;

    // copy file, overwrite target, set mtime
    virtual bool copylocal(LocalPath&, LocalPath&, m_time_t) = 0;

    // delete file
    virtual bool unlinklocal(LocalPath&) = 0;

    // delete empty directory
    virtual bool rmdirlocal(LocalPath&) = 0;

    // create directory, optionally hidden
    virtual bool mkdirlocal(LocalPath&, bool = false) = 0;

    // make sure that we stay within the range of timestamps supported by the server data structures (unsigned 32-bit)
    static void captimestamp(m_time_t*);

    // set mtime
    virtual bool setmtimelocal(LocalPath&, m_time_t) = 0;

    // change working directory
    virtual bool chdirlocal(LocalPath&) const = 0;

    // obtain lowercased extension
    virtual bool getextension(const LocalPath&, char*, size_t) const = 0;

    // check if synchronization is supported for a specific path
    virtual bool issyncsupported(LocalPath&, bool* = NULL, SyncError* = nullptr) { return true; }

    // add notification (has to be called for all directories in tree for full crossplatform support)
    virtual void addnotify(LocalNode*, LocalPath*) { }

    // delete notification
    virtual void delnotify(LocalNode*) { }

    // get the absolute path corresponding to a path
    virtual bool expanselocalpath(LocalPath& path, LocalPath& absolutepath) = 0;

    // default permissions for new files
    int getdefaultfilepermissions() { return 0600; }
    void setdefaultfilepermissions(int) { }

    // default permissions for new folder
    int getdefaultfolderpermissions() { return 0700; }
    void setdefaultfolderpermissions(int) { }

    // convenience function for getting filesystem shortnames
    std::unique_ptr<LocalPath> fsShortname(LocalPath& localpath);

    // set whenever an operation fails due to a transient condition (e.g. locking violation)
    bool transient_error;

    // set whenever there was a global file notification error or permanent failure
    // (this is in addition to the DirNotify-local error)
    bool notifyerr;
    bool notifyfailed;

    // set whenever an operation fails because the target already exists
    bool target_exists;

    // append local operating system version information to string.
    // Set includeArchExtraInfo to know if the app is 32 bit running on 64 bit (on windows, that is via the WOW subsystem)
    virtual void osversion(string*, bool includeArchExtraInfo) const { }

    // append id for stats
    virtual void statsid(string*) const { }

    MegaClient* client;

    FileSystemAccess();
    virtual ~FileSystemAccess() { }
};
} // namespace

#endif<|MERGE_RESOLUTION|>--- conflicted
+++ resolved
@@ -144,11 +144,7 @@
     // Return a utf8 representation of the LocalPath, taking into account that the LocalPath
     // may contain escaped characters that are disallowed for the filesystem.
     // Those characters are converted back (unescaped).  fsaccess is used to do the conversion.
-<<<<<<< HEAD
-    string toName(const FileSystemAccess& fsaccess, FileSystemType fsType = FS_UNKNOWN) const;
-=======
     std::string toName(const FileSystemAccess& fsaccess, FileSystemType fsType) const;
->>>>>>> 61b477dc
 
     // Create a Localpath from a utf8 string where no character conversions or escaping is necessary.
     static LocalPath fromPath(const string& path, const FileSystemAccess& fsaccess);
