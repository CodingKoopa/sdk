/**
 * @file mega/mediafileattribute.h
 * @brief Classes for file attributes fetching
 *
 * (c) 2013-2017 by Mega Limited, Auckland, New Zealand
 *
 * This file is part of the MEGA SDK - Client Access Engine.
 *
 * Applications using the MEGA API must present a valid application key
 * and comply with the the rules set forth in the Terms of Service.
 *
 * The MEGA SDK is distributed in the hope that it will be useful,
 * but WITHOUT ANY WARRANTY; without even the implied warranty of
 * MERCHANTABILITY or FITNESS FOR A PARTICULAR PURPOSE.
 *
 * @copyright Simplified (2-clause) BSD License.
 *
 * You should have received a copy of the license along with this
 * program.
 */

#ifndef MEGA_MEDIAFILEATTRIBUTE_H
#define MEGA_MEDIAFILEATTRIBUTE_H 1

#include "types.h"
#include <string>

namespace mega {

enum fatype_ids { fa_media = 8, fa_mediaext = 9 };

void xxteaEncrypt(uint32_t* v, uint32_t vlen, uint32_t key[4]);
void xxteaDecrypt(uint32_t* v, uint32_t vlen, uint32_t key[4]);

struct MEGA_API MediaFileInfo;
struct MEGA_API FileSystemAccess;


struct MEGA_API MediaProperties
{
    byte shortformat;
    uint32_t width;
    uint32_t height;
    uint32_t fps;
    uint32_t playtime;
    std::string containerName;
    std::string videocodecNames;
    std::string audiocodecNames;
    std::string containerFormat;
    std::string videocodecFormat;
    std::string audiocodecFormat;
    uint32_t containerid;
    uint32_t videocodecid;
    uint32_t audiocodecid;

    bool is_VFR;
    bool no_audio;


    MediaProperties();
    bool operator==(const MediaProperties& o) const;

    // turn the structure into a string suitable for pfa command
    static std::string encodeMediaPropertiesAttributes(MediaProperties vp, uint32_t filekey[4]);

    // extract structure members back out of attributes
    static MediaProperties decodeMediaPropertiesAttributes(const std::string& attrs, uint32_t filekey[4]);

#ifdef USE_MEDIAINFO
    // return true if the filename extension is one that mediainfoLib can process
    static bool isMediaFilenameExt(const std::string& ext);

    // Open the specified local file with mediainfoLib and get its video parameters.  This function fills in the names but not the IDs
    void extractMediaPropertyFileAttributes(const std::string& localFilename, FileSystemAccess* fa);

    // Look up the IDs of the codecs and container, and encode and encrypt all the info into a string with file attribute 8, and possibly file attribute 9.
    std::string convertMediaPropertyFileAttributes(uint32_t attributekey[4], MediaFileInfo& mediaInfo);
#endif

};

struct MEGA_API JSON;

struct MEGA_API MediaFileInfo
{
    struct MediaCodecs
    {
        struct shortformatrec
        {
            byte shortformatid;
            unsigned containerid;
            unsigned videocodecid;
            unsigned audiocodecid;
        };

        std::map<std::string, unsigned> containers;
        std::map<std::string, unsigned> videocodecs;
        std::map<std::string, unsigned> audiocodecs;
        std::vector<shortformatrec> shortformats;
    };

    // a set of codec <-> id mappings supplied by Mega
    bool mediaCodecsRequested;
    bool mediaCodecsReceived;
    bool mediaCodecsFailed;
    uint32_t downloadedCodecMapsVersion;
    MediaCodecs mediaCodecs;
    unsigned precomputedMediaInfoLibVersion;

    // look up IDs from the various maps
    unsigned Lookup(const std::string& name, std::map<std::string, unsigned>& data, unsigned notfoundvalue);
    byte LookupShortFormat(unsigned containerid, unsigned videocodecid, unsigned audiocodecid);

    
    // In case we don't have the MediaCodecs yet, remember the media attributes until we can add them to the file.
    struct queuedvp;
    std::vector< queuedvp > queuedForDownloadTranslation;
    std::map<handle, queuedvp> uploadFileAttributes;

    // request MediaCodecs from Mega.  Only do this the first time we know we will need them.
    void requestCodecMappingsOneTime(MegaClient* client, string* ifSuitableFilename);
    static void onCodecMappingsReceiptStatic(MegaClient* client, int codecListVersion);
    void onCodecMappingsReceipt(MegaClient* client, int codecListVersion);
    void ReadIdRecords(std::map<std::string, unsigned>&  data, JSON& json);

    // get the cached media attributes for a file just before sending CommandPutNodes (for a newly uploaded file)
    void addUploadMediaFileAttributes(handle& fh, std::string* s);

    // we figured out the properties, now attach them to a file.  Queues the action if we don't have the MediaCodecs yet.  Works for uploaded or downloaded files.
    unsigned queueMediaPropertiesFileAttributesForUpload(MediaProperties& vp, uint32_t fakey[4], MegaClient* client, handle uploadHandle);
    void sendOrQueueMediaPropertiesFileAttributesForExistingFile(MediaProperties& vp, uint32_t fakey[4], MegaClient* client, handle fileHandle);

    // Check if we should retry video property extraction, due to previous failure with older library
    bool timeToRetryMediaPropertyExtraction(const std::string& fileattributes, uint32_t fakey[4]);

    MediaFileInfo();
};

struct MediaFileInfo::queuedvp
{
<<<<<<< HEAD
    // for a download it is the handle of the node of the file.  For uploads that doesn't exist yet and it is the uploadHandle of the transfer; 
    ::mega::handle handle;  
=======
    // for a download it is the handle of the node of the file.  For uploads that doens't exist yet and it is the uploadHandle of the transfer; 
    ::mega::handle handle;
>>>>>>> c64cb904

    // The properties to upload.   These still need translation from strings to enums, plus file attribute encoding and encryption with XXTEA
    MediaProperties vp;

    // the key to use for XXTEA encryption (which is not the same as the file data key)
    uint32_t fakey[4];
};



} // namespace

#endif<|MERGE_RESOLUTION|>--- conflicted
+++ resolved
@@ -138,13 +138,8 @@
 
 struct MediaFileInfo::queuedvp
 {
-<<<<<<< HEAD
-    // for a download it is the handle of the node of the file.  For uploads that doesn't exist yet and it is the uploadHandle of the transfer; 
-    ::mega::handle handle;  
-=======
     // for a download it is the handle of the node of the file.  For uploads that doens't exist yet and it is the uploadHandle of the transfer; 
     ::mega::handle handle;
->>>>>>> c64cb904
 
     // The properties to upload.   These still need translation from strings to enums, plus file attribute encoding and encryption with XXTEA
     MediaProperties vp;
