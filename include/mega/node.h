/**
 * @file mega/node.h
 * @brief Classes for accessing local and remote nodes
 *
 * (c) 2013-2014 by Mega Limited, Wellsford, New Zealand
 *
 * This file is part of the MEGA SDK - Client Access Engine.
 *
 * Applications using the MEGA API must present a valid application key
 * and comply with the the rules set forth in the Terms of Service.
 *
 * The MEGA SDK is distributed in the hope that it will be useful,
 * but WITHOUT ANY WARRANTY; without even the implied warranty of
 * MERCHANTABILITY or FITNESS FOR A PARTICULAR PURPOSE.
 *
 * @copyright Simplified (2-clause) BSD License.
 *
 * You should have received a copy of the license along with this
 * program.
 */

#ifndef MEGA_NODE_H
#define MEGA_NODE_H 1

#include "filefingerprint.h"
#include "file.h"
#include "attrmap.h"

namespace mega {
struct MEGA_API NodeCore
{
    // node's own handle
    handle nodehandle;

    // parent node handle (in a Node context, temporary placeholder until parent is set)
    handle parenthandle;

    // node type
    nodetype_t type;

    // full folder/file key, symmetrically or asymmetrically encrypted
    string nodekey;

    // new node's client-controlled timestamp (should be last modification)
    time_t clienttimestamp;

    // node attributes
    string attrstring;
};

// new node for putnodes()
struct MEGA_API NewNode : public NodeCore
{
    static const int UPLOADTOKENLEN = 27;

    newnodesource_t source;

    handle uploadhandle;
    byte uploadtoken[UPLOADTOKENLEN];

    handle syncid;
    LocalNode* localnode;

    NewNode()
    {
        syncid = UNDEF;
    }
};

// filesystem node
struct MEGA_API Node : public NodeCore, Cachable, FileFingerprint
{
    MegaClient* client;

    // node crypto keys
    string keystring;

    // change parent node association
    bool setparent(Node*);

    // copy JSON-delimited string
    static void copystring(string*, const char*);

    // try to resolve node key string
    bool applykey();

    // decrypt attribute string and set fileattrs
    void setattr();

    // display name (UTF-8)
    const char* displayname();

    // node-specific key
    SymmCipher key;

    // node attributes
    AttrMap attrs;

    // owner
    handle owner;

    // actual time this node was created (cannot be set by user)
    time_t ctime;

    // FILENODE nodes only: nonce, meta MAC, attribute string
    int64_t ctriv;
    int64_t metamac;
    string fileattrstring;

    // check presence of file attribute
    int hasfileattribute(fatype) const;

    // decrypt node attribute string
    static byte* decryptattr(SymmCipher*, const char*, int);

    // inbound share
    Share* inshare;

    // outbound shares by user
    share_map outshares;

    // incoming/outgoing share key
    SymmCipher* sharekey;

    // app-private pointer
    void* appdata;

    bool removed;

    struct
    {
<<<<<<< HEAD
        bool attrs;
        bool owner;
        bool ctime;
        bool clienttimestamp;
        bool fileattrstring;
        bool inshare;
        bool outshares;
        bool parent;
=======
        bool attrs : 1;
        bool owner : 1;
        bool ctime : 1;
        bool clienttimestamp : 1;
        bool fileattrstring : 1;
        bool inshare : 1;
        bool outshares : 1;
        bool parent : 1;
>>>>>>> e1163a46
    } changed;
    
    void setkey(const byte* = NULL);

    void setfingerprint();

    void faspec(string*);

    // parent
    Node* parent;

    // children
    node_list children;

    // own position in parent's children
    node_list::iterator child_it;

    // own position in fingerprint set (only valid for file nodes)
    fingerprint_set::iterator fingerprint_it;

    // related synced item or NULL
    LocalNode* localnode;

    // active sync get
    struct SyncFileGet* syncget;

    // state of removal to //bin / SyncDebris
    syncdel_t syncdeleted;

    // location in the todebris node_set
    node_set::iterator todebris_it;

    // source tag
    int tag;

    // check if node is below this node
    bool isbelow(Node*) const;

    bool serialize(string*);
    static Node* unserialize(MegaClient*, string*, node_vector*);

    Node(MegaClient*, vector<Node*>*, handle, handle, nodetype_t, m_off_t, handle, const char*, time_t, time_t);
    ~Node();
};

struct MEGA_API LocalNode : public File
{
    class Sync * sync;

    // parent linkage
    LocalNode* parent;

    // children by name
    localnode_map children;

    // for filesystems with botched secondary ("short") names
    string slocalname;
    localnode_map schildren;

    // local filesystem node ID (inode...) for rename/move detection
    handle fsid;
    handlelocalnode_map::iterator fsid_it;

    // related cloud node, if any
    Node* node;

    // related pending node creation or NULL
    NewNode* newnode;

    // FILENODE or FOLDERNODE
    nodetype_t type;

    // detection of deleted filesystem records
    int scanseqno;

    // number of iterations since last seen
    int notseen;

    // global sync reference
    handle syncid;

    // was actively deleted
    bool deleted;

    // current subtree sync state: current and displayed
    treestate_t ts, dts;

    // update sync state all the way to the root node
    void treestate(treestate_t = TREESTATE_NONE);

    // timer to delay upload start
    dstime nagleds;
    void bumpnagleds();

    // if delage > 0, own iterator inside MegaClient::localsyncgone
    localnode_set::iterator notseen_it;

    // build full local path to this node
    void getlocalpath(string*, bool sdisable = false);
    void getlocalsubpath(string*);

    // return child node by name
    LocalNode* childbyname(string*);

    // node-specific DirNotify tag
    handle dirnotifytag;

    void prepare();
    void completed(Transfer*, LocalNode*);

    void setnode(Node*);

    void setnotseen(int);

    void setfsid(handle);

    void setnameparent(LocalNode*, string*);

    void init(Sync*, nodetype_t, LocalNode*, string*, string*);

    ~LocalNode();
};
} // namespace

#endif<|MERGE_RESOLUTION|>--- conflicted
+++ resolved
@@ -129,16 +129,6 @@
 
     struct
     {
-<<<<<<< HEAD
-        bool attrs;
-        bool owner;
-        bool ctime;
-        bool clienttimestamp;
-        bool fileattrstring;
-        bool inshare;
-        bool outshares;
-        bool parent;
-=======
         bool attrs : 1;
         bool owner : 1;
         bool ctime : 1;
@@ -147,7 +137,6 @@
         bool inshare : 1;
         bool outshares : 1;
         bool parent : 1;
->>>>>>> e1163a46
     } changed;
     
     void setkey(const byte* = NULL);
