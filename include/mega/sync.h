/**
 * @file mega/sync.h
 * @brief Class for synchronizing local and remote trees
 *
 * (c) 2013-2014 by Mega Limited, Auckland, New Zealand
 *
 * This file is part of the MEGA SDK - Client Access Engine.
 *
 * Applications using the MEGA API must present a valid application key
 * and comply with the the rules set forth in the Terms of Service.
 *
 * The MEGA SDK is distributed in the hope that it will be useful,
 * but WITHOUT ANY WARRANTY; without even the implied warranty of
 * MERCHANTABILITY or FITNESS FOR A PARTICULAR PURPOSE.
 *
 * @copyright Simplified (2-clause) BSD License.
 *
 * You should have received a copy of the license along with this
 * program.
 */

#ifndef MEGA_SYNC_H
#define MEGA_SYNC_H 1

#include "db.h"

#ifdef ENABLE_SYNC


namespace mega {

class HeartBeatSyncInfo;
class BackupInfoSync;
class BackupMonitor;
class MegaClient;

// Searching from the back, this function compares path1 and path2 character by character and
// returns the number of consecutive character matches (excluding separators) but only including whole node names.
// It's assumed that the paths are normalized (e.g. not contain ..) and separated with `LocalPath::localPathSeparator`.
int computeReversePathMatchScore(const LocalPath& path1, const LocalPath& path2, const FileSystemAccess&);

// Recursively iterates through the filesystem tree starting at the sync root and assigns
// fs IDs to those local nodes that match the fingerprint retrieved from disk.
bool assignFilesystemIds(Sync& sync, MegaApp& app, FileSystemAccess& fsaccess, handlelocalnode_map& fsidnodes,
                         LocalPath& localdebris);

class SyncConfig
{
public:

    enum Type
    {
        TYPE_UP = 0x01, // sync up from local to remote
        TYPE_DOWN = 0x02, // sync down from remote to local
        TYPE_TWOWAY = TYPE_UP | TYPE_DOWN, // Two-way sync
        TYPE_BACKUP, // special sync up from local to remote, automatically disabled when remote changed
    };
    SyncConfig() = default;

    SyncConfig(LocalPath localPath,
        string syncName,
        const handle remoteNode,
        const string& remotePath,
        const fsfp_t localFingerprint,
        vector<string> regExps = {},
        const bool enabled = true,
        const Type syncType = TYPE_TWOWAY,
        const SyncError error = NO_SYNC_ERROR,
        const SyncWarning warning = NO_SYNC_WARNING,
        handle hearBeatID = UNDEF
    );

    bool operator==(const SyncConfig &rhs) const;
    bool operator!=(const SyncConfig &rhs) const;

    // Id for the sync, also used in sync heartbeats
    handle getBackupId() const;
    void setBackupId(const handle& backupId);

    // the local path of the sync root folder
    const LocalPath& getLocalPath() const;

    // the remote path of the sync
    handle getRemoteNode() const;
    void setRemoteNode(const handle& remoteNode);

    // the fingerprint of the local sync root folder
    fsfp_t getLocalFingerprint() const;
    void setLocalFingerprint(fsfp_t fingerprint);

    // returns the exclusion matching strings
    const vector<string>& getRegExps() const;
    void setRegExps(vector<string>&&);

    // returns the type of the sync
    Type getType() const;

    // This is where the remote root node was, last time we checked

    // error code or warning (errors mean the sync was stopped)
    SyncError getError() const;
    void setError(SyncError value);

    //SyncWarning getWarning() const;
    //void setWarning(SyncWarning value);

    // If the sync is enabled, we will auto-start it
    bool getEnabled() const;
    void setEnabled(bool enabled);

    // Whether this is a backup sync.
    bool isBackup() const;

    // Whether this sync is backed by an external device.
    bool isExternal() const;

    // check if we need to notify the App about error/enable flag changes
    bool errorOrEnabledChanged();


    // enabled/disabled by the user
    bool mEnabled = true;

    // the local path of the sync
    LocalPath mLocalPath;

    // name of the sync (if localpath is not adecuate)
    string mName;

    // the remote handle of the sync
    handle mRemoteNode;

    // the path to the remote node, as last known (not definitive)
    string mOrigninalPathOfRemoteRootNode;

    // the local fingerprint
    fsfp_t mLocalFingerprint;

    // list of regular expressions
    vector<string> mRegExps; //TODO: rename this to wildcardExclusions?: they are not regexps AFAIK

    // type of the sync, defaults to bidirectional
    Type mSyncType;

    // failure cause (disable/failure cause).
    SyncError mError;

    // Warning if creation was successful but the user should know something
    SyncWarning mWarning;

    // Unique identifier. any other field can change (even remote handle),
    // and we want to keep disabled configurations saved: e.g: remote handle changed
    // id for heartbeating
    handle mBackupId;

    // Path to the volume containing this backup (only for external backups).
    // This one is not serialized
    LocalPath mExternalDrivePath;


private:
    // If mError or mEnabled have changed from these values, we need to notify the app.
    SyncError mKnownError = NO_SYNC_ERROR;
    bool mKnownEnabled = false;
};


struct UnifiedSync
{
    // Reference to client
    MegaClient& mClient;

    // We always have a config
    SyncConfig mConfig;

    // If the config is good, the sync can be running
    unique_ptr<Sync> mSync;

    // High level info about this sync, sent to backup centre
    std::unique_ptr<BackupInfoSync> mBackupInfo;

    // The next detail heartbeat to send to the backup centre
    std::shared_ptr<HeartBeatSyncInfo> mNextHeartbeat;

    // ctor/dtor
    UnifiedSync(MegaClient&, const SyncConfig&);

    // Try to create and start the Sync
    error enableSync(bool resetFingerprint, bool notifyApp);

private:
    friend class Sync;
    friend struct Syncs;
    error startSync(MegaClient* client, const char* debris, LocalPath* localdebris, Node* remotenode, bool inshare, bool isNetwork, bool delayInitialScan, LocalPath& rootpath, std::unique_ptr<FileAccess>& openedLocalFolder);
    void changedConfigState(bool notifyApp);
    bool updateSyncRemoteLocation(Node* n, bool forceCallback);
};

using SyncCompletionFunction =
  std::function<void(UnifiedSync*, const SyncError&, error)>;

class MEGA_API Sync
{
public:

    // returns the sync config
    SyncConfig& getConfig();

    MegaClient* client = nullptr;

    // sync-wide directory notification provider
    std::unique_ptr<DirNotify> dirnotify;

    // root of local filesystem tree, holding the sync's root folder.  Never null except briefly in the destructor (to ensure efficient db usage)
    unique_ptr<LocalNode> localroot;

    FileSystemType mFilesystemType = FS_UNKNOWN;

    // Path used to normalize sync locaroot name when using prefix /System/Volumes/Data needed by fsevents, due to notification paths
    // are served with such prefix from macOS catalina +
#ifdef __APPLE__
    string mFsEventsPath;
#endif
    // current state
    syncstate_t state = SYNC_INITIALSCAN;

    // are we conducting a full tree scan? (during initialization and if event notification failed)
    bool fullscan = true;

    // syncing to an inbound share?
    bool inshare = false;

    // deletion queue
    set<uint32_t> deleteq;

    // insertion/update queue
    localnode_set insertq;

    // adds an entry to the delete queue - removes it from insertq
    void statecachedel(LocalNode*);

    // adds an entry to the insert queue - removes it from deleteq
    void statecacheadd(LocalNode*);

    // recursively add children
    void addstatecachechildren(uint32_t, idlocalnode_map*, LocalPath&, LocalNode*, int);

    // Caches all synchronized LocalNode
    void cachenodes();

    // change state, signal to application
    void changestate(syncstate_t, SyncError newSyncError, bool newEnableFlag, bool notifyApp);

    // skip duplicates and self-caused
    bool checkValidNotification(int q, Notification& notification);

    // process and remove one directory notification queue item from *notify
    dstime procscanq(int);

    // recursively look for vanished child nodes and delete them
    void deletemissing(LocalNode*);

    // scan specific path
    LocalNode* checkpath(LocalNode*, LocalPath*, string* const, dstime*, bool wejustcreatedthisfolder, DirAccess* iteratingDir);

    m_off_t localbytes = 0;
    unsigned localnodes[2]{};

    // look up LocalNode relative to localroot
    LocalNode* localnodebypath(LocalNode*, const LocalPath&, LocalNode** = nullptr, LocalPath* outpath = nullptr);

    // Assigns fs IDs to those local nodes that match the fingerprint retrieved from disk.
    // The fs IDs of unmatched nodes are invalidated.
    bool assignfsids();

    // scan items in specified path and add as children of the specified
    // LocalNode
    bool scan(LocalPath*, FileAccess*);

    // rescan sequence number (incremented when a full rescan or a new
    // notification batch starts)
    int scanseqno = 0;

    // debris path component relative to the base path
    string debris;
    LocalPath localdebris;

    // permanent lock on the debris/tmp folder
    std::unique_ptr<FileAccess> tmpfa;

    // state cache table
    DbTable* statecachetable = nullptr;

    // move file or folder to localdebris
    bool movetolocaldebris(LocalPath& localpath);

    // get progress for heartbeats
    m_off_t getInflightProgress();

    // original filesystem fingerprint
    fsfp_t fsfp = 0;

    // does the filesystem have stable IDs? (FAT does not)
    bool fsstableids = false;

    // true if the sync hasn't loaded cached LocalNodes yet
    bool initializing = true;

    // true if the local synced folder is a network folder
    bool isnetwork = false;

    // values related to possible files being updated
    m_off_t updatedfilesize = ~0;
    m_time_t updatedfilets = 0;
    m_time_t updatedfileinitialts = 0;

    bool updateSyncRemoteLocation(Node* n, bool forceCallback);

    // flag to optimize destruction by skipping calls to treestate()
    bool mDestructorRunning = false;
    Sync(UnifiedSync&, const char*, LocalPath*, Node*, bool);
    ~Sync();

    static const int SCANNING_DELAY_DS;
    static const int EXTRA_SCANNING_DELAY_DS;
    static const int FILE_UPDATE_DELAY_DS;
    static const int FILE_UPDATE_MAX_DELAY_SECS;
    static const dstime RECENT_VERSION_INTERVAL_SECS;

    // Change state to (DISABLED, BACKUP_MODIFIED).
    // Always returns false.
    bool backupModified();

    // Whether this is a backup sync.
    bool isBackup() const;

    // Whether this is a backup sync and it is mirroring.
    bool isBackupMirroring() const;

    // Whether this is a backup sync and it is monitoring.
    bool isBackupMonitoring() const;

    // Move the sync into the monitoring state.
    void backupMonitor();

    UnifiedSync& mUnifiedSync;

protected :
    bool readstatecache();

private:
    LocalPath mLocalPath;
    SyncBackupState mBackupState;
};


// For convenience.
using JSONSyncConfigMap = map<handle, SyncConfig>;

class JSONSyncConfigIOContext;

class MEGA_API JSONSyncConfigDB
{
public:
    JSONSyncConfigDB(const LocalPath& dbPath,
                     const LocalPath& drivePath,
                     JSONSyncConfigDBObserver& observer);

    explicit
    JSONSyncConfigDB(const LocalPath& dbPath);

    ~JSONSyncConfigDB();

    MEGA_DISABLE_COPY(JSONSyncConfigDB);

    MEGA_DEFAULT_MOVE(JSONSyncConfigDB);

    // Add a new (or update an existing) config.
    const SyncConfig* add(const SyncConfig& config);

    // Remove all configs.
    void clear();

    // Get current configs.
    const JSONSyncConfigMap& configs() const;

    // Path to the directory containing this database.
    const LocalPath& dbPath() const;

    // Whether this database needs to be written to disk.
    bool dirty() const;

    // Path to the drive containing this database.
    const LocalPath& drivePath() const;

    // Get config by backup tag.
    const SyncConfig* getByBackupId(handle backupId) const;

    // Get config by backup target handle.
    const SyncConfig* getByRootHandle(handle targetHandle) const;

    // Read this database from disk.
    error read(JSONSyncConfigIOContext& ioContext);

    // Remove config by backup tag.
    error removeByBackupId(handle backupId);

    // Remove config by backup target handle.
    error removeByRootHandle(handle targetHandle);

    // Write this database to disk.
    error write(JSONSyncConfigIOContext& ioContext);

private:
    // Adds a new (or updates an existing) config.
    const SyncConfig* add(const SyncConfig& config,
                          const bool flush);

    // Removes all configs.
    void clear(const bool flush);

    // Reads this database from the specified slot on disk.
    error read(JSONSyncConfigIOContext& ioContext,
               const unsigned int slot);

    // Remove config by backup tag.
    error removeByBackupId(handle backupId, bool flush);

    // How many times we should be able to write the database before
    // overwriting earlier versions.
    static const unsigned int NUM_SLOTS;

    // Path to the directory containing this database.
    LocalPath mDBPath;

    // Path to the drive containing this database.
    LocalPath mDrivePath;

    // Maps backup tag to config.
    JSONSyncConfigMap mBackupIdToConfig;

    // Tracks which 'slot' we're writing to.
    unsigned int mSlot;

    // Whether this database needs to be written to disk.
    bool mDirty;
}; // JSONSyncConfigDB

// Convenience.
using JSONSyncConfigDBPtr = unique_ptr<JSONSyncConfigDB>;

class MEGA_API JSONSyncConfigIOContext
{
public:
    JSONSyncConfigIOContext(SymmCipher& cipher,
                            FileSystemAccess& fsAccess,
                            const string& key,
                            const string& name,
                            PrnGen& rng);

    virtual ~JSONSyncConfigIOContext();

    MEGA_DISABLE_COPY_MOVE(JSONSyncConfigIOContext);

    // Deserialize configs from JSON.
    bool deserialize(JSONSyncConfigMap& configs,
                     JSON& reader) const;

    // Determine which slots are present.
    virtual error getSlotsInOrder(const LocalPath& dbPath,
                                  vector<unsigned int>& confSlots);

    // Read data from the specified slot.
    virtual error read(const LocalPath& dbPath,
                       string& data,
                       const unsigned int slot);

    // Serialize configs to JSON.
    void serialize(const JSONSyncConfigMap& configs,
                   JSONWriter& writer) const;

    // Write data to the specified slot.
    virtual error write(const LocalPath& dbPath,
                        const string& data,
                        const unsigned int slot);

    // remove the file from the old slot
    void remove(const LocalPath& dbPath,
                const unsigned int slot);

private:
    // Decrypt data.
    bool decrypt(const string& in, string& out);

    // Deserialize a config from JSON.
    bool deserialize(SyncConfig& config, JSON& reader) const;

    // Encrypt data.
    string encrypt(const string& data);

    // Serialize a config to JSON.
    void serialize(const SyncConfig& config, JSONWriter& writer) const;

    // The cipher protecting the user's configuration databases.
    SymmCipher mCipher;

    // How we access the filesystem.
    FileSystemAccess& mFsAccess;

    // Name of this user's configuration databases.
    LocalPath mName;

    // Pseudo-random number generator.
    PrnGen& mRNG;

    // Hash used to authenticate configuration databases.
    HMACSHA256 mSigner;
}; // JSONSyncConfigIOContext

<<<<<<< HEAD
class MEGA_API JSONSyncConfigDBObserver
{
public:
    // Invoked when a backup config is being added.
    virtual void onAdd(JSONSyncConfigDB& db,
                       const SyncConfig& config) = 0;

    // Invoked when a backup config is being changed.
    virtual void onChange(JSONSyncConfigDB& db,
                          const SyncConfig& from,
                          const SyncConfig& to) = 0;

    // Invoked when a database needs to be written.
    virtual void onDirty(JSONSyncConfigDB& db) = 0;

    // Invoked when a backup config is being removed.
    virtual void onRemove(JSONSyncConfigDB& db,
                          const SyncConfig& config) = 0;

protected:
    JSONSyncConfigDBObserver();

    ~JSONSyncConfigDBObserver();
}; // JSONSyncConfigDBObserver

class MEGA_API JSONSyncConfigStore
  : private JSONSyncConfigDBObserver
{
public:
    explicit
    JSONSyncConfigStore(JSONSyncConfigIOContext& ioContext);

    virtual ~JSONSyncConfigStore();

    MEGA_DISABLE_COPY_MOVE(JSONSyncConfigStore);

    // Add a new (or update an existing) config.
    const SyncConfig* add(SyncConfig config);

    // Close a database.
    error close(const LocalPath& drivePath);

    // Close all databases.
    error close();

    // Get configs from a database.
    const JSONSyncConfigMap* configs(const LocalPath& drivePath) const;

    // Get all configs.
    JSONSyncConfigMap configs() const;

    // Create a new (or open an existing) database.
    const JSONSyncConfigMap* create(const LocalPath& drivePath);

    // Whether any databases need flushing.
    bool dirty() const;
    
    // Flush a database to disk.
    error flush(const LocalPath& drivePath);

    // Flush all databases to disk.
    error flush(vector<LocalPath>& drivePaths);
    error flush();

    // Get config by backup tag.
    const SyncConfig* getByBackupId(handle backupId) const;

    // Get config by backup target handle.
    const SyncConfig* getByRootHandle(const handle targetHandle) const;

    // Open (and add) an existing database.
    const JSONSyncConfigMap* open(const LocalPath& drivePath);

    // Check whether a database is open.
    bool opened(const LocalPath& drivePath) const;

    // Remove config by backup tag.
    error removeByBackupId(handle backupId);

    // Remove config by backup target handle.
    error removeByRootNode(handle targetHandle);
	
    // Name of the backup configuration directory.
    static const LocalPath BACKUP_CONFIG_DIR;

protected:
    // Invoked when a backup config is being added.
    virtual void onAdd(JSONSyncConfigDB& db,
                       const SyncConfig& config) override;

    // Invoked when a backup config is being changed.
    virtual void onChange(JSONSyncConfigDB& db,
                          const SyncConfig& from,
                          const SyncConfig& to) override;

    // Invoked when a database needs to be written.
    virtual void onDirty(JSONSyncConfigDB& db) override;

    // Invoked when a backup config is being removed.
    virtual void onRemove(JSONSyncConfigDB& db,
                          const SyncConfig& config) override;

private:
    // How we compare drive paths.
    struct DrivePathComparator
    {
        bool operator()(const LocalPath& lhs, const LocalPath& rhs) const
        {
            return platformCompareUtf(lhs, false, rhs, false) < 0;
        }
    }; // DrivePathComparator

    // Convenience.
    using DrivePathToDBMap =
      std::map<LocalPath, JSONSyncConfigDBPtr, DrivePathComparator>;

    // Close a database.
    error close(JSONSyncConfigDB& db);

    // Flush a database to disk.
    error flush(JSONSyncConfigDB& db);

    // Tracks which databases need to be written.
    set<JSONSyncConfigDB*> mDirtyDB;

    // Maps drive path to database.
    DrivePathToDBMap mDriveToDB;

    // IO context used to read and write from disk.
    JSONSyncConfigIOContext& mIOContext;

    // Maps backup tag to database.
    map<handle, JSONSyncConfigDB*> mBackupIdToDB;
}; // JSONSyncConfigStore

=======
>>>>>>> 66d24125
struct Syncs
{
    UnifiedSync* appendNewSync(const SyncConfig&, MegaClient& mc);

    bool hasRunningSyncs();
    unsigned numRunningSyncs();
    Sync* firstRunningSync();
    Sync* runningSyncByBackupId(handle backupId) const;
    SyncConfig* syncConfigByBackupId(handle backupId) const;

    void forEachUnifiedSync(std::function<void(UnifiedSync&)> f);
    void forEachRunningSync(std::function<void(Sync* s)>);
    bool forEachRunningSync_shortcircuit(std::function<bool(Sync* s)>);
    void forEachRunningSyncContainingNode(Node* node, std::function<void(Sync* s)> f);
    void forEachSyncConfig(std::function<void(const SyncConfig&)>);

    void purgeRunningSyncs();
    void stopCancelledFailedDisabled();
    void resumeResumableSyncsOnStartup();
    void enableResumeableSyncs();
    error enableSyncByBackupId(handle backupId, bool resetFingerprint, UnifiedSync*&);

    // disable all active syncs.  Cache is kept
    void disableSyncs(SyncError syncError, bool newEnabledFlag);

    // Called via MegaApi::disableSync - cache files are retained, as is the config, but the Sync is deleted
    void disableSelectedSyncs(std::function<bool(SyncConfig&, Sync*)> selector, SyncError syncError, bool newEnabledFlag);

    // Called via MegaApi::removeSync - cache files are deleted
    void removeSelectedSyncs(std::function<bool(SyncConfig&, Sync*)> selector);

    void resetSyncConfigDb();
    void clear();

    // Clears (and flushes) internal config database.
    error truncate();

    // updates in state & error
    error saveSyncConfig(const SyncConfig& config);

    Syncs(MegaClient& mc);

    // for quick lock free reference by MegaApiImpl::syncPathState (don't slow down windows explorer)
    bool isEmpty = true;

    unique_ptr<BackupMonitor> mHeartBeatMonitor;

    /**
     * @brief
     * Add an external backup sync.
     *
     * @param config
     * Config describing the sync to be added.
     *
     * @param delayInitialScan
     * Whether we should delay the inital scan.
     *
     * @return
     * The result of adding the sync.
     */
    error backupAdd(const SyncConfig& config,
                    SyncCompletionFunction completion,
                    const bool delayInitialScan = false);

    /**
     * @brief
     * Removes a previously opened backup database from memory.
     *
     * Note that this function will:
     * - Flush any pending database changes.
     * - Remove all contained backup configs from memory.
     * - Remove the database itself from memory.
     *
     * @param drivePath
     * The drive containing the database to remove.
     *
     * @return
     * The result of removing the backup database.
     *
     * API_EARGS
     * The path is invalid.
     *
     * API_EFAILED
     * There is an active sync on this device.
     *
     * API_EINTERNAL
     * Encountered an internal error.
     * 
     * API_ENOENT
     * No such database exists in memory.
     *
     * API_EWRITE
     * The database has been removed from memory but it could not
     * be successfully flushed.
     *
     * API_OK
     * The database was removed from memory.
     */
    error backupRemove(const LocalPath& drivePath);

    /**
     * @brief
     * Restores backups loaded from an external drive.
     *
     * @param configs
     * A map describing the backups to restore.
     *
     * @param delayInitialScan
     * Whether we should delay the inital scan.
     *
     * @return
     * The result of restoring the external backups.
     */
    error backupRestore(const LocalPath& drivePath,
                        const JSONSyncConfigMap& configs);

    /**
     * @brief
     * Restores backups from an external drive.
     *
     * @param drivePath
     * The drive to restore external backups from.
     *
     * @param delayInitialScan
     * Whether we should delay the inital scan.
     *
     * @return
     * The result of restoring the external backups.
     */
    error backupRestore(const LocalPath& drivePath);

    // Returns a reference to this user's backup configuration store.
    JSONSyncConfigStore* backupConfigStore();

    // Whether the store has any changes that need to be written to disk.
    bool backupConfigStoreDirty();

    // Attempts to flush database changes to disk.
    error backupConfigStoreFlush();

    // Returns a reference to this user's internal configuration database.
    JSONSyncConfigDB* syncConfigDB();

    // Whether the internal database has changes that need to be written to disk.
    bool syncConfigDBDirty();

    // Attempts to flush the internal configuration database to disk.
    error syncConfigDBFlush();

    // Load internal sync configs from disk.
    error syncConfigDBLoad();

private:
    // Returns a reference to this user's sync config IO context.
    JSONSyncConfigIOContext* syncConfigIOContext();

    // Manages this user's external backup configuration databases.
    unique_ptr<JSONSyncConfigStore> mBackupConfigStore;

    // This user's internal sync configuration datbase.
    unique_ptr<JSONSyncConfigDB> mSyncConfigDB;

    // Responsible for securely writing config databases to disk.
    unique_ptr<JSONSyncConfigIOContext> mSyncConfigIOContext;

    vector<unique_ptr<UnifiedSync>> mSyncVec;

    // remove the Sync and its config.  The sync's Localnode cache is removed
    void removeSyncByIndex(size_t index);

    // Removes a sync config.
    error removeSyncConfigByBackupId(handle bid);

    MegaClient& mClient;
};

} // namespace

#endif
#endif<|MERGE_RESOLUTION|>--- conflicted
+++ resolved
@@ -357,6 +357,7 @@
 // For convenience.
 using JSONSyncConfigMap = map<handle, SyncConfig>;
 
+class JSONSyncConfigDBObserver;
 class JSONSyncConfigIOContext;
 
 class MEGA_API JSONSyncConfigDB
@@ -435,6 +436,9 @@
 
     // Path to the drive containing this database.
     LocalPath mDrivePath;
+
+    // Who we tell about config changes.
+    JSONSyncConfigDBObserver* mObserver;
 
     // Maps backup tag to config.
     JSONSyncConfigMap mBackupIdToConfig;
@@ -517,7 +521,6 @@
     HMACSHA256 mSigner;
 }; // JSONSyncConfigIOContext
 
-<<<<<<< HEAD
 class MEGA_API JSONSyncConfigDBObserver
 {
 public:
@@ -598,7 +601,7 @@
     error removeByBackupId(handle backupId);
 
     // Remove config by backup target handle.
-    error removeByRootNode(handle targetHandle);
+    error removeByRootHandle(handle targetHandle);
 	
     // Name of the backup configuration directory.
     static const LocalPath BACKUP_CONFIG_DIR;
@@ -653,8 +656,6 @@
     map<handle, JSONSyncConfigDB*> mBackupIdToDB;
 }; // JSONSyncConfigStore
 
-=======
->>>>>>> 66d24125
 struct Syncs
 {
     UnifiedSync* appendNewSync(const SyncConfig&, MegaClient& mc);
