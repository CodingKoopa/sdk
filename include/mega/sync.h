/**
 * @file mega/sync.h
 * @brief Class for synchronizing local and remote trees
 *
 * (c) 2013-2014 by Mega Limited, Auckland, New Zealand
 *
 * This file is part of the MEGA SDK - Client Access Engine.
 *
 * Applications using the MEGA API must present a valid application key
 * and comply with the the rules set forth in the Terms of Service.
 *
 * The MEGA SDK is distributed in the hope that it will be useful,
 * but WITHOUT ANY WARRANTY; without even the implied warranty of
 * MERCHANTABILITY or FITNESS FOR A PARTICULAR PURPOSE.
 *
 * @copyright Simplified (2-clause) BSD License.
 *
 * You should have received a copy of the license along with this
 * program.
 */

#ifndef MEGA_SYNC_H
#define MEGA_SYNC_H 1

#include "db.h"

#ifdef ENABLE_SYNC


namespace mega {

class HeartBeatSyncInfo;
class MegaBackupInfoSync;
class MegaBackupMonitor;
class MegaClient;

// Searching from the back, this function compares path1 and path2 character by character and
// returns the number of consecutive character matches (excluding separators) but only including whole node names.
// It's assumed that the paths are normalized (e.g. not contain ..) and separated with `LocalPath::localPathSeparator`.
int computeReversePathMatchScore(const LocalPath& path1, const LocalPath& path2, const FileSystemAccess&);

// Recursively iterates through the filesystem tree starting at the sync root and assigns
// fs IDs to those local nodes that match the fingerprint retrieved from disk.
bool assignFilesystemIds(Sync& sync, MegaApp& app, FileSystemAccess& fsaccess, handlelocalnode_map& fsidnodes,
                         LocalPath& localdebris);

// A collection of sync configs backed by a database table
class MEGA_API SyncConfigBag
{
public:
    SyncConfigBag(DbAccess& dbaccess, FileSystemAccess& fsaccess, PrnGen& rng, const std::string& id);

    MEGA_DISABLE_COPY_MOVE(SyncConfigBag)

    // Adds a new sync config or updates if exists already
    error insert(const SyncConfig& syncConfig);

    // Removes a sync config with a given tag
    error removeByTag(const int tag);

    // Returns the sync config with a given tag
    const SyncConfig* get(const int tag) const;

    // Returns the first sync config found with a remote handle
    const SyncConfig* getByNodeHandle(handle nodeHandle) const;

    // Removes all sync configs
    void clear();

    // Returns all current sync configs
    std::vector<SyncConfig> all() const;

private:
    std::unique_ptr<DbTable> mTable; // table for caching the sync configs
    std::map<int, SyncConfig> mSyncConfigs; // map of tag to sync configs
};


struct UnifiedSync
{
    // We always have a config
    SyncConfig mConfig;

    // If the config is good, the sync can be running
    unique_ptr<Sync> mSync;

    // High level info about this sync, sent to backup centre
    std::unique_ptr<MegaBackupInfoSync> mBackupInfo;

    // The next detail heartbeat to send to the backup centre
    std::shared_ptr<HeartBeatSyncInfo> mNextHeartbeat;

    // Reference to client
    MegaClient& mClient;

    // ctor/dtor
    UnifiedSync(MegaClient&, const SyncConfig&);

    // Try to create and start the Sync
    error enableSync(SyncError& syncError, bool resetFingerprint, handle newRemoteNode);

private:
    friend class Sync;
    friend struct Syncs;
    error startSync(MegaClient* client, const char* debris, LocalPath* localdebris, Node* remotenode, bool inshare, int tag, SyncError& syncError, bool isNetwork, bool delayInitialScan, LocalPath& rootpath, std::unique_ptr<FileAccess>& openedLocalFolder);
    void changeConfigState(syncstate_t newstate, SyncError newSyncError, bool fireDisableEvent = true);
    bool updateSyncRemoteLocation(Node* n, bool forceCallback);
};


class MEGA_API Sync
{
public:

    // returns the sync config
    SyncConfig& getConfig();

    MegaClient* client = nullptr;

    // sync-wide directory notification provider
    std::unique_ptr<DirNotify> dirnotify;

    // root of local filesystem tree, holding the sync's root folder.  Never null except briefly in the destructor (to ensure efficient db usage)
    unique_ptr<LocalNode> localroot;

    FileSystemType mFilesystemType = FS_UNKNOWN;

    // Path used to normalize sync locaroot name when using prefix /System/Volumes/Data needed by fsevents, due to notification paths
    // are served with such prefix from macOS catalina +
#ifdef __APPLE__
    string mFsEventsPath;
#endif
    // current state
    syncstate_t state = SYNC_INITIALSCAN;

    // are we conducting a full tree scan? (during initialization and if event notification failed)
    bool fullscan = true;

    // syncing to an inbound share?
    bool inshare = false;

    // deletion queue
    set<uint32_t> deleteq;

    // insertion/update queue
    localnode_set insertq;

    // adds an entry to the delete queue - removes it from insertq
    void statecachedel(LocalNode*);

    // adds an entry to the insert queue - removes it from deleteq
    void statecacheadd(LocalNode*);

    // recursively add children
    void addstatecachechildren(uint32_t, idlocalnode_map*, LocalPath&, LocalNode*, int);

    // Caches all synchronized LocalNode
    void cachenodes();

    // change state, signal to application
    void changestate(syncstate_t, SyncError newSyncError = NO_SYNC_ERROR, bool notifyApp = true);

    // skip duplicates and self-caused
    bool checkValidNotification(int q, Notification& notification);

    // process and remove one directory notification queue item from *notify
    dstime procscanq(int);

    // recursively look for vanished child nodes and delete them
    void deletemissing(LocalNode*);

    // scan specific path
    LocalNode* checkpath(LocalNode*, LocalPath*, string* const, dstime*, bool wejustcreatedthisfolder, DirAccess* iteratingDir);

    m_off_t localbytes = 0;
    unsigned localnodes[2]{};

    // look up LocalNode relative to localroot
    LocalNode* localnodebypath(LocalNode*, const LocalPath&, LocalNode** = nullptr, LocalPath* outpath = nullptr);

    // Assigns fs IDs to those local nodes that match the fingerprint retrieved from disk.
    // The fs IDs of unmatched nodes are invalidated.
    bool assignfsids();

    // scan items in specified path and add as children of the specified
    // LocalNode
    bool scan(LocalPath*, FileAccess*);

    // rescan sequence number (incremented when a full rescan or a new
    // notification batch starts)
    int scanseqno = 0;

    // notified nodes originating from this sync bear this tag
    int tag = 0;

    // debris path component relative to the base path
    string debris;
    LocalPath localdebris;

    // permanent lock on the debris/tmp folder
    std::unique_ptr<FileAccess> tmpfa;

    // state cache table
    DbTable* statecachetable = nullptr;

    // move file or folder to localdebris
    bool movetolocaldebris(LocalPath& localpath);

    // original filesystem fingerprint
    fsfp_t fsfp = 0;

    // does the filesystem have stable IDs? (FAT does not)
    bool fsstableids = false;

    // Error that causes a cancellation
    SyncError errorCode = NO_SYNC_ERROR;
    Error apiErrorCode; //in case a cancellation is caused by a regular error (unused)

    // true if the sync hasn't loaded cached LocalNodes yet
    bool initializing = true;

    // true if the local synced folder is a network folder
    bool isnetwork = false;

    // values related to possible files being updated
    m_off_t updatedfilesize = ~0;
    m_time_t updatedfilets = 0;
    m_time_t updatedfileinitialts = 0;

    bool updateSyncRemoteLocation(Node* n, bool forceCallback);

    // flag to optimize destruction by skipping calls to treestate()
    bool mDestructorRunning = false;
    Sync(UnifiedSync&, const char*, LocalPath*, Node*, bool, int);
    ~Sync();

    static const int SCANNING_DELAY_DS;
    static const int EXTRA_SCANNING_DELAY_DS;
    static const int FILE_UPDATE_DELAY_DS;
    static const int FILE_UPDATE_MAX_DELAY_SECS;
    static const dstime RECENT_VERSION_INTERVAL_SECS;

    // Change state to (DISABLED, BACKUP_MODIFIED).
    // Always returns false.
    bool backupModified();

    // Whether this is a backup sync.
    bool isBackup() const;

    // Whether this is a backup sync and it is mirroring.
    bool isMirroring() const;

    // Whether this is a backup sync and it is monitoring.
    bool isMonitoring() const;

    // Move the sync into the monitoring state.
    void monitor();

    UnifiedSync& mUnifiedSync;

protected :
    bool readstatecache();

private:
    std::string mLocalPath;
    SyncBackupState mBackupState;
};

class MEGA_API XBackupConfig
{
public:
    XBackupConfig();

    MEGA_DEFAULT_COPY_MOVE(XBackupConfig);

    bool valid() const;

    bool operator==(const XBackupConfig& rhs) const;

    bool operator!=(const XBackupConfig& rhs) const;

    // Absolute path to containing drive.
    LocalPath drivePath;

    // Relative path to sync root.
    LocalPath sourcePath;
    
    // ID for backup heartbeating.
    handle heartbeatID;

    // Handle of remote sync target.
    handle targetHandle;

    // The last error that occured on this sync.
    SyncError lastError;

    // Identity of sync.
    int tag;

    // Whether the sync has been enabled by the user.
    bool enabled;
}; // XBackupConfig

// Translates an SyncConfig into a XBackupConfig.
XBackupConfig translate(const MegaClient& client, const SyncConfig &config);

// Translates an XBackupConfig into a SyncConfig.
SyncConfig translate(const MegaClient& client, const XBackupConfig& config);

// For convenience.
using XBackupConfigMap = map<int, XBackupConfig>;

class XBackupConfigDBObserver;
class XBackupConfigIOContext;

class MEGA_API XBackupConfigDB
{
public:
    XBackupConfigDB(const LocalPath& drivePath,
                    XBackupConfigDBObserver& observer);

    ~XBackupConfigDB();

    MEGA_DISABLE_COPY(XBackupConfigDB);

    MEGA_DEFAULT_MOVE(XBackupConfigDB);

    // Add a new (or update an existing) config.
    const XBackupConfig* add(const XBackupConfig& config);

    // Remove all configs.
    void clear();

    // Get current configs.
    const XBackupConfigMap& configs() const;

    // Path to the drive containing this database.
    const LocalPath& drivePath() const;

    // Get config by backup tag.
    const XBackupConfig* get(const int tag) const;

    // Get config by backup target handle.
    const XBackupConfig* get(const handle targetHandle) const;

    // Read this database from disk.
    error read(XBackupConfigIOContext& ioContext);

    // Remove config by backup tag.
    error remove(const int tag);

    // Remove config by backup target handle.
    error remove(const handle targetHandle);

    // Write this database to disk.
    error write(XBackupConfigIOContext& ioContext);

private:
    // Adds a new (or updates an existing) config.
    const XBackupConfig* add(const XBackupConfig& config,
                             const bool flush);

    // Removes all configs.
    void clear(const bool flush);

    // Reads this database from the specified slot on disk.
    error read(XBackupConfigIOContext& ioContext,
               const unsigned int slot);

    // Remove config by backup tag.
    error remove(const int tag, const bool flush);

    // How many times we should be able to write the database before
    // overwriting earlier versions.
    static const unsigned int NUM_SLOTS;

    // Path to the drive containing this database.
    LocalPath mDrivePath;

    // Who we tell about config changes.
    XBackupConfigDBObserver& mObserver;

    // Maps backup tag to config.
    XBackupConfigMap mTagToConfig;

    // Maps backup target handle to config.
    map<handle, XBackupConfig*> mTargetToConfig;

    // Tracks which 'slot' we're writing to.
    unsigned int mSlot;
}; // XBackupConfigDB

// Convenience.
using XBackupConfigDBPtr = unique_ptr<XBackupConfigDB>;

class MEGA_API XBackupConfigIOContext
{
public:
    XBackupConfigIOContext(SymmCipher& cipher,
                           FileSystemAccess& fsAccess,
                           const string& key,
                           const string& name,
                           PrnGen& rng);

    virtual ~XBackupConfigIOContext();

    MEGA_DISABLE_COPY_MOVE(XBackupConfigIOContext);

    // Deserialize configs from JSON.
    bool deserialize(XBackupConfigMap& configs,
                     JSON& reader) const;

    // Determine which slots are present.
    virtual error get(const LocalPath& drivePath,
                      vector<unsigned int>& slots);

    // Read data from the specified slot.
    virtual error read(const LocalPath& drivePath,
                       string& data,
                       const unsigned int slot);

    // Serialize configs to JSON.
    void serialize(const XBackupConfigMap& configs,
                   JSONWriter& writer) const;

    // Write data to the specified slot.
    virtual error write(const LocalPath& drivePath,
                        const string& data,
                        const unsigned int slot);

    // Name of the backup configuration directory.
    static const string BACKUP_CONFIG_DIR;

private:
    // Decrypt data.
    bool decrypt(const string& in, string& out);

    // Deserialize a config from JSON.
    bool deserialize(XBackupConfig& config, JSON& reader) const;

    // Encrypt data.
    string encrypt(const string& data);

    // Serialize a config to JSON.
    void serialize(const XBackupConfig& config, JSONWriter& writer) const;

    // The cipher protecting the user's configuration databases.
    SymmCipher mCipher;

    // How we access the filesystem.
    FileSystemAccess& mFsAccess;

    // Name of this user's configuration databases.
    LocalPath mName;

    // Pseudo-random number generator.
    PrnGen& mRNG;

    // Hash used to authenticate configuration databases.
    HMACSHA256 mSigner;
}; // XBackupConfigIOContext

class MEGA_API XBackupConfigDBObserver
{
public:
    // Invoked when a backup config is being added.
    virtual void onAdd(XBackupConfigDB& db,
                       const XBackupConfig& config) = 0;

    // Invoked when a backup config is being changed.
    virtual void onChange(XBackupConfigDB& db,
                          const XBackupConfig& from,
                          const XBackupConfig& to) = 0;

    // Invoked when a database needs to be written.
    virtual void onDirty(XBackupConfigDB& db) = 0;

    // Invoked when a backup config is being removed.
    virtual void onRemove(XBackupConfigDB& db,
                          const XBackupConfig& config) = 0;

protected:
    XBackupConfigDBObserver();

    ~XBackupConfigDBObserver();
}; // XBackupConfigDBObserver

class MEGA_API XBackupConfigStore
  : private XBackupConfigDBObserver
{
public:
    XBackupConfigStore(XBackupConfigIOContext& ioContext);

    virtual ~XBackupConfigStore();

    MEGA_DISABLE_COPY_MOVE(XBackupConfigStore);

    // Add a new (or update an existing) config.
    const XBackupConfig* add(const XBackupConfig& config);

    // Close a database.
    error close(const LocalPath& drivePath);

    // Close all databases.
    error close();

    // Get configs from a database.
    const XBackupConfigMap* configs(const LocalPath& drivePath) const;

    // Get all configs.
    XBackupConfigMap configs() const;

    // Create a new (or open an existing) database.
    const XBackupConfigMap* create(const LocalPath& drivePath);

    // Whether any databases need flushing.
    bool dirty() const;
    
    // Flush a database to disk.
    error flush(const LocalPath& drivePath);

    // Flush all databases to disk.
    error flush(vector<LocalPath>& drivePaths);
    error flush();

    // Get config by backup tag.
    const XBackupConfig* get(const int tag) const;

    // Get config by backup target handle.
    const XBackupConfig* get(const handle targetHandle) const;

    // Open (and add) an existing database.
    const XBackupConfigMap* open(const LocalPath& drivePath);

    // Check whether a database is open.
    bool opened(const LocalPath& drivePath) const;

    // Remove config by backup tag.
    error remove(const int tag);

    // Remove config by backup target handle.
    error remove(const handle targetHandle);

protected:
    // Invoked when a backup config is being added.
    virtual void onAdd(XBackupConfigDB& db,
                       const XBackupConfig& config) override;

    // Invoked when a backup config is being changed.
    virtual void onChange(XBackupConfigDB& db,
                          const XBackupConfig& from,
                          const XBackupConfig& to) override;

    // Invoked when a database needs to be written.
    virtual void onDirty(XBackupConfigDB& db) override;

    // Invoked when a backup config is being removed.
    virtual void onRemove(XBackupConfigDB& db,
                          const XBackupConfig& config) override;

private:
    // Close a database.
    error close(XBackupConfigDB& db);

    // Flush a database to disk.
    error flush(XBackupConfigDB& db);

    // Tracks which databases need to be written.
    set<XBackupConfigDB*> mDirtyDB;

    // Maps drive path to database.
    map<LocalPath, XBackupConfigDBPtr> mDriveToDB;

    // IO context used to read and write from disk.
    XBackupConfigIOContext& mIOContext;

    // Maps backup tag to database.
    map<int, XBackupConfigDB*> mTagToDB;

    // Maps backup target handle to database.
    map<handle, XBackupConfigDB*> mTargetToDB;
}; // XBackupConfigStore

struct Syncs
{
    UnifiedSync* appendNewSync(const SyncConfig&, MegaClient& mc);

    bool hasRunningSyncs();
    unsigned numRunningSyncs();
    Sync* firstRunningSync();
    Sync* runningSyncByTag(int tag) const;

    void forEachUnifiedSync(std::function<void(UnifiedSync&)> f);
    void forEachRunningSync(std::function<void(Sync* s)>);
    bool forEachRunningSync_shortcircuit(std::function<bool(Sync* s)>);
    void forEachSyncConfig(std::function<void(const SyncConfig&)>);

    void purgeRunningSyncs();
    void stopCancelledFailedDisabled();
    void resumeResumableSyncsOnStartup();
    void enableResumeableSyncs();
    error enableSyncByTag(int tag, SyncError& syncError, bool resetFingerprint, handle newRemoteNode);

    // disable all active syncs.  Cache is kept
    void disableSyncs(SyncError syncError = NO_SYNC_ERROR);

    // Called via MegaApi::disableSync - cache files are retained, as is the config, but the Sync is deleted
    void disableSelectedSyncs(std::function<bool(SyncConfig&, Sync*)> selector, SyncError syncError);

    // Called via MegaApi::removeSync - cache files are deleted
    void removeSelectedSyncs(std::function<bool(SyncConfig&, Sync*)> selector);

    void resetSyncConfigDb();
    void clear();

    // updates in state & error
<<<<<<< HEAD
    error saveAndUpdateSyncConfig(const SyncConfig *config, syncstate_t newstate, SyncError syncerror);
    error saveSyncConfig(const SyncConfig *config);
=======
    void saveAndUpdateSyncConfig(SyncConfig& config, syncstate_t newstate, SyncError syncerror);
    void saveSyncConfig(const SyncConfig& config);
>>>>>>> 9cf6d657

    Syncs(MegaClient& mc);

    // for quick lock free reference by MegaApiImpl::syncPathState (don't slow down windows explorer)
    bool isEmpty = true;

    unique_ptr<MegaBackupMonitor> mHeartBeatMonitor;

    // use this existing class for maintaining the db
    unique_ptr<SyncConfigBag> mSyncConfigDb;

    /**
     * @brief
     * Add an external backup sync.
     *
     * @param config
     * Config describing the sync to be added.
     *
     * @param delayInitialScan
     * Whether we should delay the inital scan.
     *
     * @return
     * The result of adding the sync.
     */
    pair<error, SyncError> backupAdd(const XBackupConfig& config,
                                     const bool delayInitialScan);

    /**
     * @brief
     * Removes a previously opened backup database from memory.
     *
     * Note that this function will:
     * - Flush any pending database changes.
     * - Remove all contained backup configs from memory.
     * - Remove the database itself from memory.
     *
     * @param drivePath
     * The drive containing the database to remove.
     *
     * @return
     * The result of removing the backup database.
     *
     * API_EARGS
     * The path is invalid.
     *
     * API_EBUSY
     * There is an active sync on this device.
     *
     * API_EFAILED
     * Encountered an internal error.
     * 
     * API_ENOENT
     * No such database exists in memory.
     *
     * API_EWRITE
     * The database has been removed from memory but it could not
     * be successfully flushed.
     *
     * API_OK
     * The database was removed from memory.
     */
    error backupRemove(const LocalPath& drivePath);

    /**
     * @brief
     * Restores backups loaded from an external drive.
     *
     * @param configs
     * A map describing the backups to restore.
     *
     * @param delayInitialScan
     * Whether we should delay the inital scan.
     *
     * @return
     * The result of restoring the external backups.
     */
    pair<error, SyncError> backupRestore(const LocalPath& drivePath,
                                         const XBackupConfigMap& configs,
                                         const bool delayInitialScan);
    /**
     * @brief
     * Restores backups from an external drive.
     *
     * @param drivePath
     * The drive to restore external backups from.
     *
     * @param delayInitialScan
     * Whether we should delay the inital scan.
     *
     * @return
     * The result of restoring the external backups.
     */
    pair<error, SyncError> backupRestore(const LocalPath& drivePath,
                                         const bool delayInitialScan);

    // Returns a reference to this user's backup configuration store.
    XBackupConfigStore* backupConfigStore();

    // Whether the store has any changes that need to be written to disk.
    bool backupConfigStoreDirty();

    // Attempts to flush database changes to disk.
    error backupConfigStoreFlush();

private:
    // Responsible for securely writing config databases to disk.
    unique_ptr<XBackupConfigIOContext> mBackupConfigIOContext;

    // Manages this user's external backup configuration databases.
    unique_ptr<XBackupConfigStore> mBackupConfigStore;

    vector<unique_ptr<UnifiedSync>> mSyncVec;

    // remove the Sync and its config.  The sync's Localnode cache is removed
    void removeSyncByIndex(size_t index);

    // Removes a sync config.
    error removeSyncConfig(const int tag);

    MegaClient& mClient;
};

} // namespace

#endif
#endif<|MERGE_RESOLUTION|>--- conflicted
+++ resolved
@@ -614,13 +614,8 @@
     void clear();
 
     // updates in state & error
-<<<<<<< HEAD
-    error saveAndUpdateSyncConfig(const SyncConfig *config, syncstate_t newstate, SyncError syncerror);
-    error saveSyncConfig(const SyncConfig *config);
-=======
-    void saveAndUpdateSyncConfig(SyncConfig& config, syncstate_t newstate, SyncError syncerror);
-    void saveSyncConfig(const SyncConfig& config);
->>>>>>> 9cf6d657
+    error saveAndUpdateSyncConfig(SyncConfig& config, syncstate_t newstate, SyncError syncerror);
+    error saveSyncConfig(const SyncConfig& config);
 
     Syncs(MegaClient& mc);
 
