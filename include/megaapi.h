/**
 * @file megaapi.h
 * @brief Public header file of the intermediate layer for the MEGA C++ SDK.
 *
 * (c) 2013-2014 by Mega Limited, Auckland, New Zealand
 *
 * This file is part of the MEGA SDK - Client Access Engine.
 *
 * Applications using the MEGA API must present a valid application key
 * and comply with the the rules set forth in the Terms of Service.
 *
 * The MEGA SDK is distributed in the hope that it will be useful,
 * but WITHOUT ANY WARRANTY; without even the implied warranty of
 * MERCHANTABILITY or FITNESS FOR A PARTICULAR PURPOSE.
 *
 * @copyright Simplified (2-clause) BSD License.
 *
 * You should have received a copy of the license along with this
 * program.
 */

#ifndef MEGAAPI_H
#define MEGAAPI_H

#include <string>
#include <vector>
#include <inttypes.h>

#ifdef __APPLE__
#include <TargetConditionals.h>
#endif

namespace mega
{   		
typedef uint64_t MegaHandle;
#ifdef WIN32
    const char MEGA_DEBRIS_FOLDER[] = "Rubbish";
#else
    const char MEGA_DEBRIS_FOLDER[] = ".debris";
#endif

    /**
     * @brief INVALID_HANDLE Invalid value for a handle
     *
     * This value is used to represent an invalid handle. Several MEGA objects can have
     * a handle but it will never be mega::INVALID_HANDLE
     *
     */
    const MegaHandle INVALID_HANDLE = ~(MegaHandle)0;

class MegaListener;
class MegaRequestListener;
class MegaTransferListener;
class MegaGlobalListener;
class MegaTreeProcessor;
class MegaAccountDetails;
class MegaPricing;
class MegaNode;
class MegaUser;
class MegaContactRequest;
class MegaShare;
class MegaError;
class MegaRequest;
class MegaTransfer;
class MegaSync;
class MegaStringList;
class MegaNodeList;
class MegaUserList;
class MegaContactRequestList;
class MegaShareList;
class MegaTransferList;
class MegaApi;

/**
 * @brief Interface to provide an external GFX processor
 *
 * You can implement this interface to provide a graphics processor to the SDK
 * in the MegaApi::MegaApi constructor. That way, SDK will use your implementation to generate
 * thumbnails/previews when needed.
 *
 * The implementation will receive callbacks from an internal worker thread.
 *
 * Images will be sequentially processed. At first, the SDK will call MegaGfxProcessor::readBitmap
 * with the path of the file. Then, it will call MegaGfxProcessor::getWidth and MegaGfxProcessor::getHeight
 * to get the dimensions of the file (in pixels). After that, the SDK will call
 * MegaGfxProcessor::getBitmapDataSize and MegaGfxProcessor::getBitmapData in a loop
 * to get thumbnails/previews of different sizes. Finally, the SDK will call
 * MegaGfxProcessor::freeBitmap to let you free the resources required to process
 * the current file.
 *
 * If the image has EXIF data, it should be rotated/mirrored before doing any
 * other processing. MegaGfxProcessor::getWidth, MegaGfxProcessor::getHeight and all
 * other coordinates in this interface are expressed over the image after the required
 * transformation based on the EXIF data.
 *
 * Generated images must be in JPG format.
 *
 */
class MegaGfxProcessor
{
public:
    /**
     * @brief Read the image file and check if it can be processed
     *
     * This is the first function that will be called to process an image. No other
     * functions of this interface will be called before this one.
     *
     * The recommended implementation is to read the file, check if it's an image and
     * get its dimensions. If everything is OK, the function should return true. If the
     * file isn't an image or can't be processed, this function should return false.
     *
     * The SDK will call this function with all files so it's probably a good idea to
     * check the extension before trying to open them.
     *
     * @param path Path of the file that is going to be processed
     * @return True if the implementation is able to manage the file, false otherwise.
     */
    virtual bool readBitmap(const char* path);

    /**
     * @brief Returns the width of the image
     *
     * This function must return the width of the image at the path provided in MegaGfxProcessor::readBitmap
     * If a number <= 0 is returned, the image won't be processed.
     *
     * @return The width of the image
     */
    virtual int getWidth();

    /**
     * @brief Returns the height of the image
     *
     * This function must return de width of the image at the path provided in MegaGfxProcessor::readBitmap
     * If a number <= 0 is returned, the image won't be processed.
     *
     * @return The height of the image
     */
    virtual int getHeight();

    /**
     * @brief Generates a thumbnail/preview image.
     *
     * This function provides the parameters of the thumbnail/preview that the SDK wants to generate.
     * If the implementation can create it, it has to provide the size of the buffer (in bytes) that
     * it needs to store the generated JPG image. Otherwise, it should return a number <= 0.
     *
     * The implementation of this function has to scale the image to the size (width, height) and then
     * extract the rectangle starting at the point (px, py) with size (rw, rh). (px, py, rw and rh) are
     * expressed in pixels over the scaled image, being the point (0, 0) the upper-left corner of the
     * scaled image, with the X-axis growing to the right and the Y-axis growing to the bottom.
     *
     * @param width Width of the scaled image from which the thumbnail/preview image will be extracted
     * @param height Height of the scaled image from which the thumbnail/preview image will be extracted
     * @param px X coordinate of the starting point of the desired image (in pixels over the scaled image)
     * @param py Y coordinate of the starting point of the desired image (in pixels over the scaled image)
     * @param rw Width of the desired image (in pixels over the scaled image)
     * @param rh Height of the desired image (in pixels over the scaled image)
     *
     * @return Size of the buffer required to store the image (in bytes) or a number <= 0 if it's not
     * possible to generate it.
     *
     */
    virtual int getBitmapDataSize(int width, int height, int px, int py, int rw, int rh);

    /**
     * @brief Copy the thumbnail/preview data to a buffer provided by the SDK
     *
     * The SDK uses this function immediately after MegaGfxProcessor::getBitmapDataSize when that
     * fuction succeed. The implementation of this function must copy the data of the image in the
     * buffer provided by the SDK. The size of this buffer will be the same as the value returned
     * in the previous call to MegaGfxProcessor::getBitmapDataSize. That size is provided in the
     * second parameter for compatibility with SWIG and to help the implementation to prevent
     * buffer overflow errors.
     *
     * @param bitmapData Preallocated buffer in which the implementation must write the generated image
     * @param size Size of the buffer. It will be the same that the previous return value of
     * MegaGfxProcessor::getBitmapDataSize
     *
     * @return True in case of success, false otherwise.
     */
    virtual bool getBitmapData(char *bitmapData, size_t size);

    /**
     * @brief Free resources associated with the processing of the current image
     *
     * With a call of this function, the processing of the image started with a call to
     * MegaGfxProcessor::readBitmap ends. No other functions will be called to continue processing
     * the current image, so you can free all related resources.
     *
     */
    virtual void freeBitmap();

    virtual ~MegaGfxProcessor();
};

/**
 * @brief Contains the information related to a proxy server.
 *
 * Pass an object of this class to MegaApi::setProxySettings to
 * start using a proxy server.
 *
 * Currently, only HTTP proxies are allowed. The proxy server
 * should support HTTP request and tunneling for HTTPS.
 *
 */
class MegaProxy
{
public:
    enum {PROXY_NONE = 0, PROXY_AUTO = 1, PROXY_CUSTOM = 2};

    /**
     * @brief Creates a MegaProxy object with the default settings (PROXY_AUTO)
     */
    MegaProxy();
    virtual ~MegaProxy();

    /**
     * @brief Sets the type of the proxy
     *
     * The allowed values in the current version are:
     * - PROXY_NONE means no proxy
     * - PROXY_AUTO means automatic detection (default)
     * - PROXY_CUSTOM means a proxy using user-provided data
     *
     * PROXY_AUTO is currently supported on Windows only, for other platforms
     * PROXY_NONE will be used as the automatic detected value.
     *
     * @param proxyType Sets the type of the proxy
     */
    void setProxyType(int proxyType);

    /**
     * @brief Sets the URL of the proxy
     *
     * That URL must follow this format: "<scheme>://<hostname|ip>:<port>"
     *
     * This is a valid example: http://127.0.0.1:8080
     *
     * @param proxyURL URL of the proxy: "<scheme>://<hostname|ip>:<port>"
     */
    void setProxyURL(const char *proxyURL);

    /**
     * @brief Set the credentials needed to use the proxy
     *
     * If you don't need to use any credentials, do not use this function
     * or pass NULL in the first parameter.
     *
     * @param username Username to access the proxy, or NULL if credentials aren't needed
     * @param password Password to access the proxy
     */
    void setCredentials(const char *username, const char *password);

    /**
     * @brief Returns the current proxy type of the object
     *
     * The allowed values in the current version are:
     * - PROXY_NONE means no proxy
     * - PROXY_AUTO means automatic detection (default)
     * - PROXY_CUSTOM means a proxy using user-provided data
     *
    * @return Current proxy type (PROXY_NONE, PROXY_AUTO or PROXY_CUSTOM)
     */
    int getProxyType();

    /**
     * @brief Returns the URL of the proxy, previously set with MegaProxy::setProxyURL.
     *
     * The MegaProxy object retains the ownership of the returned value.
     * It will be valid until the MegaProxy::setProxyURL is called (that will delete the previous value)
     * or until the MegaProxy object is deleted.
     *
     * @return URL of the proxy
     */
    const char *getProxyURL();

    /**
     * @brief Returns true if credentials are needed to access the proxy, false otherwise.
     *
     * The default value of this function is false. It will return true after calling
     * MegaProxy::setCredentials with a non NULL username.
     *
     * @return True if credentials are needed to access the proxy, false otherwise.
     */
    bool credentialsNeeded();

    /**
     * @brief Return the username required to access the proxy
     *
     * The MegaProxy object retains the ownership of the returned value.
     * It will be valid until the MegaProxy::setCredentials is called (that will delete the previous value)
     * or until the MegaProxy object is deleted.
     *
     * @return Username required to access the proxy
     */
    const char *getUsername();

    /**
     * @brief Return the username required to access the proxy
     *
     * The MegaProxy object retains the ownership of the returned value.
     * It will be valid until the MegaProxy::setCredentials is called (that will delete the previous value)
     * or until the MegaProxy object is deleted.
     *
     * @return Password required to access the proxy
     */
    const char *getPassword();

private:
    int proxyType;
    const char *proxyURL;
    const char *username;
    const char *password;
};

/**
 * @brief Interface to receive SDK logs
 *
 * You can implement this class and pass an object of your subclass to MegaApi::setLoggerClass
 * to receive SDK logs. You will have to use also MegaApi::setLogLevel to select the level of
 * the logs that you want to receive.
 *
 */
class MegaLogger
{
public:
    /**
     * @brief This function will be called with all logs with level <= your selected
     * level of logging (by default it is MegaApi::LOG_LEVEL_INFO)
     *
     * @param time Readable string representing the current time.
     *
     * The SDK retains the ownership of this string, it won't be valid after this funtion returns.
     *
     * @param loglevel Log level of this message
     *
     * Valid values are:
     * - MegaApi::LOG_LEVEL_FATAL = 0
     * - MegaApi::LOG_LEVEL_ERROR = 1
     * - MegaApi::LOG_LEVEL_WARNING = 2
     * - MegaApi::LOG_LEVEL_INFO = 3
     * - MegaApi::LOG_LEVEL_DEBUG = 4
     * - MegaApi::LOG_LEVEL_MAX = 5
     *
     * @param source Location where this log was generated
     *
     * For logs generated inside the SDK, this will contain the source file and the line of code.
     * The SDK retains the ownership of this string, it won't be valid after this funtion returns.
     *
     * @param message Log message
     *
     * The SDK retains the ownership of this string, it won't be valid after this funtion returns.
     *
     */
    virtual void log(const char *time, int loglevel, const char *source, const char *message);
    virtual ~MegaLogger(){}
};

/**
 * @brief Represents a node (file/folder) in the MEGA account
 *
 * It allows to get all data related to a file/folder in MEGA. It can be also used
 * to start SDK requests (MegaApi::renameNode, MegaApi::moveNode, etc.)
 *
 * Objects of this class aren't live, they are snapshots of the state of a node
 * in MEGA when the object is created, they are immutable.
 *
 * Do not inherit from this class. You can inspect the MEGA filesystem and get these objects using
 * MegaApi::getChildren, MegaApi::getChildNode and other MegaApi functions.
 *
 */
class MegaNode
{
    public:
		enum {
			TYPE_UNKNOWN = -1,
			TYPE_FILE = 0,
			TYPE_FOLDER,
			TYPE_ROOT,
			TYPE_INCOMING,
            TYPE_RUBBISH
		};

        enum
        {
            CHANGE_TYPE_REMOVED         = 0x01,
            CHANGE_TYPE_ATTRIBUTES      = 0x02,
            CHANGE_TYPE_OWNER           = 0x04,
            CHANGE_TYPE_TIMESTAMP       = 0x08,
            CHANGE_TYPE_FILE_ATTRIBUTES = 0x10,
            CHANGE_TYPE_INSHARE         = 0x20,
            CHANGE_TYPE_OUTSHARE        = 0x40,
            CHANGE_TYPE_PARENT          = 0x80,
            CHANGE_TYPE_PENDINGSHARE    = 0x100,
            CHANGE_TYPE_PUBLIC_LINK     = 0x200
        };

        static const int INVALID_DURATION = -1;
        static const double INVALID_COORDINATE;

        virtual ~MegaNode();

        /**
         * @brief Creates a copy of this MegaNode object.
         *
         * The resulting object is fully independent of the source MegaNode,
         * it contains a copy of all internal attributes, so it will be valid after
         * the original object is deleted.
         *
         * You are the owner of the returned object
         *
         * @return Copy of the MegaNode object
         */
        virtual MegaNode *copy();

        /**
         * @brief Returns the type of the node
         *
         * Valid values are:
         * - TYPE_UNKNOWN = -1,
         * Unknown node type
         *
         * - TYPE_FILE = 0,
         * The MegaNode object represents a file in MEGA
         *
         * - TYPE_FOLDER = 1
         * The MegaNode object represents a folder in MEGA
         *
         * - TYPE_ROOT = 2
         * The MegaNode object represents root of the MEGA Cloud Drive
         *
         * - TYPE_INCOMING = 3
         * The MegaNode object represents root of the MEGA Inbox
         *
         * - TYPE_RUBBISH = 4
         * The MegaNode object represents root of the MEGA Rubbish Bin
         *
         * @return Type of the node
         */
        virtual int getType();

        /**
         * @brief Returns the name of the node
         *
         * The name is only valid for nodes of type TYPE_FILE or TYPE_FOLDER.
         * For other MegaNode types, the name is undefined.
         *
         * The MegaNode object retains the ownership of the returned string. It will
         * be valid until the MegaNode object is deleted.
         *
         * @return Name of the node
         */
        virtual const char* getName();

        /**
         * @brief Returns the fingerprint (Base64-encoded) of the node
         *
         * Only files have a fingerprint, and there could be files without it.
         * If the node doesn't have a fingerprint, this funtion returns NULL
         *
         * The MegaNode object retains the ownership of the returned string. It will
         * be valid until the MegaNode object is deleted.
         *
         * @return Base64-encoded fingerprint of the node, or NULL it the node doesn't have a fingerprint.
         */
        virtual const char* getFingerprint();

        /**
         * @brief Returns true if the node has custom attributes
         *
         * Custom attributes can be set using MegaApi::setCustomNodeAttribute
         *
         * @return True if the node has custom attributes, otherwise false
         * @see MegaApi::setCustomNodeAttribute
         */
        virtual bool hasCustomAttrs();

        /**
         * @brief Returns the list with the names of the custom attributes of the node
         *
         * Custom attributes can be set using MegaApi::setCustomNodeAttribute
         *
         * You take the ownership of the returned value
         *
         * @return Names of the custom attributes of the node
         * @see MegaApi::setCustomNodeAttribute
         */
        virtual MegaStringList *getCustomAttrNames();

        /**
         * @brief Get a custom attribute of the node
         *
         * Custom attributes can be set using MegaApi::setCustomNodeAttribute
         *
         * The MegaNode object retains the ownership of the returned string. It will
         * be valid until the MegaNode object is deleted.
         *
         * @param attrName Name of the custom attribute
         * @return Custom attribute of the node
         * @see MegaApi::setCustomNodeAttribute
         */
        virtual const char *getCustomAttr(const char* attrName);

        /**
         * @brief Get the attribute of the node representing its duration.
         *
         * The purpose of this attribute is to store the duration of audio/video files.
         *
         * @return The number of seconds, or -1 if this attribute is not set.
         */
        virtual int getDuration();

        /**
         * @brief Get the attribute of the node representing the latitude.
         *
         * The purpose of this attribute is to store the coordinate where a photo was taken.
         *
         * @return The latitude coordinate in its decimal degree notation, or INVALID_COORDINATE
         * if this attribute is not set.
         */
        virtual double getLatitude();

        /**
         * @brief Get the attribute of the node representing the longitude.
         *
         * The purpose of this attribute is to store the coordinate where a photo was taken.
         *
         * @return The longitude coordinate in its decimal degree notation, or INVALID_COORDINATE
         * if this attribute is not set.
         */
        virtual double getLongitude();

        /**
         * @brief Returns the handle of this MegaNode in a Base64-encoded string
         *
         * You take the ownership of the returned string.
         * Use delete [] to free it.
         *
         * @return Base64-encoded handle of the node
         */
        virtual char* getBase64Handle();

        /**
         * @brief Returns the size of the node
         *
         * The returned value is only valid for nodes of type TYPE_FILE.
         *
         * @return Size of the node
         */
        virtual int64_t getSize();

        /**
         * @brief Returns the creation time of the node in MEGA (in seconds since the epoch)
         *
         * The returned value is only valid for nodes of type TYPE_FILE or TYPE_FOLDER.
         *
         * @return Creation time of the node (in seconds since the epoch)
         */
        virtual int64_t getCreationTime();

        /**
         * @brief Returns the modification time of the file that was uploaded to MEGA (in seconds since the epoch)
         *
         * The returned value is only valid for nodes of type TYPE_FILE.
         *
         * @return Modification time of the file that was uploaded to MEGA (in seconds since the epoch)
         */
        virtual int64_t getModificationTime();

        /**
         * @brief Returns a handle to identify this MegaNode
         *
         * You can use MegaApi::getNodeByHandle to recover the node later.
         *
         * @return Handle that identifies this MegaNode
         */
        virtual MegaHandle getHandle();

        /**
         * @brief Returns the handle of the parent node
         *
         * You can use MegaApi::getNodeByHandle to recover the node later.
         *
         * @return Handle of the parent node (or INVALID_HANDLE for root nodes)
         */
        virtual MegaHandle getParentHandle();

        /**
         * @brief Returns the key of the node in a Base64-encoded string
         *
         * You take the ownership of the returned string.
         * Use delete [] to free it.
         *
         * @return Returns the key of the node.
         */
        virtual char* getBase64Key();

        /**
         * @brief Returns the tag of the operation that created/modified this node in MEGA
         *
         * Every request and every transfer has a tag that identifies it.
         * When a request creates or modifies a node, the tag is associated with the node
         * at runtime, this association is lost after a reload of the filesystem or when
         * the SDK is closed.
         *
         * This tag is specially useful to know if a node reported in MegaListener::onNodesUpdate or
         * MegaGlobalListener::onNodesUpdate was modified by a local operation (tag != 0) or by an
         * external operation, made by another MEGA client (tag == 0).
         *
         * If the node hasn't been created/modified during the current execution, this function returns 0
         *
         * @return The tag associated with the node.
         */
        virtual int getTag();

        /**
         * @brief Returns the expiration time of a public link, if any
         *
         * @return The expiration time as an Epoch timestamp. Returns 0 for non-expire
         * links, and -1 if the MegaNode is not exported.
         */
        virtual int64_t getExpirationTime();

        /**
         * @brief Returns the public handle of a node
         *
         * Only exported nodes have a public handle.
         *
         * @return The public handle of an exported node. If the MegaNode
         * has not been exported, it returns UNDEF.
         */
        virtual MegaHandle getPublicHandle();

         /**
         * @brief Returns a public node corresponding to the exported MegaNode
         *
         * @return Public node for the exported node. If the MegaNode has not been
         * exported or it has expired, then it returns NULL.
         */
        virtual MegaNode* getPublicNode();

        /**
         * @brief Returns the URL for the public link of the exported node.
         *
         * You take the ownership of the returned string.
         * Use delete [] to free it.
         *
         * @return The URL for the public link of the exported node. If the MegaNode
         * has not been exported, it returns NULL.
         */
        virtual char * getPublicLink();

        /**
         * @brief Returns true if this node represents a file (type == TYPE_FILE)
         * @return true if this node represents a file, otherwise false
         */
        virtual bool isFile();

        /**
         * @brief Returns true this node represents a folder or a root node
         *
         * @return true this node represents a folder or a root node
         */
        virtual bool isFolder();

        /**
         * @brief Returns true if this node has been removed from the MEGA account
         *
         * This value is only useful for nodes notified by MegaListener::onNodesUpdate or
         * MegaGlobalListener::onNodesUpdate that can notify about deleted nodes.
         *
         * In other cases, the return value of this function will be always false.
         *
         * @return true if this node has been removed from the MEGA account
         */
        virtual bool isRemoved();

        /**
         * @brief Returns true if this node has an specific change
         *
         * This value is only useful for nodes notified by MegaListener::onNodesUpdate or
         * MegaGlobalListener::onNodesUpdate that can notify about node modifications.
         *
         * In other cases, the return value of this function will be always false.
         *
         * @param changeType The type of change to check. It can be one of the following values:
         *
         * - MegaNode::CHANGE_TYPE_REMOVED         = 0x01
         * Check if the node is being removed
         *
         * - MegaNode::CHANGE_TYPE_ATTRIBUTES      = 0x02
         * Check if an attribute of the node has changed, usually the namespace name
         *
         * - MegaNode::CHANGE_TYPE_OWNER           = 0x04
         * Check if the owner of the node has changed
         *
         * - MegaNode::CHANGE_TYPE_TIMESTAMP       = 0x08
         * Check if the modification time of the node has changed
         *
         * - MegaNode::CHANGE_TYPE_FILE_ATTRIBUTES = 0x10
         * Check if file attributes have changed, usually the thumbnail or the preview for images
         *
         * - MegaNode::CHANGE_TYPE_INSHARE         = 0x20
         * Check if the node is a new or modified inshare
         *
         * - MegaNode:: CHANGE_TYPE_OUTSHARE       = 0x40
         * Check if the node is a new or modified outshare
         *
         * - MegaNode::CHANGE_TYPE_PARENT          = 0x80
         * Check if the parent of the node has changed
         *
         * - MegaNode::CHANGE_TYPE_PENDINGSHARE    = 0x100
         * Check if the pending share of the node has changed
         *
         * - MegaNode::CHANGE_TYPE_PUBLIC_LINK     = 0x200
         * Check if the public link of the node has changed
         *
         * @return true if this node has an specific change
         */
        virtual bool hasChanged(int changeType);

        /**
         * @brief Returns a bit field with the changes of the node
         *
         * This value is only useful for nodes notified by MegaListener::onNodesUpdate or
         * MegaGlobalListener::onNodesUpdate that can notify about node modifications.
         *
         * @return The returned value is an OR combination of these flags:
         *
         *- MegaNode::CHANGE_TYPE_REMOVED         = 0x01
         * The node is being removed
         *
         * - MegaNode::CHANGE_TYPE_ATTRIBUTES      = 0x02
         * An attribute of the node has changed, usually the namespace name
         *
         * - MegaNode::CHANGE_TYPE_OWNER           = 0x04
         * The owner of the node has changed
         *
         * - MegaNode::CHANGE_TYPE_TIMESTAMP       = 0x08
         * The modification time of the node has changed
         *
         * - MegaNode::CHANGE_TYPE_FILE_ATTRIBUTES = 0x10
         * File attributes have changed, usually the thumbnail or the preview for images
         *
         * - MegaNode::CHANGE_TYPE_INSHARE         = 0x20
         * The node is a new or modified inshare
         *
         * - MegaNode::CHANGE_TYPE_OUTSHARE       = 0x40
         * The node is a new or modified outshare
         *
         * - MegaNode::CHANGE_TYPE_PARENT          = 0x80
         * The parent of the node has changed
         *
         * - MegaNode::CHANGE_TYPE_PENDINGSHARE    = 0x100
         * Check if the pending share of the node has changed
         *
         * - MegaNode::CHANGE_TYPE_PUBLIC_LINK     = 0x200
         * Check if the public link of the node has changed
         *
         */
        virtual int getChanges();

        /**
         * @brief Returns true if the node has an associated thumbnail
         * @return true if the node has an associated thumbnail
         */
        virtual bool hasThumbnail();

        /**
         * @brief Returns true if the node has an associated preview
         * @return true if the node has an associated preview
         */
        virtual bool hasPreview();

        /**
         * @brief Returns true if this is a public node
         *
         * Only MegaNode objects generated with MegaApi::getPublicMegaNode
         * will return true.
         *
         * @return true if this is a public node
         */
        virtual bool isPublic();

        /**
         * @brief Check if the MegaNode is being shared by/with your own user
         *
         * For nodes that are being shared, you can get a list of MegaShare
         * objects using MegaApi::getOutShares, or a list of MegaNode objects
         * using MegaApi::getInShares
         *
         * @param node Node to check
         * @return true is the MegaNode is being shared, otherwise false
         * @note Exported nodes (public link) are not considered to be shared nodes.
         */
        virtual bool isShared();

        /**
         * @brief Check if the MegaNode is being shared with other users
         *
         * For nodes that are being shared, you can get a list of MegaShare
         * objects using MegaApi::getOutShares
         *
         * @param node Node to check
         * @return true is the MegaNode is being shared, otherwise false
         */
        virtual bool isOutShare();

        /**
         * @brief Check if a MegaNode belong to another User, but it is shared with you
         *
         * For nodes that are being shared, you can get a list of MegaNode
         * objects using MegaApi::getInShares
         *
         * @param node Node to check
         * @return true is the MegaNode is being shared, otherwise false
         */
        virtual bool isInShare();

        /**
         * @brief Returns true if the node has been exported (has a public link)
         *
         * Public links are created by calling MegaApi::exportNode.
         *
         * @return true if this is an exported node
         */
        virtual bool isExported();

        /**
         * @brief Returns true if the node has been exported (has a temporal public link)
         * and the related public link has expired.
         *
         * Public links are created by calling MegaApi::exportNode.
         *
         * @return true if the public link has expired.
         */
        virtual bool isExpired();

        /**
         * @brief Returns true if this the node has been exported
         * and the related public link has been taken down.
         *
         * Public links are created by calling MegaApi::exportNode.
         *
         * @return true if the public link has been taken down.
         */
        virtual bool isTakenDown();

        /**
         * @brief Returns true if this MegaNode is a private node from a foreign account
         *
         * Only MegaNodes created with MegaApi::createPublicFileNode and MegaApi::createPublicFolderNode
         * returns true in this function.
         *
         * @return true if this node is a private node from a foreign account
         */
        virtual bool isForeign();

        /**
         * @brief Returns a string that contains the decryption key of the file (in binary format)
         *
         * The MegaNode object retains the ownership of the returned pointer. It will be valid until the deletion
         * of the MegaNode object.
         *
         * @return Decryption key of the file (in binary format)
         * @deprecated This function is intended for debugging and internal purposes and will be probably removed in future updates.
         * Use MegaNode::getBase64Key instead
         */
        virtual std::string* getNodeKey();

        /**
         * @brief Returns a string that contains the encrypted attributes of the file (in binary format)
         *
         * The return value is only valid for public nodes or undecrypted nodes. In all other cases this function
         * will return an empty string.
         *
         * The MegaNode object retains the ownership of the returned pointer. It will be valid until the deletion
         * of the MegaNode object.
         *
         * @return Encrypted attributes of the file (in binary format)
         * @deprecated This function is intended for debugging and internal purposes and will be probably removed in future updates.
         * Use MegaNode::getName and MegaNode::getModificationTime and MegaApi::getFingerprint. They provide the same information,
         * decrypted and in a manageable format.
         */
        virtual std::string* getAttrString();

        /**
         * @brief Return the private auth token to access this node
         *
         * The MegaNode object retains the ownership of the returned pointer. It will be valid until the deletion
         * of the MegaNode object.
         *
         * @return Private auth token to access the node
         * @deprecated This function is intended for internal purposes and will be probably removed in future updates.
         */
        virtual std::string* getPrivateAuth();

        /**
         * @brief Set an auth token to access this node
         * @param Auth token to access the node
         * @deprecated This function is intended for internal purposes and will be probably removed in future updates.
         */
        virtual void setPrivateAuth(const char *privateAuth);

        /**
         * @brief Return the public auth token to access this node
         *
         * The MegaNode object retains the ownership of the returned pointer. It will be valid until the deletion
         * of the MegaNode object.
         *
         * @return Public auth token to access the node
         * @deprecated This function is intended for internal purposes and will be probably removed in future updates.
         */
        virtual std::string* getPublicAuth();

        /**
         * @brief Returns the child nodes of an authorized folder node
         *
         * This function always returns NULL, except for authorized folder nodes.
         * Authorized folder nodes are the ones returned by MegaApi::authorizeNode.
         *
         * The MegaNode object retains the ownership of the returned pointer. It will be valid until the deletion
         * of the MegaNode object.
         *
         * @return Child nodes of an authorized folder node, otherwise NULL
         */
        virtual MegaNodeList *getChildren();

#ifdef ENABLE_SYNC
        /**
         * @brief Returns true if this node was deleted from the MEGA account by the
         * synchronization engine
         *
         * This value is only useful for nodes notified by MegaListener::onNodesUpdate or
         * MegaGlobalListener::onNodesUpdate that can notify about deleted nodes.
         *
         * In other cases, the return value of this function will be always false.
         *
         * @return True if this node was deleted from the MEGA account by the synchronization engine
         */
        virtual bool isSyncDeleted();

        /**
         * @brief Returns the local path associated with this node
         *
         * Only synchronized nodes has an associated local path, for all other nodes
         * the return value will be an empty string.
         *
         * @return The local path associated with this node or an empty string if the node isn't synced-
         */
        virtual std::string getLocalPath();
#endif

};

/**
 * @brief Represents an user in MEGA
 *
 * It allows to get all data related to an user in MEGA. It can be also used
 * to start SDK requests (MegaApi::share MegaApi::removeContact, etc.)
 *
 * Objects of this class aren't live, they are snapshots of the state of an user
 * in MEGA when the object is created, they are immutable.
 *
 * Do not inherit from this class. You can get the contacts of an account using
 * MegaApi::getContacts and MegaApi::getContact.
 *
 */
class MegaUser
{
	public:
		enum {
			VISIBILITY_UNKNOWN = -1,
            VISIBILITY_HIDDEN = 0,
            VISIBILITY_VISIBLE = 1,
            VISIBILITY_INACTIVE = 2,
            VISIBILITY_BLOCKED = 3
		};

		virtual ~MegaUser();

        /**
         * @brief Creates a copy of this MegaUser object.
         *
         * The resulting object is fully independent of the source MegaUser,
         * it contains a copy of all internal attributes, so it will be valid after
         * the original object is deleted.
         *
         * You are the owner of the returned object
         *
         * @return Copy of the MegaUser object
         */
        virtual MegaUser *copy();

        /**
         * @brief Returns the email associated with the contact.
         *
         * The email can be used to recover the MegaUser object later using MegaApi::getContact
         *
         * The MegaUser object retains the ownership of the returned string, it will be valid until
         * the MegaUser object is deleted.
         *
         * @return The email associated with the contact.
         */
        virtual const char* getEmail();

        /**
         * @brief Returns the handle associated with the contact.
         *
         * @return The handle associated with the contact.
         */
        virtual MegaHandle getHandle();

        /**
         * @brief Get the current visibility of the contact
         *
         * The returned value will be one of these:
         *
         * - VISIBILITY_UNKNOWN = -1
         * The visibility of the contact isn't know
         *
         * - VISIBILITY_HIDDEN = 0
         * The contact is currently hidden
         *
         * - VISIBILITY_VISIBLE = 1
         * The contact is currently visible
         *
         * - VISIBILITY_INACTIVE = 2
         * The contact is currently inactive
         *
         * - VISIBILITY_BLOCKED = 3
         * The contact is currently blocked
         *
         * @note The visibility of your own user is undefined and shouldn't be used.
         * @return Current visibility of the contact
         */
        virtual int getVisibility();

        /**
         * @brief Returns the timestamp when the contact was added to the contact list (in seconds since the epoch)
         * @return Timestamp when the contact was added to the contact list (in seconds since the epoch)
         */
        virtual int64_t getTimestamp();

        enum
        {
            CHANGE_TYPE_AUTHRING        = 0x01,
            CHANGE_TYPE_LSTINT          = 0x02,
            CHANGE_TYPE_AVATAR          = 0x04,
            CHANGE_TYPE_FIRSTNAME       = 0x08,
            CHANGE_TYPE_LASTNAME        = 0x10,
            CHANGE_TYPE_EMAIL           = 0x20,
            CHANGE_TYPE_KEYRING         = 0x40,
            CHANGE_TYPE_COUNTRY         = 0x80,
            CHANGE_TYPE_BIRTHDAY        = 0x100,
            CHANGE_TYPE_PUBKEY_CU255    = 0x200,
            CHANGE_TYPE_PUBKEY_ED255    = 0x400,
            CHANGE_TYPE_SIG_PUBKEY_RSA  = 0x800,
            CHANGE_TYPE_SIG_PUBKEY_CU25 = 0x1600
        };

        /**
         * @brief Returns true if this user has an specific change
         *
         * This value is only useful for users notified by MegaListener::onUsersUpdate or
         * MegaGlobalListener::onUsersUpdate that can notify about user modifications.
         *
         * In other cases, the return value of this function will be always false.
         *
         * @param changeType The type of change to check. It can be one of the following values:
         *
         * - MegaUser::CHANGE_TYPE_AUTH            = 0x01
         * Check if the user has new or modified authentication information
         *
         * - MegaUser::CHANGE_TYPE_LSTINT          = 0x02
         * Check if the last interaction timestamp is modified
         *
         * - MegaUser::CHANGE_TYPE_AVATAR          = 0x04
         * Check if the user has a new or modified avatar image, or if the avatar was removed
         *
         * - MegaUser::CHANGE_TYPE_FIRSTNAME       = 0x08
         * Check if the user has new or modified firstname
         *
         * - MegaUser::CHANGE_TYPE_LASTNAME        = 0x10
         * Check if the user has new or modified lastname
         *
         * - MegaUser::CHANGE_TYPE_EMAIL           = 0x20
         * Check if the user has modified email
         *
         * - MegaUser::CHANGE_TYPE_KEYRING        = 0x40
         * Check if the user has new or modified keyring
         *
         * - MegaUser::CHANGE_TYPE_COUNTRY        = 0x80
         * Check if the user has new or modified country
         *
         * - MegaUser::CHANGE_TYPE_BIRTHDAY        = 0x100
         * Check if the user has new or modified birthday, birthmonth or birthyear
         *
         * - MegaUser::CHANGE_TYPE_PUBKEY_CU255    = 0x200
         * Check if the user has new or modified public key for chat
         *
         * - MegaUser::CHANGE_TYPE_PUBKEY_ED255    = 0x400
         * Check if the user has new or modified public key for signing
         *
         * - MegaUser::CHANGE_TYPE_SIG_PUBKEY_RSA  = 0x800
         * Check if the user has new or modified signature for RSA public key
         *
         * - MegaUser::CHANGE_TYPE_SIG_PUBKEY_CU255 = 0x1600
         * Check if the user has new or modified signature for Cu25519 public key
         *
         * @return true if this user has an specific change
         */
        virtual bool hasChanged(int changeType);

        /**
         * @brief Returns a bit field with the changes of the user
         *
         * This value is only useful for users notified by MegaListener::onUsersUpdate or
         * MegaGlobalListener::onUsersUpdate that can notify about user modifications.
         *
         * @return The returned value is an OR combination of these flags:
         *
         * - MegaUser::CHANGE_TYPE_AUTH            = 0x01
         * Check if the user has new or modified authentication information
         *
         * - MegaUser::CHANGE_TYPE_LSTINT          = 0x02
         * Check if the last interaction timestamp is modified
         *
         * - MegaUser::CHANGE_TYPE_AVATAR          = 0x04
         * Check if the user has a new or modified avatar image
         *
         * - MegaUser::CHANGE_TYPE_FIRSTNAME       = 0x08
         * Check if the user has new or modified firstname
         *
         * - MegaUser::CHANGE_TYPE_LASTNAME        = 0x10
         * Check if the user has new or modified lastname
         *
         * - MegaUser::CHANGE_TYPE_EMAIL           = 0x20
         * Check if the user has modified email
         *
         * - MegaUser::CHANGE_TYPE_KEYRING        = 0x40
         * Check if the user has new or modified keyring
         *
         * - MegaUser::CHANGE_TYPE_COUNTRY        = 0x80
         * Check if the user has new or modified country
         *
         * - MegaUser::CHANGE_TYPE_BIRTHDAY        = 0x100
         * Check if the user has new or modified birthday, birthmonth or birthyear
         *
         * - MegaUser::CHANGE_TYPE_PUBKEY_CU255    = 0x200
         * Check if the user has new or modified public key for chat
         *
         * - MegaUser::CHANGE_TYPE_PUBKEY_ED255    = 0x400
         * Check if the user has new or modified public key for signing
         *
         * - MegaUser::CHANGE_TYPE_SIG_PUBKEY_RSA  = 0x800
         * Check if the user has new or modified signature for RSA public key
         *
         * - MegaUser::CHANGE_TYPE_SIG_PUBKEY_CU255 = 0x1600
         * Check if the user has new or modified signature for Cu25519 public key
         */
        virtual int getChanges();

        /**
         * @brief Indicates if the user is changed by yourself or by another client.
         *
         * This value is only useful for users notified by MegaListener::onUsersUpdate or
         * MegaGlobalListener::onUsersUpdate that can notify about user modifications.
         *
         * @return 0 if the change is external. >0 if the change is the result of an
         * explicit request, -1 if the change is the result of an implicit request
         * made by the SDK internally.
         */
        virtual int isOwnChange();
};

/**
 * @brief Represents the outbound sharing of a folder with a user in MEGA
 *
 * It allows to get all data related to the sharing. You can start sharing a folder with
 * a contact or cancel an existing sharing using MegaApi::share. A public link of a folder
 * is also considered a sharing and can be cancelled.
 *
 * Objects of this class aren't live, they are snapshots of the state of the sharing
 * in MEGA when the object is created, they are immutable.
 *
 * Do not inherit from this class. You can get current active sharings using MegaApi::getOutShares
 *
 */
class MegaShare
{
	public:
		enum {
			ACCESS_UNKNOWN = -1,
			ACCESS_READ = 0,
			ACCESS_READWRITE,
			ACCESS_FULL,
			ACCESS_OWNER
		};

		virtual ~MegaShare();

        /**
         * @brief Creates a copy of this MegaShare object
         *
         * The resulting object is fully independent of the source MegaShare,
         * it contains a copy of all internal attributes, so it will be valid after
         * the original object is deleted.
         *
         * You are the owner of the returned object
         *
         * @return Copy of the MegaShare object
         */
        virtual MegaShare *copy();

        /**
         * @brief Returns the email of the user with whom we are sharing the folder
         *
         * For public shared folders, this function returns NULL
         *
         * The MegaShare object retains the ownership of the returned string, it will be valid until
         * the MegaShare object is deleted.
         *
         * @return The email of the user with whom we share the folder, or NULL if it's a public folder
         */
        virtual const char *getUser();

        /**
         * @brief Returns the handle of the folder that is being shared
         * @return The handle of the folder that is being shared
         */
        virtual MegaHandle getNodeHandle();

        /**
         * @brief Returns the access level of the sharing
         *
         * Possible return values are:
         * - ACCESS_UNKNOWN = -1
         * It means that the access level is unknown
         *
         * - ACCESS_READ = 0
         * The user can read the folder only
         *
         * - ACCESS_READWRITE = 1
         * The user can read and write the folder
         *
         * - ACCESS_FULL = 2
         * The user has full permissions over the folder
         *
         * - ACCESS_OWNER = 3
         * The user is the owner of the folder
         *
         * @return The access level of the sharing
         */
        virtual int getAccess();

        /**
         * @brief Returns the timestamp when the sharing was created (in seconds since the epoch)
         * @return The timestamp when the sharing was created (in seconds since the epoch)
         */
        virtual int64_t getTimestamp();
};

#ifdef ENABLE_CHAT
class MegaTextChatPeerList
{
public:
    enum {
        PRIV_UNKNOWN = -2,
        PRIV_RM = -1,
        PRIV_RO = 0,
        PRIV_STANDARD = 2,
        PRIV_MODERATOR = 3
    };

    /**
     * @brief Creates a new instance of MegaTextChatPeerList
     * @return A pointer to the superclass of the private object
     */
    static MegaTextChatPeerList * createInstance();

    virtual ~MegaTextChatPeerList();

    /**
     * @brief Creates a copy of this MegaTextChatPeerList object
     *
     * The resulting object is fully independent of the source MegaTextChatPeerList,
     * it contains a copy of all internal attributes, so it will be valid after
     * the original object is deleted.
     *
     * You are the owner of the returned object
     *
     * @return Copy of the MegaTextChatPeerList object
     */
    virtual MegaTextChatPeerList *copy() const;

    /**
     * @brief addPeer Adds a new chat peer to the list
     *
     * @param h MegaHandle of the user to be added
     * @param priv Privilege level of the user to be added
     * Valid values are:
     * - MegaTextChatPeerList::PRIV_UNKNOWN = -2
     * - MegaTextChatPeerList::PRIV_RM = -1
     * - MegaTextChatPeerList::PRIV_RO = 0
     * - MegaTextChatPeerList::PRIV_STANDARD = 2
     * - MegaTextChatPeerList::PRIV_MODERATOR = 3
     */
    virtual void addPeer(MegaHandle h, int priv);

    /**
     * @brief Returns the MegaHandle of the chat peer at the position i in the list
     *
     * If the index is >= the size of the list, this function returns INVALID_HANDLE.
     *
     * @param i Position of the chat peer that we want to get from the list
     * @return MegaHandle of the chat peer at the position i in the list
     */
    virtual MegaHandle getPeerHandle(int i) const;

    /**
     * @brief Returns the privilege of the chat peer at the position i in the list
     *
     * If the index is >= the size of the list, this function returns PRIV_UNKNOWN.
     *
     * @param i Position of the chat peer that we want to get from the list
     * @return Privilege level of the chat peer at the position i in the list.
     * Valid values are:
     * - MegaTextChatPeerList::PRIV_UNKNOWN = -2
     * - MegaTextChatPeerList::PRIV_RM = -1
     * - MegaTextChatPeerList::PRIV_RO = 0
     * - MegaTextChatPeerList::PRIV_STANDARD = 2
     * - MegaTextChatPeerList::PRIV_MODERATOR = 3
     */
    virtual int getPeerPrivilege(int i) const;

    /**
     * @brief Returns the number of chat peer in the list
     * @return Number of chat peers in the list
     */
    virtual int size() const;

protected:
    MegaTextChatPeerList();

};

class MegaTextChat
{
public:

    virtual ~MegaTextChat();
    virtual MegaTextChat *copy() const;

    /**
     * @brief getHandle Returns the MegaHandle of the chat.
     * @return MegaHandle of the chat.
     */
    virtual MegaHandle getHandle() const;

    /**
     * @brief getOwnPrivilege Returns your privilege level in this chat
     * @return
     */
    virtual int getOwnPrivilege() const;

    /**
     * @brief getUrl Returns your URL to connect to chatd for this chat
     * @return
     */
    virtual const char *getUrl() const;

    /**
     * @brief setUrl Establish the URL to connect to chatd for this chat
     *
     * @param url The new URL for the MegaTextChat
     */
    virtual void setUrl(const char *url);

    /**
     * @brief getShard Returns the chat shard
     * @return
     */
    virtual int getShard() const;

    /**
     * @brief getPeerList Returns the full user list and privileges (including yourself).
     *
     * The MegaTextChat retains the ownership of the returned MetaTextChatPeerList. It will
     * be only valid until the MegaTextChat is deleted.
     *
     * @return The list of peers in the chat.
     */
    virtual const MegaTextChatPeerList *getPeerList() const;

    /**
     * @brief isGroup Returns whether this chat is a group chat or not
     * @return True if this chat is a group chat. Only chats with more than 2 peers are groupal chats.
     */
    virtual bool isGroup() const;

    /**
     * @brief getOriginatingUser Returns the user that originated the chat notification
     *
     * @note This value is only relevant for new or updated chats notified by MegaGlobalListener::onChatsUpdate or
     * MegaListener::onChatsUpdate.
     *
     * @return The handle of the user who originated the chat notification.
     */
    virtual MegaHandle getOriginatingUser() const;

    /**
     * @brief getTitle Returns the title of the chat, if any.
     *
     * The MegaTextChat retains the ownership of the returned string. It will
     * be only valid until the MegaTextChat is deleted.
     *
     * @return The title of the chat as a byte array encoded in Base64URL.
     */
    virtual const char *getTitle() const;

};

/**
 * @brief List of MegaTextChat objects
 *
 * A MegaTextChatList has the ownership of the MegaTextChat objects that it contains, so they will be
 * only valid until the MegaTextChatList is deleted. If you want to retain a MegaTextChat returned by
 * a MegaTextChatList, use MegaTextChat::copy.
 *
 * Objects of this class are immutable.
 */
class MegaTextChatList
{
public:

    virtual ~MegaTextChatList();

    virtual MegaTextChatList *copy() const;

    /**
     * @brief Returns the MegaTextChat at the position i in the MegaTextChatList
     *
     * The MegaTextChatList retains the ownership of the returned MegaTextChat. It will be only valid until
     * the MegaTextChatList is deleted. If you want to retain a MegaTextChat returned by this function,
     * use MegaTextChat::copy.
     *
     * If the index is >= the size of the list, this function returns NULL.
     *
     * @param i Position of the MegaTextChat that we want to get for the list
     * @return MegaTextChat at the position i in the list
     */
    virtual const MegaTextChat *get(unsigned int i)  const;

    /**
     * @brief Returns the number of MegaTextChats in the list
     * @return Number of MegaTextChats in the list
     */
    virtual int size() const;
};

#endif

/**
 * @brief Map of string values with string keys (map<string,string>)
 *
 * A MegaStringMap has the ownership of the strings that it contains, so they will be
 * only valid until the MegaStringMap is deleted. If you want to retain a string returned by
 * a MegaStringMap, copy it.
 *
 * Objects of this class are immutable.
 */

class MegaStringMap
{
public:
    virtual ~MegaStringMap();

    virtual MegaStringMap *copy() const;

    /**
     * @brief Returns the string at the position key in the MegaStringMap
     *
     * The returned value is a null-terminated char array. If the value in the map is an array of
     * bytes, then it will be a Base64-encoded string.
     *
     * The MegaStringMap retains the ownership of the returned string. It will be only valid until
     * the MegaStringMap is deleted.
     *
     * If the key is not found in the map, this function returns NULL.
     *
     * @param key Key of the string that you want to get from the map
     * @return String at the position key in the map
     */
    virtual const char* get(const char* key) const;

    /**
     * @brief Returns the list of keys in the MegaStringMap
     *
     * You take the ownership of the returned value
     *
     * @return A MegaStringList containing the keys present in the MegaStringMap
     */
    virtual MegaStringList *getKeys() const;

    /**
     * @brief Sets a value in the MegaStringMap for the given key.
     *
     * If the key already exists in the MegaStringMap, the value will be overwritten by the
     * new value.
     *
     * The MegaStringMap does not take ownership of the strings passed as parameter, it makes
     * a local copy.
     *
     * @param key Key for the new value in the map. It must be a NULL-terminated string.
     * @param value The new value for the key in the map. It must be a NULL-terminated string.
     */
    virtual void set(const char* key, const char *value);

    /**
     * @brief Returns the number of strings in the map
     * @return Number of strings in the map
     */
    virtual int size() const;
};

/**
 * @brief List of strings
 *
 * A MegaStringList has the ownership of the strings that it contains, so they will be
 * only valid until the MegaStringList is deleted. If you want to retain a string returned by
 * a MegaStringList, copy it.
 *
 * Objects of this class are immutable.
 */
class MegaStringList
{
public:
    virtual ~MegaStringList();

    virtual MegaStringList *copy();

    /**
     * @brief Returns the string at the position i in the MegaStringList
     *
     * The MegaStringList retains the ownership of the returned string. It will be only valid until
     * the MegaStringList is deleted.
     *
     * If the index is >= the size of the list, this function returns NULL.
     *
     * @param i Position of the string that we want to get for the list
     * @return string at the position i in the list
     */
    virtual const char* get(int i);

    /**
     * @brief Returns the number of strings in the list
     * @return Number of strings in the list
     */
    virtual int size();
};

/**
 * @brief List of MegaNode objects
 *
 * A MegaNodeList has the ownership of the MegaNode objects that it contains, so they will be
 * only valid until the NodeList is deleted. If you want to retain a MegaMode returned by
 * a MegaNodeList, use MegaNode::copy.
 *
 * Objects of this class are immutable.
 *
 * @see MegaApi::getChildren, MegaApi::search, MegaApi::getInShares
 */
class MegaNodeList
{
	public:
		virtual ~MegaNodeList();

		virtual MegaNodeList *copy();

        /**
         * @brief Returns the MegaNode at the position i in the MegaNodeList
         *
         * The MegaNodeList retains the ownership of the returned MegaNode. It will be only valid until
         * the MegaNodeList is deleted.
         *
         * If the index is >= the size of the list, this function returns NULL.
         *
         * @param i Position of the MegaNode that we want to get for the list
         * @return MegaNode at the position i in the list
         */
        virtual MegaNode* get(int i);

        /**
         * @brief Returns the number of MegaNode objects in the list
         * @return Number of MegaNode objects in the list
         */
        virtual int size();
};

/**
 * @brief List of MegaUser objects
 *
 * A MegaUserList has the ownership of the MegaUser objects that it contains, so they will be
 * only valid until the MegaUserList is deleted. If you want to retain a MegaUser returned by
 * a MegaUserList, use MegaUser::copy.
 *
 * Objects of this class are immutable.
 *
 * @see MegaApi::getContacts
 *
 */
class MegaUserList
{
	public:
		virtual ~MegaUserList();

		virtual MegaUserList *copy();

        /**
         * @brief Returns the MegaUser at the position i in the MegaUserList
         *
         * The MegaUserList retains the ownership of the returned MegaUser. It will be only valid until
         * the MegaUserList is deleted.
         *
         * If the index is >= the size of the list, this function returns NULL.
         *
         * @param i Position of the MegaUser that we want to get for the list
         * @return MegaUser at the position i in the list
         */
        virtual MegaUser* get(int i);

        /**
         * @brief Returns the number of MegaUser objects in the list
         * @return Number of MegaUser objects in the list
         */
        virtual int size();
};

/**
 * @brief List of MegaShare objects
 *
 * A MegaShareList has the ownership of the MegaShare objects that it contains, so they will be
 * only valid until the MegaShareList is deleted. If you want to retain a MegaShare returned by
 * a MegaShareList, use MegaShare::copy.
 *
 * Objects of this class are immutable.
 *
 * @see MegaApi::getOutShares
 */
class MegaShareList
{
	public:
		virtual ~MegaShareList();

        /**
         * @brief Returns the MegaShare at the position i in the MegaShareList
         *
         * The MegaShareList retains the ownership of the returned MegaShare. It will be only valid until
         * the MegaShareList is deleted.
         *
         * If the index is >= the size of the list, this function returns NULL.
         *
         * @param i Position of the MegaShare that we want to get for the list
         * @return MegaShare at the position i in the list
         */
        virtual MegaShare* get(int i);

        /**
         * @brief Returns the number of MegaShare objects in the list
         * @return Number of MegaShare objects in the list
         */
        virtual int size();
};

/**
 * @brief List of MegaTransfer objects
 *
 * A MegaTransferList has the ownership of the MegaTransfer objects that it contains, so they will be
 * only valid until the MegaTransferList is deleted. If you want to retain a MegaTransfer returned by
 * a MegaTransferList, use MegaTransfer::copy.
 *
 * Objects of this class are immutable.
 *
 * @see MegaApi::getTransfers
 */
class MegaTransferList
{
	public:
		virtual ~MegaTransferList();

        /**
         * @brief Returns the MegaTransfer at the position i in the MegaTransferList
         *
         * The MegaTransferList retains the ownership of the returned MegaTransfer. It will be only valid until
         * the MegaTransferList is deleted.
         *
         * If the index is >= the size of the list, this function returns NULL.
         *
         * @param i Position of the MegaTransfer that we want to get for the list
         * @return MegaTransfer at the position i in the list
         */
        virtual MegaTransfer* get(int i);

        /**
         * @brief Returns the number of MegaTransfer objects in the list
         * @return Number of MegaTransfer objects in the list
         */
        virtual int size();
};

/**
 * @brief List of MegaContactRequest objects
 *
 * A MegaContactRequestList has the ownership of the MegaContactRequest objects that it contains, so they will be
 * only valid until the MegaContactRequestList is deleted. If you want to retain a MegaContactRequest returned by
 * a MegaContactRequestList, use MegaContactRequest::copy.
 *
 * Objects of this class are immutable.
 *
 * @see MegaApi::getContactRequests
 */
class MegaContactRequestList
{
    public:
        virtual ~MegaContactRequestList();

        virtual MegaContactRequestList *copy();


        /**
         * @brief Returns the MegaContactRequest at the position i in the MegaContactRequestList
         *
         * The MegaContactRequestList retains the ownership of the returned MegaContactRequest. It will be only valid until
         * the MegaContactRequestList is deleted.
         *
         * If the index is >= the size of the list, this function returns NULL.
         *
         * @param i Position of the MegaContactRequest that we want to get for the list
         * @return MegaContactRequest at the position i in the list
         */
        virtual MegaContactRequest* get(int i);

        /**
         * @brief Returns the number of MegaContactRequest objects in the list
         * @return Number of MegaContactRequest objects in the list
         */
        virtual int size();
};

/**
 * @brief Provides information about an asynchronous request
 *
 * Most functions in this API are asynchonous, except the ones that never require to
 * contact MEGA servers. Developers can use listeners (MegaListener, MegaRequestListener)
 * to track the progress of each request. MegaRequest objects are provided in callbacks sent
 * to these listeners and allow developers to know the state of the request, their parameters
 * and their results.
 *
 * Objects of this class aren't live, they are snapshots of the state of the request
 * when the object is created, they are immutable.
 *
 * These objects have a high number of 'getters', but only some of them return valid values
 * for each type of request. Documentation of each request specify which fields are valid.
 *
 */
class MegaRequest
{
    public:
        enum {
            TYPE_LOGIN, TYPE_CREATE_FOLDER, TYPE_MOVE, TYPE_COPY,
            TYPE_RENAME, TYPE_REMOVE, TYPE_SHARE,
            TYPE_IMPORT_LINK, TYPE_EXPORT, TYPE_FETCH_NODES, TYPE_ACCOUNT_DETAILS,
            TYPE_CHANGE_PW, TYPE_UPLOAD, TYPE_LOGOUT,
            TYPE_GET_PUBLIC_NODE, TYPE_GET_ATTR_FILE,
            TYPE_SET_ATTR_FILE, TYPE_GET_ATTR_USER,
            TYPE_SET_ATTR_USER, TYPE_RETRY_PENDING_CONNECTIONS,
            TYPE_REMOVE_CONTACT, TYPE_CREATE_ACCOUNT,
            TYPE_CONFIRM_ACCOUNT,
            TYPE_QUERY_SIGNUP_LINK, TYPE_ADD_SYNC, TYPE_REMOVE_SYNC,
            TYPE_REMOVE_SYNCS, TYPE_PAUSE_TRANSFERS,
            TYPE_CANCEL_TRANSFER, TYPE_CANCEL_TRANSFERS,
            TYPE_DELETE, TYPE_REPORT_EVENT, TYPE_CANCEL_ATTR_FILE,
            TYPE_GET_PRICING, TYPE_GET_PAYMENT_ID, TYPE_GET_USER_DATA,
            TYPE_LOAD_BALANCING, TYPE_KILL_SESSION, TYPE_SUBMIT_PURCHASE_RECEIPT,
            TYPE_CREDIT_CARD_STORE, TYPE_UPGRADE_ACCOUNT, TYPE_CREDIT_CARD_QUERY_SUBSCRIPTIONS,
            TYPE_CREDIT_CARD_CANCEL_SUBSCRIPTIONS, TYPE_GET_SESSION_TRANSFER_URL,
            TYPE_GET_PAYMENT_METHODS, TYPE_INVITE_CONTACT, TYPE_REPLY_CONTACT_REQUEST,
            TYPE_SUBMIT_FEEDBACK, TYPE_SEND_EVENT, TYPE_CLEAN_RUBBISH_BIN,
            TYPE_SET_ATTR_NODE, TYPE_CHAT_CREATE, TYPE_CHAT_FETCH, TYPE_CHAT_INVITE,
            TYPE_CHAT_REMOVE, TYPE_CHAT_URL, TYPE_CHAT_GRANT_ACCESS, TYPE_CHAT_REMOVE_ACCESS,
            TYPE_USE_HTTPS_ONLY, TYPE_SET_PROXY,
            TYPE_GET_RECOVERY_LINK, TYPE_QUERY_RECOVERY_LINK, TYPE_CONFIRM_RECOVERY_LINK,
            TYPE_GET_CANCEL_LINK, TYPE_CONFIRM_CANCEL_LINK,
            TYPE_GET_CHANGE_EMAIL_LINK, TYPE_CONFIRM_CHANGE_EMAIL_LINK,
<<<<<<< HEAD
            TYPE_CHAT_UPDATE_PERMISSIONS, TYPE_CHAT_TRUNCATE, TYPE_SET_MAX_CONNECTIONS
=======
            TYPE_CHAT_UPDATE_PERMISSIONS, TYPE_CHAT_TRUNCATE, TYPE_CHAT_SET_TITLE
>>>>>>> 9484cf18
        };

        virtual ~MegaRequest();

        /**
         * @brief Creates a copy of this MegaRequest object
         *
         * The resulting object is fully independent of the source MegaRequest,
         * it contains a copy of all internal attributes, so it will be valid after
         * the original object is deleted.
         *
         * You are the owner of the returned object
         *
         * @return Copy of the MegaRequest object
         */
        virtual MegaRequest *copy();

        /**
         * @brief Returns the type of request associated with the object
         * @return Type of request associated with the object
         */
        virtual int getType() const;

        /**
         * @brief Returns a readable string that shows the type of request
         *
         * This function returns a pointer to a statically allocated buffer.
         * You don't have to free the returned pointer
         *
         * @return Readable string showing the type of request
         */
        virtual const char *getRequestString() const;

        /**
         * @brief Returns a readable string that shows the type of request
         *
         * This function provides exactly the same result as MegaRequest::getRequestString.
         * It's provided for a better Java compatibility
         *
         * @return Readable string showing the type of request
         */
        virtual const char* toString() const;

        /**
         * @brief Returns a readable string that shows the type of request
         *
         * This function provides exactly the same result as MegaRequest::getRequestString.
         * It's provided for a better Python compatibility
         *
         * @return Readable string showing the type of request
         */
        virtual const char* __str__() const;

        /**
         * @brief Returns a readable string that shows the type of request
         *
         * This function provides exactly the same result as MegaRequest::getRequestString.
         * It's provided for a better PHP compatibility
         *
         * @return Readable string showing the type of request
         */
        virtual const char* __toString() const;

        /**
         * @brief Returns the handle of a node related to the request
         *
         * This value is valid for these requests:
         * - MegaApi::moveNode - Returns the handle of the node to move
         * - MegaApi::copyNode - Returns the handle of the node to copy
         * - MegaApi::renameNode - Returns the handle of the node to rename
         * - MegaApi::remove - Returns the handle of the node to remove
         * - MegaApi::sendFileToUser - Returns the handle of the node to send
         * - MegaApi::share - Returns the handle of the folder to share
         * - MegaApi::getThumbnail - Returns the handle of the node to get the thumbnail
         * - MegaApi::getPreview - Return the handle of the node to get the preview
         * - MegaApi::cancelGetThumbnail - Return the handle of the node
         * - MegaApi::cancelGetPreview - Returns the handle of the node
         * - MegaApi::setThumbnail - Returns the handle of the node
         * - MegaApi::setPreview - Returns the handle of the node
         * - MegaApi::exportNode - Returns the handle of the node
         * - MegaApi::disableExport - Returns the handle of the node
         * - MegaApi::getPaymentId - Returns the handle of the product
         * - MegaApi::syncFolder - Returns the handle of the folder in MEGA
         * - MegaApi::resumeSync - Returns the handle of the folder in MEGA
         * - MegaApi::removeSync - Returns the handle of the folder in MEGA
         * - MegaApi::upgradeAccount - Returns that handle of the product
         * - MegaApi::replyContactRequest - Returns the handle of the contact request
         * - MegaApi::inviteToChat - Returns the handle of the chat
         * - MegaApi::removeFromChat - Returns the handle of the chat
         * - MegaApi::getUrlChat - Returns the handle of the chat
         * - MegaApi::grantAccessInChat - Returns the handle of the node
         * - MegaApi::removeAccessInChat - Returns the handle of the node
         *
         * This value is valid for these requests in onRequestFinish when the
         * error code is MegaError::API_OK:
         * - MegaApi::createFolder - Returns the handle of the new folder
         * - MegaApi::copyNode - Returns the handle of the new node
         * - MegaApi::importFileLink - Returns the handle of the new node
         *
         * @return Handle of a node related to the request
         */
        virtual MegaHandle getNodeHandle() const;

        /**
         * @brief Returns a link related to the request
         *
         * This value is valid for these requests:
         * - MegaApi::querySignupLink - Returns the confirmation link
         * - MegaApi::confirmAccount - Returns the confirmation link
         * - MegaApi::fastConfirmAccount - Returns the confirmation link
         * - MegaApi::loginToFolder - Returns the link to the folder
         * - MegaApi::importFileLink - Returns the link to the file to import
         * - MegaApi::getPublicNode - Returns the link to the file
         *
         * This value is valid for these requests in onRequestFinish when the
         * error code is MegaError::API_OK:
         * - MegaApi::exportNode - Returns the public link
         * - MegaApi::getPaymentId - Returns the payment identifier
         * - MegaRequest::getLink - Returns the user-specific URL for the chat
         *
         * The SDK retains the ownership of the returned value. It will be valid until
         * the MegaRequest object is deleted.
         *
         * @return Link related to the request
         */
        virtual const char* getLink() const;

        /**
         * @brief Returns the handle of a parent node related to the request
         *
         * This value is valid for these requests:
         * - MegaApi::createFolder - Returns the handle of the parent folder
         * - MegaApi::moveNode - Returns the handle of the new parent for the node
         * - MegaApi::copyNode - Returns the handle of the parent for the new node
         * - MegaApi::importFileLink - Returns the handle of the node that receives the imported file
         * - MegaApi::inviteToChat - Returns the handle of the user to be invited
         * - MegaApi::removeFromChat - Returns the handle of the user to be removed
         * - MegaApi::grantAccessInchat - Returns the chat identifier
         * - MegaApi::removeAccessInchat - Returns the chat identifier
         *
         * This value is valid for these requests in onRequestFinish when the
         * error code is MegaError::API_OK:
         * - MegaApi::syncFolder - Returns a fingerprint of the local folder, to resume the sync with (MegaApi::resumeSync)
         *
         * @return Handle of a parent node related to the request
         */
        virtual MegaHandle getParentHandle() const;

        /**
         * @brief Returns a session key related to the request
         *
         * This value is valid for these requests:
         * - MegaApi::fastLogin - Returns session key used to access the account
         *
         * The SDK retains the ownership of the returned value. It will be valid until
         * the MegaRequest object is deleted.
         *
         * @return Session key related to the request
         */
        virtual const char* getSessionKey() const;

        /**
         * @brief Returns a name related to the request
         *
         * This value is valid for these requests:
         * - MegaApi::createAccount - Returns the name or the firstname of the user
         * - MegaApi::fastCreateAccount - Returns the name of the user
         * - MegaApi::createFolder - Returns the name of the new folder
         * - MegaApi::renameNode - Returns the new name for the node
         *
         * This value is valid for these request in onRequestFinish when the
         * error code is MegaError::API_OK:
         * - MegaApi::querySignupLink - Returns the name of the user
         * - MegaApi::confirmAccount - Returns the name of the user
         * - MegaApi::fastConfirmAccount - Returns the name of the user
         * - MegaApi::getUserData - Returns the name of the user
         *
         * The SDK retains the ownership of the returned value. It will be valid until
         * the MegaRequest object is deleted.
         *
         * @return Name related to the request
         */
        virtual const char* getName() const;

        /**
         * @brief Returns an email related to the request
         *
         * This value is valid for these requests:
         * - MegaApi::login - Returns the email of the account
         * - MegaApi::fastLogin - Returns the email of the account
         * - MegaApi::loginToFolder - Returns the string "FOLDER"
         * - MegaApi::createAccount - Returns the email for the account
         * - MegaApi::fastCreateAccount - Returns the email for the account
         * - MegaApi::sendFileToUser - Returns the email of the user that receives the node
         * - MegaApi::share - Returns the email that receives the shared folder
         * - MegaApi::getUserAvatar - Returns the email of the user to get the avatar
         * - MegaApi::removeContact - Returns the email of the contact
         * - MegaApi::getUserData - Returns the email of the contact
         * - MegaApi::inviteContact - Returns the email of the contact
         * - MegaApi::grantAccessInChat -Returns the MegaHandle of the user in Base64 enconding
         * - MegaApi::removeAccessInChat -Returns the MegaHandle of the user in Base64 enconding
         *
         * This value is valid for these request in onRequestFinish when the
         * error code is MegaError::API_OK:
         * - MegaApi::querySignupLink - Returns the email of the account
         * - MegaApi::confirmAccount - Returns the email of the account
         * - MegaApi::fastConfirmAccount - Returns the email of the account
         *
         * The SDK retains the ownership of the returned value. It will be valid until
         * the MegaRequest object is deleted.
         *
         * @return Email related to the request
         */
        virtual const char* getEmail() const;

        /**
         * @brief Returns a password related to the request
         *
         * This value is valid for these requests:
         * - MegaApi::login - Returns the password of the account
         * - MegaApi::fastLogin - Returns the hash of the email
         * - MegaApi::createAccount - Returns the password for the account
         * - MegaApi::confirmAccount - Returns the password for the account
         * - MegaApi::changePassword - Returns the old password of the account (first parameter)
         *
         * This value is valid for these request in onRequestFinish when the
         * error code is MegaError::API_OK:
         * - MegaApi::getUserData - Returns the public RSA key of the contact, Base64-encoded
         *
         * The SDK retains the ownership of the returned value. It will be valid until
         * the MegaRequest object is deleted.
         *
         * @return Password related to the request
         */
        virtual const char* getPassword() const;

        /**
         * @brief Returns a new password related to the request
         *
         * This value is valid for these requests:
         * - MegaApi::changePassword - Returns the new password for the account
         *
         * The SDK retains the ownership of the returned value. It will be valid until
         * the MegaRequest object is deleted.
         *
         * @return New password related to the request
         */
        virtual const char* getNewPassword() const;

        /**
         * @brief Returns a private key related to the request
         *
         * The SDK retains the ownership of the returned value. It will be valid until
         * the MegaRequest object is deleted.
         *
         * This value is valid for these requests:
         * - MegaApi::fastLogin - Returns the base64pwKey parameter
         * - MegaApi::fastCreateAccount - Returns the base64pwKey parameter
         * - MegaApi::fastConfirmAccount - Returns the base64pwKey parameter
         *
         * This value is valid for these request in onRequestFinish when the
         * error code is MegaError::API_OK:
         * - MegaApi::getUserData - Returns the private RSA key of the account, Base64-encoded
         *
         * @return Private key related to the request
         */
        virtual const char* getPrivateKey() const;

        /**
         * @brief Returns an access level related to the request
         *
         * This value is valid for these requests:
         * - MegaApi::share - Returns the access level for the shared folder
         * - MegaApi::exportNode - Returns true
         * - MegaApi::disableExport - Returns false
         * - MegaApi::inviteToChat - Returns the privilege level wanted for the user
         *
         * @return Access level related to the request
         */
        virtual int getAccess() const;

        /**
         * @brief Returns the path of a file related to the request
         *
         * The SDK retains the ownership of the returned value. It will be valid until
         * the MegaRequest object is deleted.
         *
         * This value is valid for these requests:
         * - MegaApi::getThumbnail - Returns the destination path for the thumbnail
         * - MegaApi::getPreview - Returns the destination path for the preview
         * - MegaApi::getUserAvatar - Returns the destination path for the avatar
         * - MegaApi::setThumbnail - Returns the source path for the thumbnail
         * - MegaApi::setPreview - Returns the source path for the preview
         * - MegaApi::setAvatar - Returns the source path for the avatar
         * - MegaApi::syncFolder - Returns the path of the local folder
         * - MegaApi::resumeSync - Returns the path of the local folder
         *
         * @return Path of a file related to the request
         */
        virtual const char* getFile() const;

        /**
         * @brief Return the number of times that a request has temporarily failed
         * @return Number of times that a request has temporarily failed
         */
        virtual int getNumRetry() const;

        /**
         * @brief Returns a public node related to the request
         *
         * The MegaRequest object retains the ownership of the returned value. It will be valid
         * until the MegaRequest object is deleted.
         *
         * If you want to use the returned node beyond the deletion of the MegaRequest object,
         * you must call MegaNode::copy or use MegaRequest::getPublicMegaNode instead
         *
         * @return Public node related to the request
         *
         * @deprecated This function will be removed in future updates. You should use
         * MegaRequest::getPublicMegaNode instead.
         *
         */
        virtual MegaNode *getPublicNode() const;

        /**
         * @brief Returns a public node related to the request
         *
         * You take the ownership of the returned value.
         *
         * This value is valid for these requests:
         * - MegaApi::copyNode - Returns the node to copy (if it is a public node)
         *
         * This value is valid for these request in onRequestFinish when the
         * error code is MegaError::API_OK:
         * - MegaApi::getPublicNode - Returns the public node
         *
         * @return Public node related to the request
         */
        virtual MegaNode *getPublicMegaNode() const;

        /**
         * @brief Returns the type of parameter related to the request
         *
         * This value is valid for these requests:
         * - MegaApi::getThumbnail - Returns MegaApi::ATTR_TYPE_THUMBNAIL
         * - MegaApi::getPreview - Returns MegaApi::ATTR_TYPE_PREVIEW
         * - MegaApi::cancelGetThumbnail - Returns MegaApi::ATTR_TYPE_THUMBNAIL
         * - MegaApi::cancelGetPreview - Returns MegaApi::ATTR_TYPE_PREVIEW
         * - MegaApi::setThumbnail - Returns MegaApi::ATTR_TYPE_THUMBNAIL
         * - MegaApi::setPreview - Returns MegaApi::ATTR_TYPE_PREVIEW
         * - MegaApi::reportDebugEvent - Returns MegaApi::EVENT_DEBUG
         * - MegaApi::cancelTransfers - Returns MegaTransfer::TYPE_DOWNLOAD if downloads are cancelled or MegaTransfer::TYPE_UPLOAD if uploads are cancelled
         * - MegaApi::setUserAttribute - Returns the attribute type
         * - MegaApi::getUserAttribute - Returns the attribute type
         * - MegaApi::setMaxConnections - Returns the direction of transfers
         *
         * @return Type of parameter related to the request
         */
        virtual int getParamType() const;

        /**
         * @brief Returns a text relative to this request
         *
         * The SDK retains the ownership of the returned value. It will be valid until
         * the MegaRequest object is deleted.
         *
         * This value is valid for these requests:
         * - MegaApi::submitFeedback - Returns the comment about the app
         * - MegaApi::reportDebugEvent - Returns the debug message
         * - MegaApi::setUserAttribute - Returns the new value for the attribute
         * - MegaApi::inviteContact - Returns the message appended to the contact invitation
         * - MegaApi::sendEvent - Returns the event message
         * - MegaApi::createAccount - Returns the lastname for the new account
         *
         * This value is valid for these request in onRequestFinish when the
         * error code is MegaError::API_OK:
         * - MegaApi::getUserData - Returns the XMPP JID of the user
         * - MegaApi::getUserAttribute - Returns the value of the attribute
         *
         * @return Text relative to this request
         */
        virtual const char *getText() const;

        /**
         * @brief Returns a number related to this request
         *
         * This value is valid for these requests:
         * - MegaApi::retryPendingConnections - Returns if transfers are retried
         * - MegaApi::submitFeedback - Returns the rating for the app
         * - MegaApi::pauseTransfers - Returns the direction of the transfers to pause/resume
         * - MegaApi::upgradeAccount - Returns the payment method
         * - MegaApi::replyContactRequest - Returns the action to do with the contact request
         * - MegaApi::inviteContact - Returns the action to do with the contact request
         * - MegaApi::sendEvent - Returns the event type
         * - MegaApi::setMaxConnections - Returns the number of connections
         *
         * This value is valid for these request in onRequestFinish when the
         * error code is MegaError::API_OK:
         * - MegaApi::resumeSync - Returns the fingerprint of the local file
         * - MegaApi::creditCardQuerySubscriptions - Returns the number of credit card subscriptions
         * - MegaApi::getPaymentMethods - Returns a bitfield with the available payment methods
         *
         * @return Number related to this request
         */
        virtual long long getNumber() const;

        /**
         * @brief Returns a flag related to the request
         *
         * This value is valid for these requests:
         * - MegaApi::retryPendingConnections - Returns if request are disconnected
         * - MegaApi::pauseTransfers - Returns true if transfers were paused, false if they were resumed
         * - MegaApi::createChat - Creates a chat for one or more participants
         * - MegaApi::fetchnodes - Return true if logged in into a folder and the provided key is invalid.
         * - MegaApi::getPublicNode - Return true if the provided key along the link is invalid.
         *
         * @return Flag related to the request
         */
        virtual bool getFlag() const;

        /**
         * @brief Returns the number of transferred bytes during the request
         * @return Number of transferred bytes during the request
         */
        virtual long long getTransferredBytes() const;

        /**
         * @brief Returns the number of bytes that the SDK will have to transfer to finish the request
         * @return Number of bytes that the SDK will have to transfer to finish the request
         */
        virtual long long getTotalBytes() const;

        /**
         * @brief Return the MegaRequestListener associated with this request
         *
         * This function will return NULL if there isn't an associated request listener.
         *
         * @return MegaRequestListener associated with this request
         */
        virtual MegaRequestListener *getListener() const;

        /**
         * @brief Returns details related to the MEGA account
         *
         * This value is valid for these request in onRequestFinish when the
         * error code is MegaError::API_OK:
         * - MegaApi::getAccountDetails - Details of the MEGA account
         *
         * @return Details related to the MEGA account
         */
        virtual MegaAccountDetails *getMegaAccountDetails() const;

        /**
         * @brief Returns available pricing plans to upgrade a MEGA account
         *
         * This value is valid for these request in onRequestFinish when the
         * error code is MegaError::API_OK:
         * - MegaApi::getPricing - Returns the available pricing plans
         *
         * @return Available pricing plans to upgrade a MEGA account
         */
        virtual MegaPricing *getPricing() const;


        /**
         * @brief Returns the tag of a transfer related to the request
         *
         * This value is valid for these requests:
         * - MegaApi::cancelTransfer - Returns the tag of the cancelled transfer (MegaTransfer::getTag)
         *
         * @return Tag of a transfer related to the request
         */
        virtual int getTransferTag() const;

        /**
         * @brief Returns the number of details related to this request
         * @return Number of details related to this request
         */
        virtual int getNumDetails() const;

        /**
         * @brief Returns the tag that identifies this request
         *
         * The tag is unique for the MegaApi object that has generated it only
         *
         * @return Unique tag that identifies this request
         */
        virtual int getTag() const;

#ifdef ENABLE_CHAT
        /**
         * @brief Returns the list of peers in a chat.
         *
         * The SDK retains the ownership of the returned value. It will be valid until
         * the MegaRequest object is deleted.
         *
         * This value is valid for these requests:
         * - MegaApi::createChat - Returns the list of peers and their privilege level
         *
         * @return List of peers of a chat
         */
        virtual MegaTextChatPeerList *getMegaTextChatPeerList() const;

        /**
         * @brief Returns the list of chats.
         *
         * The SDK retains the ownership of the returned value. It will be valid until
         * the MegaRequest object is deleted.
         *
         * This value is valid for these requests in onRequestFinish when the
         * error code is MegaError::API_OK:
         * - MegaApi::createChat - Returns the new chat's information
         *
         * @return List of chats
         */
        virtual MegaTextChatList *getMegaTextChatList() const;
#endif

        /**
         * @brief Returns the string map
         *
         * The SDK retains the ownership of the returned value. It will be valid until
         * the MegaRequest object is deleted.
         *
         * This value is valid for these requests in onRequestFinish when the
         * error code is MegaError::API_OK:
         * - MegaApi::getUserAttribute - Returns the attribute value
         *
         * @return String map including the key-value pairs of the attribute
         */
        virtual MegaStringMap* getMegaStringMap() const;
};

/**
 * @brief Provides information about a transfer
 *
 * Developers can use listeners (MegaListener, MegaTransferListener)
 * to track the progress of each transfer. MegaTransfer objects are provided in callbacks sent
 * to these listeners and allow developers to know the state of the transfers, their parameters
 * and their results.
 *
 * Objects of this class aren't live, they are snapshots of the state of the transfer
 * when the object is created, they are immutable.
 *
 */
class MegaTransfer
{
	public:
        enum {
            TYPE_DOWNLOAD = 0,
            TYPE_UPLOAD,
            TYPE_LOCAL_HTTP_DOWNLOAD
        };
        
        virtual ~MegaTransfer();

        /**
         * @brief Creates a copy of this MegaTransfer object
         *
         * The resulting object is fully independent of the source MegaTransfer,
         * it contains a copy of all internal attributes, so it will be valid after
         * the original object is deleted.
         *
         * You are the owner of the returned object
         *
         * @return Copy of the MegaTransfer object
         */
        virtual MegaTransfer *copy();

        /**
         * @brief Returns the type of the transfer (TYPE_DOWNLOAD, TYPE_UPLOAD)
         * @return The type of the transfer (TYPE_DOWNLOAD, TYPE_UPLOAD)
         */
        virtual int getType() const;

        /**
         * @brief Returns a readable string showing the type of transfer (UPLOAD, DOWNLOAD)
         *
         * This function returns a pointer to a statically allocated buffer.
         * You don't have to free the returned pointer
         *
         * @return Readable string showing the type of transfer (UPLOAD, DOWNLOAD)
         */
        virtual const char *getTransferString() const;

        /**
         * @brief Returns a readable string that shows the type of the transfer
         *
         * This function provides exactly the same result as MegaTransfer::getTransferString (UPLOAD, DOWNLOAD)
         * It's provided for a better Java compatibility
         *
         * @return Readable string showing the type of transfer (UPLOAD, DOWNLOAD)
         */
        virtual const char* toString() const;

        /**
         * @brief Returns a readable string that shows the type of the transfer
         *
         * This function provides exactly the same result as MegaTransfer::getTransferString (UPLOAD, DOWNLOAD)
         * It's provided for a better Python compatibility
         *
         * @return Readable string showing the type of transfer (UPLOAD, DOWNLOAD)
         */
        virtual const char* __str__() const;

        /**
         * @brief Returns a readable string that shows the type of the transfer
         *
         * This function provides exactly the same result as MegaTransfer::getTransferString (UPLOAD, DOWNLOAD)
         * It's provided for a better PHP compatibility
         *
         * @return Readable string showing the type of transfer (UPLOAD, DOWNLOAD)
         */
        virtual const char *__toString() const;

        /**
         * @brief Returns the starting time of the request (in deciseconds)
         *
         * The returned value is a monotonic time since some unspecified starting point expressed in
         * deciseconds.
         *
         * @return Starting time of the transfer (in deciseconds)
         */
        virtual int64_t getStartTime() const;

        /**
         * @brief Returns the number of transferred bytes during this request
         * @return Transferred bytes during this transfer
         */
        virtual long long getTransferredBytes() const;

        /**
         * @brief Returns the total bytes to be transferred to complete the transfer
         * @return Total bytes to be transferred to complete the transfer
         */
        virtual long long getTotalBytes() const;

        /**
         * @brief Returns the local path related to this request
         *
         * For uploads, this function returns the path to the source file. For downloads, it
         * returns the path of the destination file.
         *
         * The SDK retains the ownership of the returned value. It will be valid until
         * the MegaTransfer object is deleted.
         *
         * @return Local path related to this transfer
         */
        virtual const char* getPath() const;

        /**
         * @brief Returns the parent path related to this request
         *
         * For uploads, this function returns the path to the folder containing the source file.
         * For downloads, it returns that path to the folder containing the destination file.
         *
         * The SDK retains the ownership of the returned value. It will be valid until
         * the MegaTransfer object is deleted.
         *
         * @return Parent path related to this transfer
         */
        virtual const char* getParentPath() const;

        /**
         * @brief Returns the handle related to this transfer
         *
         * For downloads, this function returns the handle of the source node.
         *
         * For uploads, it returns the handle of the new node in MegaTransferListener::onTransferFinish
         * and MegaListener::onTransferFinish when the error code is API_OK. Otherwise, it returns
         * mega::INVALID_HANDLE.
         *
         * @return The handle related to the transfer.
         */
        virtual MegaHandle getNodeHandle() const;

        /**
         * @brief Returns the handle of the parent node related to this transfer
         *
         * For downloads, this function returns always mega::INVALID_HANDLE. For uploads,
         * it returns the handle of the destination node (folder) for the uploaded file.
         *
         * @return The handle of the destination folder for uploads, or mega::INVALID_HANDLE for downloads.
         */
        virtual MegaHandle getParentHandle() const;

        /**
         * @brief Returns the starting position of the transfer for streaming downloads
         *
         * The return value of this fuction will be 0 if the transfer isn't a streaming
         * download (MegaApi::startStreaming)
         *
         * @return Starting position of the transfer for streaming downloads, otherwise 0
         */
        virtual long long getStartPos() const;

        /**
         * @brief Returns the end position of the transfer for streaming downloads
         *
         * The return value of this fuction will be 0 if the transfer isn't a streaming
         * download (MegaApi::startStreaming)
         *
         * @return End position of the transfer for streaming downloads, otherwise 0
         */
        virtual long long getEndPos() const;

		/**
		 * @brief Returns the name of the file that is being transferred
		 *
		 * It's possible to upload a file with a different name (MegaApi::startUpload). In that case,
		 * this function returns the destination name.
		 *
         * The SDK retains the ownership of the returned value. It will be valid until
         * the MegaTransfer object is deleted.
         *
		 * @return Name of the file that is being transferred
		 */
		virtual const char* getFileName() const;

		/**
		 * @brief Returns the MegaTransferListener object associated with this transfer
		 *
		 * MegaTransferListener objects can be associated with transfers at startup, if a listener
		 * isn't associated, this function will return NULL
		 *
		 * @return Listener associated with this transfer
		 */
		virtual MegaTransferListener* getListener() const;

		/**
		 * @brief Return the number of times that a transfer has temporarily failed
		 * @return Number of times that a transfer has temporarily failed
		 */
		virtual int getNumRetry() const;

		/**
		 * @brief Returns the maximum number of times that the transfer will be retried
		 * @return Mmximum number of times that the transfer will be retried
		 */
		virtual int getMaxRetries() const;

		/**
		 * @brief Returns an integer that identifies this transfer
		 * @return Integer that identifies this transfer
		 */
		virtual int getTag() const;

		/**
		 * @brief Returns the average speed of this transfer
		 * @return Average speed of this transfer
		 */
		virtual long long getSpeed() const;

		/**
		 * @brief Returns the number of bytes transferred since the previous callback
		 * @return Number of bytes transferred since the previous callback
		 * @see MegaListener::onTransferUpdate, MegaTransferListener::onTransferUpdate
		 */
		virtual long long getDeltaSize() const;

		/**
		 * @brief Returns the timestamp when the last data was received (in deciseconds)
		 *
		 * This timestamp doesn't have a defined starting point. Use the difference between
		 * the return value of this function and MegaTransfer::getStartTime to know how
		 * much time the transfer has been running.
		 *
		 * @return Timestamp when the last data was received (in deciseconds)
		 */
		virtual int64_t getUpdateTime() const;

        /**
         * @brief Returns a public node related to the transfer
         *
         * The return value is only valid for downloads of public nodes
         * You take the ownership of the returned value.
         *
         * @return Public node related to the transfer
         */
        virtual MegaNode *getPublicMegaNode() const;

        /**
         * @brief Returns true if this transfer belongs to the synchronization engine
         *
         * A single transfer can upload/download several files with exactly the same contents. If
         * some of these files are being transferred by the synchonization engine, but there is at
         * least one file started by the application, this function returns false.
         *
         * This data is important to know if the transfer is cancellable. Regular transfers are cancellable
         * but synchronization transfers aren't.
         *
         * @return true if this transfer belongs to the synchronization engine, otherwise false
         */
        virtual bool isSyncTransfer() const;

        /**
         * @brief Returns true is this is a streaming transfer
         * @return true if this is a streaming transfer, false otherwise
         * @see MegaApi::startStreaming
         */
        virtual bool isStreamingTransfer() const;

        /**
         * @brief Returns the received bytes since the last callback
         *
         * The returned value is only valid for streaming transfers (MegaApi::startStreaming).
         *
         * @return Received bytes since the last callback
         */
        virtual char *getLastBytes() const;

        /**
         * @brief Returns true if the transfer is a folder transfer
         * @return true if it's a folder transfer, otherwise (file transfer) it returns false
         */
        virtual bool isFolderTransfer() const;

        /**
         * @brief Returns the identifier of the folder transfer associated to this transfer
         *
         * This function is only useful for transfers automatically started in the context of a folder transfer.
         * For folder transfers (the ones directly started with startUpload), it returns -1
         * Otherwise, it returns 0
         *
         * @return Tag of the associated folder transfer.
         */
        virtual int getFolderTransferTag() const;

        /**
         * @brief Returns the application data associated with this transfer
         *
         * You can set the data returned by this function in MegaApi::startDownload
         *
         * The SDK retains the ownership of the returned value. It will be valid until
         * the MegaTransfer object is deleted.
         *
         * @return Application data associated with this transfer
         */
        virtual const char* getAppData() const;
};

/**
 * @brief Provides information about a contact request
 *
 * Developers can use listeners (MegaListener, MegaGlobalListener)
 * to track the progress of each contact. MegaContactRequest objects are provided in callbacks sent
 * to these listeners and allow developers to know the state of the contact requests, their parameters
 * and their results.
 *
 * Objects of this class aren't live, they are snapshots of the state of the contact request
 * when the object is created, they are immutable.
 *
 */
class MegaContactRequest
{
public:
    enum {
        STATUS_UNRESOLVED = 0,
        STATUS_ACCEPTED,
        STATUS_DENIED,
        STATUS_IGNORED,
        STATUS_DELETED,
        STATUS_REMINDED
    };

    enum {
        REPLY_ACTION_ACCEPT = 0,
        REPLY_ACTION_DENY,
        REPLY_ACTION_IGNORE
    };

    enum {
        INVITE_ACTION_ADD = 0,
        INVITE_ACTION_DELETE,
        INVITE_ACTION_REMIND
    };

    virtual ~MegaContactRequest();

    /**
     * @brief Creates a copy of this MegaContactRequest object
     *
     * The resulting object is fully independent of the source MegaContactRequest,
     * it contains a copy of all internal attributes, so it will be valid after
     * the original object is deleted.
     *
     * You are the owner of the returned object
     *
     * @return Copy of the MegaContactRequest object
     */
    virtual MegaContactRequest *copy() const;

    /**
     * @brief Returns the handle of this MegaContactRequest object
     * @return Handle of the object
     */
    virtual MegaHandle getHandle() const;

    /**
     * @brief Returns the email of the request creator
     * @return Email of the request creator
     */
    virtual char* getSourceEmail() const;

    /**
     * @brief Return the message that the creator of the contact request has added
     * @return Message sent by the request creator
     */
    virtual char* getSourceMessage() const;

    /**
     * @brief Returns the email of the recipient or NULL if the current account is the recipient
     * @return Email of the recipient or NULL if the request is for us
     */
    virtual char* getTargetEmail() const;

    /**
     * @brief Returns the creation time of the contact request
     * @return Creation time of the contact request (in seconds since the Epoch)
     */
    virtual int64_t getCreationTime() const;

    /**
     * @brief Returns the last update time of the contact request
     * @return Last update time of the contact request (in seconds since the Epoch)
     */
    virtual int64_t getModificationTime() const;

    /**
     * @brief Returns the status of the contact request
     *
     * It can be one of the following values:
     * - STATUS_UNRESOLVED = 0
     * The request is pending
     *
     * - STATUS_ACCEPTED = 1
     * The request has been accepted
     *
     * - STATUS_DENIED = 2
     * The request has been denied
     *
     * - STATUS_IGNORED = 3
     * The request has been ignored
     *
     * - STATUS_DELETED = 4
     * The request has been deleted
     *
     * - STATUS_REMINDED = 5
     * The request has been reminded
     *
     * @return Status of the contact request
     */
    virtual int getStatus() const;

    /**
     * @brief Direction of the request
     * @return True if the request is outgoing and false if it's incoming
     */
    virtual bool isOutgoing() const;
};


#ifdef ENABLE_SYNC

/**
 * @brief Provides information about a synchronization event
 *
 * This object is provided in callbacks related to the synchronization engine
 * (MegaListener::onSyncEvent MegaSyncListener::onSyncEvent)
 */
class MegaSyncEvent
{
public:

    /**
     * Event types.
     */
    enum {
        TYPE_LOCAL_FOLDER_ADITION, TYPE_LOCAL_FOLDER_DELETION,
        TYPE_LOCAL_FILE_ADDITION, TYPE_LOCAL_FILE_DELETION,
        TYPE_LOCAL_FILE_CHANGED, TYPE_LOCAL_MOVE,
        TYPE_REMOTE_FOLDER_ADDITION, TYPE_REMOTE_FOLDER_DELETION,
        TYPE_REMOTE_FILE_ADDITION, TYPE_REMOTE_FILE_DELETION,
        TYPE_REMOTE_MOVE, TYPE_REMOTE_RENAME,
        TYPE_FILE_GET, TYPE_FILE_PUT
    };

    virtual ~MegaSyncEvent();

    virtual MegaSyncEvent *copy();

    /**
     * @brief Returns the type of event
     * @return Type of event
     */
    virtual int getType() const;

    /**
     * @brief Returns the local path related to the event.
     *
     * If there isn't any local path related to the event (remote events)
     * this function returns NULL
     *
     * The SDK retains the ownership of the returned value. It will be valid until
     * the MegaSyncEvent object is deleted.
     *
     * @return Local path related to the event
     */
    virtual const char* getPath() const;

    /**
     * @brief getNodeHandle Returns the node handle related to the event
     *
     * If there isn't any local path related to the event (remote events)
     * this function returns mega::INVALID_HANDLE
     *
     * @return Node handle related to the event
     */
    virtual MegaHandle getNodeHandle() const;

    /**
     * @brief Returns the previous path of the local file.
     *
     * This data is only valid when the event type is TYPE_LOCAL_MOVE
     *
     * The SDK retains the ownership of the returned value. It will be valid until
     * the MegaSyncEvent object is deleted.
     *
     * @return Previous path of the local file.
     */
    virtual const char* getNewPath() const;

    /**
     * @brief Returns the previous name of the remote node
     *
     * This data is only valid when the event type is TYPE_REMOTE_RENAME
     *
     * The SDK retains the ownership of the returned value. It will be valid until
     * the MegaSyncEvent object is deleted.
     *
     * @return Previous name of the remote node
     */
    virtual const char* getPrevName() const;

    /**
     * @brief Returns the handle of the previous parent of the remote node
     *
     * This data is only valid when the event type is TYPE_REMOTE_MOVE
     *
     * The SDK retains the ownership of the returned value. It will be valid until
     * the MegaSyncEvent object is deleted.
     *
     * @return Handle of the previous parent of the remote node
     */
    virtual MegaHandle getPrevParent() const;
};

/**
 * @brief Provides information about a synchronization
 *
 * Developers can use listeners (MegaListener, MegaSyncListener)
 * to track the progress of each synchronization. MegaSync objects are provided in callbacks sent
 * to these listeners and allow developers to know the state of the synchronizations and their parameters
 * and
 *
 * The implementation will receive callbacks from an internal worker thread.
 *
 **/
class MegaSyncListener
{
public:
    /**
     * @brief This function is called when the state of a synced file changes
     *
     * Possible values for the state are:
     * - MegaApi::STATE_SYNCED = 1
     * The file is synced with the MEGA account
     *
     * - MegaApi::STATE_PENDING = 2
     * The file isn't synced with the MEGA account. It's waiting to be synced.
     *
     * - MegaApi::STATE_SYNCING = 3
     * The file is being synced with the MEGA account
     *
     * @param api MegaApi object that is synchronizing files
     * @param sync MegaSync object related that manages the file
     * @param filePath Local path of the file
     * @param newState New state of the file
     */
    virtual void onSyncFileStateChanged(MegaApi *api, MegaSync *sync, const char *filePath, int newState);

    /**
     * @brief This function is called when the state of the synchronization changes
     *
     * The SDK calls this function when the state of the synchronization changes, for example
     * from 'scanning' to 'syncing' or 'failed'.
     *
     * You can use MegaSync::getState to get the new state.
     *
     * @param api MegaApi object that is synchronizing files
     * @param sync MegaSync object that has changed the state
     */
    virtual void onSyncStateChanged(MegaApi *api,  MegaSync *sync);

    /**
     * @brief This function is called when there is a synchronization event
     *
     * Synchronization events can be local deletions, local additions, remote deletions,
     * remote additions, etc. See MegaSyncEvent to know the full list of event types
     *
     * @param api MegaApi object that is synchronizing files
     * @param sync MegaSync object that detects the event
     * @param event Information about the event
     *
     * This parameter will be deleted just after the callback. If you want to save it use
     * MegaSyncEvent::copy
     */
    virtual void onSyncEvent(MegaApi *api, MegaSync *sync,  MegaSyncEvent *event);
};

/**
 * @brief Provides information about a synchronization
 */
class MegaSync
{
public:
    enum
    {
        SYNC_FAILED = -2,
        SYNC_CANCELED = -1,
        SYNC_INITIALSCAN = 0,
        SYNC_ACTIVE
    };

    virtual ~MegaSync();

    /**
     * @brief Creates a copy of this MegaSync object
     *
     * The resulting object is fully independent of the source MegaSync,
     * it contains a copy of all internal attributes, so it will be valid after
     * the original object is deleted.
     *
     * You are the owner of the returned object
     *
     * @return Copy of the MegaError object
     */
    virtual MegaSync *copy();

    /**
     * @brief Get the handle of the folder that is being synced
     * @return Handle of the folder that is being synced in MEGA
     */
    virtual MegaHandle getMegaHandle() const;

    /**
     * @brief Get the path of the local folder that is being synced
     *
     * The SDK retains the ownership of the returned value. It will be valid until
     * the MegaRequest object is deleted.
     *
     * @return Local folder that is being synced
     */
    virtual const char* getLocalFolder() const;

    /**
     * @brief Gets an unique identifier of the local folder that is being synced
     * @return Unique identifier of the local folder that is being synced
     */
    virtual long long getLocalFingerprint() const;

    /**
     * @brief Returns the identifier of this synchronization
     *
     * Identifiers of synchronizations are always negative numbers.
     *
     * @return Identifier of the synchronization
     */
    virtual int getTag() const;

    /**
     * @brief Get the state of the synchronization
     *
     * Possible values are:
     * - SYNC_FAILED = -2
     * The synchronization has failed and has been disabled
     *
     * - SYNC_CANCELED = -1,
     * The synchronization has failed and has been disabled
     *
     * - SYNC_INITIALSCAN = 0,
     * The synchronization is doing the initial scan
     *
     * - SYNC_ACTIVE
     * The synchronization is active
     *
     * @return State of the synchronization
     */
    virtual int getState() const;
};

#endif

/**
 * @brief Provides information about an error
 */
class MegaError
{
public:
    /**
     * @brief Declaration of API error codes.
     */
    enum
    {
        API_OK = 0,             ///< Everything OK
        API_EINTERNAL = -1,     ///< Internal error.
        API_EARGS = -2,         ///< Bad arguments.
        API_EAGAIN = -3,        ///< Request failed, retry with exponential back-off.
        API_ERATELIMIT = -4,    ///< Too many requests, slow down.
        API_EFAILED = -5,       ///< Request failed permanently.
        API_ETOOMANY = -6,      ///< Too many requests for this resource.
        API_ERANGE = -7,        ///< Resource access out of rage.
        API_EEXPIRED = -8,      ///< Resource expired.
        API_ENOENT = -9,        ///< Resource does not exist.
        API_ECIRCULAR = -10,    ///< Circular linkage.
        API_EACCESS = -11,      ///< Access denied.
        API_EEXIST = -12,       ///< Resource already exists.
        API_EINCOMPLETE = -13,  ///< Request incomplete.
        API_EKEY = -14,         ///< Cryptographic error.
        API_ESID = -15,         ///< Bad session ID.
        API_EBLOCKED = -16,     ///< Resource administratively blocked.
        API_EOVERQUOTA = -17,   ///< Quota exceeded.
        API_ETEMPUNAVAIL = -18, ///< Resource temporarily not available.
        API_ETOOMANYCONNECTIONS = -19, ///< Too many connections on this resource.
        API_EWRITE = -20,       ///< File could not be written to (or failed post-write integrity check).
        API_EREAD = -21,        ///< File could not be read from (or changed unexpectedly during reading).
        API_EAPPKEY = -22,      ///< Invalid or missing application key.
        API_ESSL = -23,         ///< SSL verification failed

        PAYMENT_ECARD = -101,
        PAYMENT_EBILLING = -102,
        PAYMENT_EFRAUD = -103,
        PAYMENT_ETOOMANY = -104,
        PAYMENT_EBALANCE = -105,
        PAYMENT_EGENERIC = -106
    };

    /**
     * @brief Creates a new MegaError object
     * @param errorCode Error code for this error
     */
    MegaError(int errorCode = MegaError::API_OK);

    /**
     * @brief Creates a new MegaError object
     * @param errorCode Error code for this error
     * @param value Value associated to the error
     */
    MegaError(int errorCode, long long value);

    /**
     * @brief Creates a new MegaError object copying another one
     * @param megaError MegaError object to be copied
     */
    MegaError(const MegaError &megaError);
    virtual ~MegaError();

        /**
         * @brief Creates a copy of this MegaError object
         *
         * The resulting object is fully independent of the source MegaError,
         * it contains a copy of all internal attributes, so it will be valid after
         * the original object is deleted.
         *
         * You are the owner of the returned object
         *
         * @return Copy of the MegaError object
         */
        MegaError* copy();

		/**
		 * @brief Returns the error code associated with this MegaError
		 * @return Error code associated with this MegaError
		 */
		int getErrorCode() const;

        /**
         * @brief Returns a value associated with the error
         *
         * Currently, this value is only useful when it is related to an API_EOVERQUOTA
         * error related to a transfer. In that case, it's the number of seconds until
         * the more bandwidth will be available for the account.
         *
         * In any other case, this value will be 0
         *
         * @return Value associated with the error
         */
        long long getValue() const;

		/**
		 * @brief Returns a readable description of the error
		 *
		 * This function returns a pointer to a statically allocated buffer.
		 * You don't have to free the returned pointer
		 *
		 * @return Readable description of the error
		 */
		const char* getErrorString() const;

		/**
		 * @brief Returns a readable description of the error
		 *
		 * This function returns a pointer to a statically allocated buffer.
		 * You don't have to free the returned pointer
		 *
		 * This function provides exactly the same result as MegaError::getErrorString.
		 * It's provided for a better Java compatibility
		 *
		 * @return Readable description of the error
		 */
        const char* toString() const;

		/**
		 * @brief Returns a readable description of the error
		 *
		 * This function returns a pointer to a statically allocated buffer.
		 * You don't have to free the returned pointer
		 *
		 * This function provides exactly the same result as MegaError::getErrorString.
		 * It's provided for a better Python compatibility
		 *
		 * @return Readable description of the error
		 */
		const char* __str__() const;

		/**
		 * @brief Returns a readable description of the error
		 *
		 * This function returns a pointer to a statically allocated buffer.
		 * You don't have to free the returned pointer
		 *
		 * This function provides exactly the same result as MegaError::getErrorString.
		 * It's provided for a better PHP compatibility
		 *
		 * @return Readable description of the error
		 */
		const char* __toString() const;

		/**
		 * @brief Provides the error description associated with an error code
		 *
		 * This function returns a pointer to a statically allocated buffer.
		 * You don't have to free the returned pointer
		 *
		 * @param errorCode Error code for which the description will be returned
		 * @return Description associated with the error code
		 */
        static const char *getErrorString(int errorCode);

    private:
        //< 0 = API error code, > 0 = http error, 0 = No error
		int errorCode;
        long long value;
};

/**
 * @brief Interface to process node trees
 *
 * An implementation of this class can be used to process a node tree passing a pointer to
 * MegaApi::processMegaTree
 *
 * The implementation will receive callbacks from an internal worker thread.
 *
 */
class MegaTreeProcessor
{
    public:
        /**
         * @brief Function that will be called for all nodes in a node tree
         * @param node Node to be processed
         * @return true to continue processing nodes, false to stop
         */
        virtual bool processMegaNode(MegaNode* node);
        virtual ~MegaTreeProcessor();
};

/**
 * @brief Interface to receive information about requests
 *
 * All requests allows to pass a pointer to an implementation of this interface in the last parameter.
 * You can also get information about all requests using MegaApi::addRequestListener
 *
 * MegaListener objects can also receive information about requests
 *
 * This interface uses MegaRequest objects to provide information of requests. Take into account that not all
 * fields of MegaRequest objects are valid for all requests. See the documentation about each request to know
 * which fields contain useful information for each one.
 *
 * The implementation will receive callbacks from an internal worker thread.
 *
 */
class MegaRequestListener
{
    public:
        /**
         * @brief This function is called when a request is about to start being processed
         *
         * The SDK retains the ownership of the request parameter.
         * Don't use it after this functions returns.
         *
         * The api object is the one created by the application, it will be valid until
         * the application deletes it.
         *
         * @param api MegaApi object that started the request
         * @param request Information about the request
         */
        virtual void onRequestStart(MegaApi* api, MegaRequest *request);

        /**
         * @brief This function is called when a request has finished
         *
         * There won't be more callbacks about this request.
         * The last parameter provides the result of the request. If the request finished without problems,
         * the error code will be API_OK
         *
         * The SDK retains the ownership of the request and error parameters.
         * Don't use them after this functions returns.
         *
         * The api object is the one created by the application, it will be valid until
         * the application deletes it.
         *
         * @param api MegaApi object that started the request
         * @param request Information about the request
         * @param e Error information
         */
        virtual void onRequestFinish(MegaApi* api, MegaRequest *request, MegaError* e);

        /**
         * @brief This function is called to inform about the progres of a request
         *
         * Currently, this callback is only used for fetchNodes (MegaRequest::TYPE_FETCH_NODES) requests
         *
         * The SDK retains the ownership of the request parameter.
         * Don't use it after this functions returns.
         *
         * The api object is the one created by the application, it will be valid until
         * the application deletes it.
         *
         *
         * @param api MegaApi object that started the request
         * @param request Information about the request
         * @see MegaRequest::getTotalBytes MegaRequest::getTransferredBytes
         */
        virtual void onRequestUpdate(MegaApi*api, MegaRequest *request);

        /**
         * @brief This function is called when there is a temporary error processing a request
         *
         * The request continues after this callback, so expect more MegaRequestListener::onRequestTemporaryError or
         * a MegaRequestListener::onRequestFinish callback
         *
         * The SDK retains the ownership of the request and error parameters.
         * Don't use them after this functions returns.
         *
         * The api object is the one created by the application, it will be valid until
         * the application deletes it.
         *
         * @param api MegaApi object that started the request
         * @param request Information about the request
         * @param error Error information
         */
        virtual void onRequestTemporaryError(MegaApi *api, MegaRequest *request, MegaError* error);
        virtual ~MegaRequestListener();
};

/**
 * @brief Interface to receive information about transfers
 *
 * All transfers allows to pass a pointer to an implementation of this interface in the last parameter.
 * You can also get information about all transfers using MegaApi::addTransferListener
 *
 * MegaListener objects can also receive information about transfers
 *
 * The implementation will receive callbacks from an internal worker thread.
 *
 */
class MegaTransferListener
{
    public:
        /**
         * @brief This function is called when a transfer is about to start being processed
         *
         * The SDK retains the ownership of the transfer parameter.
         * Don't use it after this functions returns.
         *
         * The api object is the one created by the application, it will be valid until
         * the application deletes it.
         *
         * @param api MegaApi object that started the transfer
         * @param transfer Information about the transfer
         */
        virtual void onTransferStart(MegaApi *api, MegaTransfer *transfer);

        /**
         * @brief This function is called when a transfer has finished
         *
         * The SDK retains the ownership of the transfer and error parameters.
         * Don't use them after this functions returns.
         *
         * The api object is the one created by the application, it will be valid until
         * the application deletes it.
         *
         * There won't be more callbacks about this transfer.
         * The last parameter provides the result of the transfer. If the transfer finished without problems,
         * the error code will be API_OK
         *
         * @param api MegaApi object that started the transfer
         * @param transfer Information about the transfer
         * @param error Error information
         */
        virtual void onTransferFinish(MegaApi* api, MegaTransfer *transfer, MegaError* error);

        /**
         * @brief This function is called to inform about the progress of a transfer
         *
         * The SDK retains the ownership of the transfer parameter.
         * Don't use it after this functions returns.
         *
         * The api object is the one created by the application, it will be valid until
         * the application deletes it.
         *
         * @param api MegaApi object that started the transfer
         * @param transfer Information about the transfer
         *
         * @see MegaTransfer::getTransferredBytes, MegaTransfer::getSpeed
         */
        virtual void onTransferUpdate(MegaApi *api, MegaTransfer *transfer);

        /**
         * @brief This function is called when there is a temporary error processing a transfer
         *
         * The transfer continues after this callback, so expect more MegaTransferListener::onTransferTemporaryError or
         * a MegaTransferListener::onTransferFinish callback
         *
         * The SDK retains the ownership of the transfer and error parameters.
         * Don't use them after this functions returns.
         *
         * @param api MegaApi object that started the transfer
         * @param transfer Information about the transfer
         * @param error Error information
         */
        virtual void onTransferTemporaryError(MegaApi *api, MegaTransfer *transfer, MegaError* error);

        virtual ~MegaTransferListener();

        /**
         * @brief This function is called to provide the last readed bytes of streaming downloads
         *
         * This function won't be called for non streaming downloads. You can get the same buffer
         * provided by this function in MegaTransferListener::onTransferUpdate, using
         * MegaTransfer::getLastBytes MegaTransfer::getDeltaSize.
         *
         * The SDK retains the ownership of the transfer and buffer parameters.
         * Don't use them after this functions returns.
         *
         * This callback is mainly provided for compatibility with other programming languages.
         *
         * @param api MegaApi object that started the transfer
         * @param transfer Information about the transfer
         * @param buffer Buffer with the last readed bytes
         * @param size Size of the buffer
         * @return true to continue the transfer, false to cancel it
         *
         * @see MegaApi::startStreaming
         */
        virtual bool onTransferData(MegaApi *api, MegaTransfer *transfer, char *buffer, size_t size);
};

/**
 * @brief Interface to get information about global events
 *
 * You can implement this interface and start receiving events calling MegaApi::addGlobalListener
 *
 * MegaListener objects can also receive global events
 *
 * The implementation will receive callbacks from an internal worker thread.
 */
class MegaGlobalListener
{
    public:
        /**
         * @brief This function is called when there are new or updated contacts in the account
         *
         * The SDK retains the ownership of the MegaUserList in the second parameter. The list and all the
         * MegaUser objects that it contains will be valid until this function returns. If you want to save the
         * list, use MegaUserList::copy. If you want to save only some of the MegaUser objects, use MegaUser::copy
         * for those objects.
         *
         * @param api MegaApi object connected to the account
         * @param users List that contains the new or updated contacts
         */
        virtual void onUsersUpdate(MegaApi* api, MegaUserList *users);

        /**
         * @brief This function is called when there are new or updated nodes in the account
         *
         * When the full account is reloaded or a large number of server notifications arrives at once, the
         * second parameter will be NULL.
         *
         * The SDK retains the ownership of the MegaNodeList in the second parameter. The list and all the
         * MegaNode objects that it contains will be valid until this function returns. If you want to save the
         * list, use MegaNodeList::copy. If you want to save only some of the MegaNode objects, use MegaNode::copy
         * for those nodes.
         *
         * @param api MegaApi object connected to the account
         * @param nodes List that contains the new or updated nodes
         */
        virtual void onNodesUpdate(MegaApi* api, MegaNodeList *nodes);

        /**
         * @brief This function is called when the account has been updated (upgraded/downgraded)
         * @param api MegaApi object connected to the account
         */
        virtual void onAccountUpdate(MegaApi *api);

        /**
         * @brief This function is called when there are new or updated contact requests in the account
         *
         * When the full account is reloaded or a large number of server notifications arrives at once, the
         * second parameter will be NULL.
         *
         * The SDK retains the ownership of the MegaContactRequestList in the second parameter. The list and all the
         * MegaContactRequest objects that it contains will be valid until this function returns. If you want to save the
         * list, use MegaContactRequestList::copy. If you want to save only some of the MegaContactRequest objects, use MegaContactRequest::copy
         * for them.
         *
         * @param api MegaApi object connected to the account
         * @param requests List that contains the new or updated contact requests
         */
        virtual void onContactRequestsUpdate(MegaApi* api, MegaContactRequestList* requests);

        /**
         * @brief This function is called when an inconsistency is detected in the local cache
         *
         * You should call MegaApi::fetchNodes when this callback is received
         *
         * @param api MegaApi object connected to the account
         */
        virtual void onReloadNeeded(MegaApi* api);

#ifdef ENABLE_SYNC
        /**
         * @brief This function is called with the state of the synchronization engine has changed
         *
         * You can call MegaApi::isScanning and MegaApi::isWaiting to know the global state
         * of the synchronization engine.
         *
         * @param api MegaApi object related to the event
         */
        virtual void onGlobalSyncStateChanged(MegaApi* api);
#endif

#ifdef ENABLE_CHAT
        /**
         * @brief This function is called when there are new or updated chats
         *
         * This callback is also used to initialize the list of chats available during the fetchnodes request.
         *
         * The SDK retains the ownership of the MegaTextChatList in the second parameter. The list and all the
         * MegaTextChat objects that it contains will be valid until this function returns. If you want to save the
         * list, use MegaTextChatList::copy. If you want to save only some of the MegaTextChat objects, use
         * MegaTextChat::copy for those objects.
         *
         * @param api MegaApi object connected to the account
         * @param chats List that contains the new or updated chats
         */
        virtual void onChatsUpdate(MegaApi* api, MegaTextChatList *chats);
#endif
        virtual ~MegaGlobalListener();
};

/**
 * @brief Interface to get all information related to a MEGA account
 *
 * Implementations of this interface can receive all events (request, transfer, global) and two
 * additional events related to the synchronization engine. The SDK will provide a new interface
 * to get synchronization events separately in future updates-
 *
 * Multiple inheritance isn't used for compatibility with other programming languages
 *
 * The implementation will receive callbacks from an internal worker thread.
 *
 */
class MegaListener
{
    public:
        /**
         * @brief This function is called when a request is about to start being processed
         *
         * The SDK retains the ownership of the request parameter.
         * Don't use it after this functions returns.
         *
         * The api object is the one created by the application, it will be valid until
         * the application deletes it.
         *
         * @param api MegaApi object that started the request
         * @param request Information about the request
         */
        virtual void onRequestStart(MegaApi* api, MegaRequest *request);

        /**
         * @brief This function is called when a request has finished
         *
         * There won't be more callbacks about this request.
         * The last parameter provides the result of the request. If the request finished without problems,
         * the error code will be API_OK
         *
         * The SDK retains the ownership of the request and error parameters.
         * Don't use them after this functions returns.
         *
         * The api object is the one created by the application, it will be valid until
         * the application deletes it.
         *
         * @param api MegaApi object that started the request
         * @param request Information about the request
         * @param e Error information
         */
        virtual void onRequestFinish(MegaApi* api, MegaRequest *request, MegaError* e);

        /**
         * @brief This function is called to inform about the progres of a request
         *
         * Currently, this callback is only used for fetchNodes (MegaRequest::TYPE_FETCH_NODES) requests
         *
         * The SDK retains the ownership of the request parameter.
         * Don't use it after this functions returns.
         *
         * The api object is the one created by the application, it will be valid until
         * the application deletes it.
         *
         *
         * @param api MegaApi object that started the request
         * @param request Information about the request
         * @see MegaRequest::getTotalBytes MegaRequest::getTransferredBytes
         */
        virtual void onRequestUpdate(MegaApi*api, MegaRequest *request);

        /**
         * @brief This function is called when there is a temporary error processing a request
         *
         * The request continues after this callback, so expect more MegaRequestListener::onRequestTemporaryError or
         * a MegaRequestListener::onRequestFinish callback
         *
         * The SDK retains the ownership of the request and error parameters.
         * Don't use them after this functions returns.
         *
         * The api object is the one created by the application, it will be valid until
         * the application deletes it.
         *
         * @param api MegaApi object that started the request
         * @param request Information about the request
         * @param error Error information
         */
        virtual void onRequestTemporaryError(MegaApi *api, MegaRequest *request, MegaError* error);

        /**
         * @brief This function is called when a transfer is about to start being processed
         *
         * The SDK retains the ownership of the transfer parameter.
         * Don't use it after this functions returns.
         *
         * The api object is the one created by the application, it will be valid until
         * the application deletes it.
         *
         * @param api MegaApi object that started the request
         * @param transfer Information about the transfer
         */
        virtual void onTransferStart(MegaApi *api, MegaTransfer *transfer);

        /**
         * @brief This function is called when a transfer has finished
         *
         * The SDK retains the ownership of the transfer and error parameters.
         * Don't use them after this functions returns.
         *
         * The api object is the one created by the application, it will be valid until
         * the application deletes it.
         *
         * There won't be more callbacks about this transfer.
         * The last parameter provides the result of the transfer. If the transfer finished without problems,
         * the error code will be API_OK
         *
         * @param api MegaApi object that started the transfer
         * @param transfer Information about the transfer
         * @param error Error information
         */
        virtual void onTransferFinish(MegaApi* api, MegaTransfer *transfer, MegaError* error);

        /**
         * @brief This function is called to inform about the progress of a transfer
         *
         * The SDK retains the ownership of the transfer parameter.
         * Don't use it after this functions returns.
         *
         * The api object is the one created by the application, it will be valid until
         * the application deletes it.
         *
         * @param api MegaApi object that started the transfer
         * @param transfer Information about the transfer
         *
         * @see MegaTransfer::getTransferredBytes, MegaTransfer::getSpeed
         */
        virtual void onTransferUpdate(MegaApi *api, MegaTransfer *transfer);

        /**
         * @brief This function is called when there is a temporary error processing a transfer
         *
         * The transfer continues after this callback, so expect more MegaTransferListener::onTransferTemporaryError or
         * a MegaTransferListener::onTransferFinish callback
         *
         * The SDK retains the ownership of the transfer and error parameters.
         * Don't use them after this functions returns.
         *
         * @param api MegaApi object that started the transfer
         * @param transfer Information about the transfer
         * @param error Error information
         */
        virtual void onTransferTemporaryError(MegaApi *api, MegaTransfer *transfer, MegaError* error);

        /**
         * @brief This function is called when there are new or updated contacts in the account
         *
         * The SDK retains the ownership of the MegaUserList in the second parameter. The list and all the
         * MegaUser objects that it contains will be valid until this function returns. If you want to save the
         * list, use MegaUserList::copy. If you want to save only some of the MegaUser objects, use MegaUser::copy
         * for those objects.
         *
         * @param api MegaApi object connected to the account
         * @param users List that contains the new or updated contacts
         */
        virtual void onUsersUpdate(MegaApi* api, MegaUserList *users);

        /**
         * @brief This function is called when there are new or updated nodes in the account
         *
         * When the full account is reloaded or a large number of server notifications arrives at once, the
         * second parameter will be NULL.
         *
         * The SDK retains the ownership of the MegaNodeList in the second parameter. The list and all the
         * MegaNode objects that it contains will be valid until this function returns. If you want to save the
         * list, use MegaNodeList::copy. If you want to save only some of the MegaNode objects, use MegaNode::copy
         * for those nodes.
         *
         * @param api MegaApi object connected to the account
         * @param nodes List that contains the new or updated nodes
         */
        virtual void onNodesUpdate(MegaApi* api, MegaNodeList *nodes);

        /**
         * @brief This function is called when the account has been updated (upgraded/downgraded)
         * @param api MegaApi object connected to the account
         */
        virtual void onAccountUpdate(MegaApi *api);

        /**
         * @brief This function is called when there are new or updated contact requests in the account
         *
         * When the full account is reloaded or a large number of server notifications arrives at once, the
         * second parameter will be NULL.
         *
         * The SDK retains the ownership of the MegaContactRequestList in the second parameter. The list and all the
         * MegaContactRequest objects that it contains will be valid until this function returns. If you want to save the
         * list, use MegaContactRequestList::copy. If you want to save only some of the MegaContactRequest objects, use MegaContactRequest::copy
         * for them.
         *
         * @param api MegaApi object connected to the account
         * @param requests List that contains the new or updated contact requests
         */
        virtual void onContactRequestsUpdate(MegaApi* api, MegaContactRequestList* requests);

        /**
         * @brief This function is called when an inconsistency is detected in the local cache
         *
         * You should call MegaApi::fetchNodes when this callback is received
         *
         * @param api MegaApi object connected to the account
         */
        virtual void onReloadNeeded(MegaApi* api);

#ifdef ENABLE_SYNC
    /**
     * @brief This function is called when the state of a synced file changes
     *
     * Possible values for the state are:
     * - MegaApi::STATE_SYNCED = 1
     * The file is synced with the MEGA account
     *
     * - MegaApi::STATE_PENDING = 2
     * The file isn't synced with the MEGA account. It's waiting to be synced.
     *
     * - MegaApi::STATE_SYNCING = 3
     * The file is being synced with the MEGA account
     *
     * @param api MegaApi object that is synchronizing files
     * @param sync MegaSync object manages the file
     * @param filePath Local path of the file
     * @param newState New state of the file
     */
    virtual void onSyncFileStateChanged(MegaApi *api, MegaSync *sync, const char *filePath, int newState);

    /**
     * @brief This function is called when there is a synchronization event
     *
     * Synchronization events can be local deletions, local additions, remote deletions,
     * remote additions, etc. See MegaSyncEvent to know the full list of event types
     *
     * @param api MegaApi object that is synchronizing files
     * @param sync MegaSync object that detects the event
     * @param event Information about the event
     *
     * This parameter will be deleted just after the callback. If you want to save it use
     * MegaSyncEvent::copy
     */
    virtual void onSyncEvent(MegaApi *api, MegaSync *sync,  MegaSyncEvent *event);

    /**
     * @brief This function is called when the state of the synchronization changes
     *
     * The SDK calls this function when the state of the synchronization changes. you can use
     * MegaSync::getState to get the new state of the synchronization
     *
     * @param api MegaApi object that is synchronizing files
     * @param sync MegaSync object that has changed its state
     */
    virtual void onSyncStateChanged(MegaApi *api,  MegaSync *sync);

    /**
     * @brief This function is called with the state of the synchronization engine has changed
     *
     * You can call MegaApi::isScanning and MegaApi::isWaiting to know the global state
     * of the synchronization engine.
     *
     * @param api MegaApi object related to the event
     */
    virtual void onGlobalSyncStateChanged(MegaApi* api);
#endif

#ifdef ENABLE_CHAT
    /**
     * @brief This function is called when there are new or updated chats
     *
     * The SDK retains the ownership of the MegaTextChatList in the second parameter. The list and all the
     * MegaTextChat objects that it contains will be valid until this function returns. If you want to save the
     * list, use MegaTextChatList::copy. If you want to save only some of the MegaTextChat objects, use
     * MegaTextChat::copy for those objects.
     *
     * @param api MegaApi object connected to the account
     * @param chats List that contains the new or updated chats
     */
    virtual void onChatsUpdate(MegaApi* api, MegaTextChatList *chats);
#endif

        virtual ~MegaListener();
};

class MegaInputStream
{
public:
    virtual int64_t getSize();
    virtual bool read(char *buffer, size_t size);
    virtual ~MegaInputStream();
};

class MegaApiImpl;

/**
 * @brief Allows to control a MEGA account or a shared folder
 *
 * You must provide an appKey to use this SDK. You can generate an appKey for your app for free here:
 * - https://mega.nz/#sdk
 *
 * You can enable local node caching by passing a local path in the constructor of this class. That saves many data usage
 * and many time starting your app because the entire filesystem won't have to be downloaded each time. The persistent
 * node cache will only be loaded by logging in with a session key. To take advantage of this feature, apart of passing the
 * local path to the constructor, your application have to save the session key after login (MegaApi::dumpSession) and use
 * it to log in the next time. This is highly recommended also to enhance the security, because in this was the access password
 * doesn't have to be stored by the application.
 *
 * To access MEGA using this SDK, you have to create an object of this class and use one of the MegaApi::login options (to log in
 * to a MEGA account or a public folder). If the login request succeed, you must call MegaApi::fetchNodes to get the filesystem in MEGA.
 * After successfully completing that request, you can use all other functions, manage the files and start transfers.
 *
 * After using MegaApi::logout you can reuse the same MegaApi object to log in to another MEGA account or a public folder.
 *
 * Some functions in this class return a pointer and give you the ownership. In all of them, memory allocations
 * are made using new (for single objects) and new[] (for arrays) so you should use delete and delete[] to free them.
 */
class MegaApi
{
    public:
    	enum
		{
			STATE_NONE = 0,
			STATE_SYNCED,
			STATE_PENDING,
			STATE_SYNCING,
			STATE_IGNORED
		};

        enum {
            LOG_LEVEL_FATAL = 0,   // Very severe error event that will presumably lead the application to abort.
            LOG_LEVEL_ERROR,   // Error information but will continue application to keep running.
            LOG_LEVEL_WARNING, // Information representing errors in application but application will keep running
            LOG_LEVEL_INFO,    // Mainly useful to represent current progress of application.
            LOG_LEVEL_DEBUG,   // Informational logs, that are useful for developers. Only applicable if DEBUG is defined.
            LOG_LEVEL_MAX
        };

        enum {
            ATTR_TYPE_THUMBNAIL = 0,
            ATTR_TYPE_PREVIEW = 1
        };

        enum {
            USER_ATTR_AVATAR = 0,               // public - char array
            USER_ATTR_FIRSTNAME = 1,            // public - char array
            USER_ATTR_LASTNAME = 2,             // public - char array
            USER_ATTR_AUTHRING = 3,             // private - byte array
            USER_ATTR_LAST_INTERACTION = 4,     // private - byte array
            USER_ATTR_ED25519_PUBLIC_KEY = 5,   // public - byte array
            USER_ATTR_CU25519_PUBLIC_KEY = 6,   // public - byte array
            USER_ATTR_KEYRING = 7,              // private - byte array
            USER_ATTR_SIG_RSA_PUBLIC_KEY = 8,  // public - byte array
            USER_ATTR_SIG_CU255_PUBLIC_KEY = 9 // public - byte array
//            USER_ATTR_AUTHRSA = 8,
//            USER_ATTR_AUTHCU255 =
        };

        enum {
            NODE_ATTR_DURATION = 0,
            NODE_ATTR_COORDINATES = 1
        };

        enum {
            PAYMENT_METHOD_BALANCE = 0,
            PAYMENT_METHOD_PAYPAL = 1,
            PAYMENT_METHOD_ITUNES = 2,
            PAYMENT_METHOD_GOOGLE_WALLET = 3,
            PAYMENT_METHOD_BITCOIN = 4,
            PAYMENT_METHOD_UNIONPAY = 5,
            PAYMENT_METHOD_FORTUMO = 6,
            PAYMENT_METHOD_CREDIT_CARD = 8,
            PAYMENT_METHOD_CENTILI = 9,
            PAYMENT_METHOD_WINDOWS_STORE = 13
        };

        enum {
            TRANSFER_METHOD_NORMAL = 0,
            TRANSFER_METHOD_ALTERNATIVE_PORT = 1,
            TRANSFER_METHOD_AUTO = 2,
            TRANSFER_METHOD_AUTO_NORMAL = 3,
            TRANSFER_METHOD_AUTO_ALTERNATIVE = 4
        };

        /**
         * @brief Constructor suitable for most applications
         * @param appKey AppKey of your application
         * You can generate your AppKey for free here:
         * - https://mega.nz/#sdk
         *
         * @param basePath Base path to store the local cache
         * If you pass NULL to this parameter, the SDK won't use any local cache.
         *
         * @param userAgent User agent to use in network requests
         * If you pass NULL to this parameter, a default user agent will be used
         *
         */
        MegaApi(const char *appKey, const char *basePath = NULL, const char *userAgent = NULL);

        /**
         * @brief MegaApi Constructor that allows to use a custom GFX processor
         *
         * The SDK attach thumbnails and previews to all uploaded images. To generate them, it needs a graphics processor.
         * You can build the SDK with one of the provided built-in graphics processors. If none of them is available
         * in your app, you can implement the MegaGfxProcessor interface to provide your custom processor. Please
         * read the documentation of MegaGfxProcessor carefully to ensure that your implementation is valid.
         *
         * @param appKey AppKey of your application
         * You can generate your AppKey for free here:
         * - https://mega.nz/#sdk
         *
         * @param processor Image processor. The SDK will use it to generate previews and thumbnails
         * If you pass NULL to this parameter, the SDK will try to use the built-in image processors.
         *
         * @param basePath Base path to store the local cache
         * If you pass NULL to this parameter, the SDK won't use any local cache.
         *
         * @param userAgent User agent to use in network requests
         * If you pass NULL to this parameter, a default user agent will be used
         *
         */
        MegaApi(const char *appKey, MegaGfxProcessor* processor, const char *basePath = NULL, const char *userAgent = NULL);

#ifdef ENABLE_SYNC
        /**
         * @brief Special constructor to allow non root synchronization on OSX
         *
         * The synchronization engine needs to read filesystem notifications from /dev/fsevents to work efficiently.
         * Only root can open this file, so if you want to use the synchronization engine on OSX you will have to
         * run the application as root, or to use this constructor to provide an open file descriptor to /dev/fsevents
         *
         * You could open /dev/fsevents in a minimal loader with root permissions and provide the file descriptor
         * to a new executable that uses this constructor. Here you have an example implementation of the loader:
         *
         * int main(int argc, char *argv[])
         * {
         *     char buf[16];
         *     int fd = open("/dev/fsevents", O_RDONLY);
         *     seteuid(getuid());
         *     snprintf(buf, sizeof(buf), "%d", fd);
         *     execl("executablePath", buf, NULL);
         *     return 0;
         * }
         *
         * If you use another constructor. The synchronization engine will still work on OSX, but it will scan all files
         * regularly so it will be much less efficient.
         *
         * @param appKey AppKey of your application
         * You can generate your AppKey for free here:
         * - https://mega.nz/#sdk
         *
         * @param basePath Base path to store the local cache
         * If you pass NULL to this parameter, the SDK won't use any local cache.
         *
         * @param userAgent User agent to use in network requests
         * If you pass NULL to this parameter, a default user agent will be used
         *
         * @param fseventsfd Open file descriptor of /dev/fsevents
         *
         */
        MegaApi(const char *appKey, const char *basePath, const char *userAgent, int fseventsfd);
#endif

        virtual ~MegaApi();


        /**
         * @brief Register a listener to receive all events (requests, transfers, global, synchronization)
         *
         * You can use MegaApi::removeListener to stop receiving events.
         *
         * @param listener Listener that will receive all events (requests, transfers, global, synchronization)
         */
        void addListener(MegaListener* listener);

        /**
         * @brief Register a listener to receive all events about requests
         *
         * You can use MegaApi::removeRequestListener to stop receiving events.
         *
         * @param listener Listener that will receive all events about requests
         */
        void addRequestListener(MegaRequestListener* listener);

        /**
         * @brief Register a listener to receive all events about transfers
         *
         * You can use MegaApi::removeTransferListener to stop receiving events.
         *
         * @param listener Listener that will receive all events about transfers
         */
        void addTransferListener(MegaTransferListener* listener);

        /**
         * @brief Register a listener to receive global events
         *
         * You can use MegaApi::removeGlobalListener to stop receiving events.
         *
         * @param listener Listener that will receive global events
         */
        void addGlobalListener(MegaGlobalListener* listener);

#ifdef ENABLE_SYNC
        /**
         * @brief Add a listener for all events related to synchronizations
         * @param listener Listener that will receive synchronization events
         */
        void addSyncListener(MegaSyncListener *listener);

        /**
         * @brief Unregister a synchronization listener
         * @param listener Objet that will be unregistered
         */
        void removeSyncListener(MegaSyncListener *listener);
#endif

        /**
         * @brief Unregister a listener
         *
         * This listener won't receive more events.
         *
         * @param listener Object that is unregistered
         */
        void removeListener(MegaListener* listener);

        /**
         * @brief Unregister a MegaRequestListener
         *
         * This listener won't receive more events.
         *
         * @param listener Object that is unregistered
         */
        void removeRequestListener(MegaRequestListener* listener);

        /**
         * @brief Unregister a MegaTransferListener
         *
         * This listener won't receive more events.
         *
         * @param listener Object that is unregistered
         */
        void removeTransferListener(MegaTransferListener* listener);

        /**
         * @brief Unregister a MegaGlobalListener
         *
         * This listener won't receive more events.
         *
         * @param listener Object that is unregistered
         */
        void removeGlobalListener(MegaGlobalListener* listener);

        /**
         * @brief Get the current request
         *
         * The return value is only valid when this function is synchronously
         * called inside a callback related to a request. The return value is
         * the same as the received in the parameter of the callback.
         * This function is provided to support the creation of bindings for
         * some programming languaguages like PHP.
         *
         * @return Current request
         */
        MegaRequest *getCurrentRequest();

        /**
         * @brief Get the current transfer
         *
         * The return value is only valid when this function is synchronously
         * called inside a callback related to a transfer. The return value is
         * the same as the received in the parameter of the callback.
         * This function is provided to support the creation of bindings for
         * some programming languaguages like PHP.
         *
         * @return Current transfer
         */
        MegaTransfer *getCurrentTransfer();

        /**
         * @brief Get the current error
         *
         * The return value is only valid when this function is synchronously
         * called inside a callback. The return value is
         * the same as the received in the parameter of the callback.
         * This function is provided to support the creation of bindings for
         * some programming languaguages like PHP.
         *
         * @return Current error
         */
        MegaError *getCurrentError();

        /**
         * @brief Get the current nodes
         *
         * The return value is only valid when this function is synchronously
         * called inside a onNodesUpdate callback. The return value is
         * the same as the received in the parameter of the callback.
         * This function is provided to support the creation of bindings for
         * some programming languaguages like PHP.
         *
         * @return Current nodes
         */
        MegaNodeList *getCurrentNodes();

        /**
         * @brief Get the current users
         *
         * The return value is only valid when this function is synchronously
         * called inside a onUsersUpdate callback. The return value is
         * the same as the received in the parameter of the callback.
         * This function is provided to support the creation of bindings for
         * some programming languaguages like PHP.
         *
         * @return Current users
         */
        MegaUserList *getCurrentUsers();

        /**
         * @brief Generates a private key based on the access password
         *
         * This is a time consuming operation (specially for low-end mobile devices). Since the resulting key is
         * required to log in, this function allows to do this step in a separate function. You should run this function
         * in a background thread, to prevent UI hangs. The resulting key can be used in MegaApi::fastLogin
         *
         * You take the ownership of the returned value.
         *
         * @param password Access password
         * @return Base64-encoded private key
         */
        char* getBase64PwKey(const char *password);

        /**
         * @brief Generates a hash based in the provided private key and email
         *
         * This is a time consuming operation (specially for low-end mobile devices). Since the resulting key is
         * required to log in, this function allows to do this step in a separate function. You should run this function
         * in a background thread, to prevent UI hangs. The resulting key can be used in MegaApi::fastLogin
         *
         * You take the ownership of the returned value.
         *
         * @param base64pwkey Private key returned by MegaApi::getBase64PwKey
         * @param email Email to create the hash
         * @return Base64-encoded hash
         */
        char* getStringHash(const char* base64pwkey, const char* email);

        /**
         * @brief Get an URL to transfer the current session to the webclient
         *
         * This function creates a new session for the link so logging out in the web client won't log out
         * the current session.
         *
         * The associated request type with this request is MegaRequest::TYPE_GET_SESSION_TRANSFER_URL
         * Valid data in the MegaRequest object received in onRequestFinish when the error code
         * is MegaError::API_OK:
         * - MegaRequest::getLink - URL to open the desired page with the same account
         *
         * You take the ownership of the returned value.
         *
         * @param path Path inside https://mega.nz/# that we want to open with the current session
         *
         * For example, if you want to open https://mega.nz/#pro, the parameter of this function should be "pro".
         *
         * @param listener MegaRequestListener to track this request
         */
        void getSessionTransferURL(const char *path, MegaRequestListener *listener = NULL);

        /**
         * @brief Converts a Base32-encoded user handle (JID) to a MegaHandle
         *
         * @param base32Handle Base32-encoded handle (JID)
         * @return User handle
         */
        static MegaHandle base32ToHandle(const char* base32Handle);

        /**
         * @brief Converts a Base64-encoded node handle to a MegaHandle
         *
         * The returned value can be used to recover a MegaNode using MegaApi::getNodeByHandle
         * You can revert this operation using MegaApi::handleToBase64
         *
         * @param base64Handle Base64-encoded node handle
         * @return Node handle
         */
        static MegaHandle base64ToHandle(const char* base64Handle);

        /**
         * @brief Converts the handle of a node to a Base64-encoded string
         *
         * You take the ownership of the returned value
         * You can revert this operation using MegaApi::base64ToHandle
         *
         * @param handle Node handle to be converted
         * @return Base64-encoded node handle
         */
        static char* handleToBase64(MegaHandle handle);

        /**
         * @brief Converts a MegaHandle to a Base64-encoded string
         *
         * You take the ownership of the returned value
         * You can revert this operation using MegaApi::base64ToHandle
         *
         * @param User handle to be converted
         * @return Base64-encoded user handle
         */
        static char* userHandleToBase64(MegaHandle handle);

        /**
         * @brief Add entropy to internal random number generators
         *
         * It's recommended to call this function with random data specially to
         * enhance security,
         *
         * @param data Byte array with random data
         * @param size Size of the byte array (in bytes)
         */
        static void addEntropy(char* data, unsigned int size);

#ifdef WINDOWS_PHONE
        /**
         * @brief Set the ID for statistics
         *
         * This function is not thread-safe so it must be used before
         * the creation of instances of MegaApi to not interfere with
         * the internal thread. Otherwise, the behavior of this
         * function is undefined and it could even crash.
         *
         * Only the first call to this function will correctly set the ID.
         * If you call this function more times, it won't have any effect.
         *
         * The id parameter is hashed before being used
         *
         * @param id ID for statistics
         */
        static void setStatsID(const char *id);
#endif

        /**
         * @brief Retry all pending requests
         *
         * When requests fails they wait some time before being retried. That delay grows exponentially if the request
         * fails again. For this reason, and since this request is very lightweight, it's recommended to call it with
         * the default parameters on every user interaction with the application. This will prevent very big delays
         * completing requests.
         *
         * The associated request type with this request is MegaRequest::TYPE_RETRY_PENDING_CONNECTIONS.
         * Valid data in the MegaRequest object received on callbacks:
         * - MegaRequest::getFlag - Returns the first parameter
         * - MegaRequest::getNumber - Returns the second parameter
         *
         * @param disconnect true if you want to disconnect already connected requests
         * It's not recommended to set this flag to true if you are not fully sure about what are you doing. If you
         * send a request that needs some time to complete and you disconnect it in a loop without giving it enough time,
         * it could be retrying forever.
         *
         * @param includexfers true to retry also transfers
         * It's not recommended to set this flag. Transfer has a retry counter and are aborted after a number of retries
         * MegaTransfer::getMaxRetries. Setting this flag to true, you will force more immediate retries and your transfers
         * could fail faster.
         *
         * @param listener MegaRequestListener to track this request
         */
        void retryPendingConnections(bool disconnect = false, bool includexfers = false, MegaRequestListener* listener = NULL);

        /**
         * @brief Log in to a MEGA account
         *
         * The associated request type with this request is MegaRequest::TYPE_LOGIN.
         * Valid data in the MegaRequest object received on callbacks:
         * - MegaRequest::getEmail - Returns the first parameter
         * - MegaRequest::getPassword - Returns the second parameter
         *
         * If the email/password aren't valid the error code provided in onRequestFinish is
         * MegaError::API_ENOENT.
         *
         * @param email Email of the user
         * @param password Password
         * @param listener MegaRequestListener to track this request
         */
        void login(const char* email, const char* password, MegaRequestListener *listener = NULL);

        /**
         * @brief Log in to a public folder using a folder link
         *
         * After a successful login, you should call MegaApi::fetchNodes to get filesystem and
         * start working with the folder.
         *
         * The associated request type with this request is MegaRequest::TYPE_LOGIN.
         * Valid data in the MegaRequest object received on callbacks:
         * - MegaRequest::getEmail - Retuns the string "FOLDER"
         * - MegaRequest::getLink - Returns the public link to the folder
         *
         * @param megaFolderLink Public link to a folder in MEGA
         * @param listener MegaRequestListener to track this request
         */
        void loginToFolder(const char* megaFolderLink, MegaRequestListener *listener = NULL);

        /**
         * @brief Log in to a MEGA account using precomputed keys
         *
         * The associated request type with this request is MegaRequest::TYPE_LOGIN.
         * Valid data in the MegaRequest object received on callbacks:
         * - MegaRequest::getEmail - Returns the first parameter
         * - MegaRequest::getPassword - Returns the second parameter
         * - MegaRequest::getPrivateKey - Returns the third parameter
         *
         * If the email/stringHash/base64pwKey aren't valid the error code provided in onRequestFinish is
         * MegaError::API_ENOENT.
         *
         * @param email Email of the user
         * @param stringHash Hash of the email returned by MegaApi::getStringHash
         * @param base64pwkey Private key calculated using MegaApi::getBase64PwKey
         * @param listener MegaRequestListener to track this request
         */
        void fastLogin(const char* email, const char *stringHash, const char *base64pwkey, MegaRequestListener *listener = NULL);

        /**
         * @brief Log in to a MEGA account using a session key
         *
         * The associated request type with this request is MegaRequest::TYPE_LOGIN.
         * Valid data in the MegaRequest object received on callbacks:
         * - MegaRequest::getSessionKey - Returns the session key
         *
         * @param session Session key previously dumped with MegaApi::dumpSession
         * @param listener MegaRequestListener to track this request
         */
        void fastLogin(const char* session, MegaRequestListener *listener = NULL);

        /**
         * @brief Close a MEGA session
         *
         * All clients using this session will be automatically logged out.
         *
         * You can get session information using MegaApi::getExtendedAccountDetails.
         * Then use MegaAccountDetails::getNumSessions and MegaAccountDetails::getSession
         * to get session info.
         * MegaAccountSession::getHandle provides the handle that this function needs.
         *
         * If you use mega::INVALID_HANDLE, all sessions except the current one will be closed
         *
         * @param Handle of the session. Use mega::INVALID_HANDLE to cancel all sessions except the current one
         * @param listener MegaRequestListener to track this request
         */
        void killSession(MegaHandle sessionHandle, MegaRequestListener *listener = NULL);

        /**
         * @brief Get data about the logged account
         *
         * The associated request type with this request is MegaRequest::TYPE_GET_USER_DATA.
         *
         * Valid data in the MegaRequest object received in onRequestFinish when the error code
         * is MegaError::API_OK:
         * - MegaRequest::getName - Returns the name of the logged user
         * - MegaRequest::getPassword - Returns the the public RSA key of the account, Base64-encoded
         * - MegaRequest::getPrivateKey - Returns the private RSA key of the account, Base64-encoded
         * - MegaRequest::getText - Returns the XMPP JID of the logged user
         *
         * @param listener MegaRequestListener to track this request
         */
        void getUserData(MegaRequestListener *listener = NULL);

        /**
         * @brief Get data about a contact
         *
         * The associated request type with this request is MegaRequest::TYPE_GET_USER_DATA.
         * Valid data in the MegaRequest object received on callbacks:
         * - MegaRequest::getEmail - Returns the email of the contact
         *
         * Valid data in the MegaRequest object received in onRequestFinish when the error code
         * is MegaError::API_OK:
         * - MegaRequest::getText - Returns the XMPP ID of the contact
         * - MegaRequest::getPassword - Returns the public RSA key of the contact, Base64-encoded
         *
         * @param user Contact to get the data
         * @param listener MegaRequestListener to track this request
         */
        void getUserData(MegaUser *user, MegaRequestListener *listener = NULL);

        /**
         * @brief Get information about a MEGA user
         *
         * The associated request type with this request is MegaRequest::TYPE_GET_USER_DATA.
         * Valid data in the MegaRequest object received on callbacks:
         * - MegaRequest::getEmail - Returns the email or the Base64 handle of the user,
         * depending on the value provided as user parameter
         *
         * Valid data in the MegaRequest object received in onRequestFinish when the error code
         * is MegaError::API_OK:
         * - MegaRequest::getText - Returns the XMPP ID of the user
         * - MegaRequest::getPassword - Returns the public RSA key of the user, Base64-encoded
         *
         * @param user Email or Base64 handle of the user
         * @param listener MegaRequestListener to track this request
         */
        void getUserData(const char *user, MegaRequestListener *listener = NULL);

        /**
         * @brief Returns the current session key
         *
         * You have to be logged in to get a valid session key. Otherwise,
         * this function returns NULL.
         *
         * You take the ownership of the returned value.
         *
         * @return Current session key
         */
        char *dumpSession();

        /**
         * @brief Returns the current XMPP session key
         *
         * You have to be logged in to get a valid session key. Otherwise,
         * this function returns NULL.
         *
         * You take the ownership of the returned value.
         *
         * @return Current XMPP session key
         */
        char *dumpXMPPSession();

        /**
         * @brief Get an authentication token that can be used to identify the user account
         *
         * If this MegaApi object is not logged into an account, this function will return NULL
         *
         * The value returned by this function can be used in other instances of MegaApi
         * thanks to the function MegaApi::setAccountAuth.
         *
         * You take the ownership of the returned value
         *
         * @return Authentication token
         */
        char *getAccountAuth();

        /**
         * @brief Use an authentication token to identify an account while accessing public folders
         *
         * This function is useful to preserve the PRO status when a public folder is being
         * used. The identifier will be sent in all API requests made after the call to this function.
         *
         * To stop using the current authentication token, it's needed to explicitly call
         * this function with NULL as parameter. Otherwise, the value set would continue
         * being used despite this MegaApi object is logged in or logged out.
         *
         * It's recommended to call this function before the usage of MegaApi::loginToFolder
         *
         * @param auth Authentication token used to identify the account of the user.
         * You can get it using MegaApi::getAccountAuth with an instance of MegaApi logged into
         * an account.
         */
        void setAccountAuth(const char* auth);

        /**
         * @brief Initialize the creation of a new MEGA account
         *
         * The associated request type with this request is MegaRequest::TYPE_CREATE_ACCOUNT.
         * Valid data in the MegaRequest object received on callbacks:
         * - MegaRequest::getEmail - Returns the email for the account
         * - MegaRequest::getPassword - Returns the password for the account
         * - MegaRequest::getName - Returns the name of the user
         *
         * If this request succeed, a confirmation email will be sent to the users.
         * If an account with the same email already exists, you will get the error code
         * MegaError::API_EEXIST in onRequestFinish
         *
         * @param email Email for the account
         * @param password Password for the account
         * @param name Name of the user
         * @param listener MegaRequestListener to track this request
         *
         * @deprecated This function is deprecated and will eventually be removed. Instead,
         * use the new version with firstname and lastname.
         */
        void createAccount(const char* email, const char* password, const char* name, MegaRequestListener *listener = NULL);

        /**
         * @brief Initialize the creation of a new MEGA account, with firstname and lastname
         *
         * The associated request type with this request is MegaRequest::TYPE_CREATE_ACCOUNT.
         * Valid data in the MegaRequest object received on callbacks:
         * - MegaRequest::getEmail - Returns the email for the account
         * - MegaRequest::getPassword - Returns the password for the account
         * - MegaRequest::getName - Returns the firstname of the user
         * - MegaRequest::getText - Returns the lastname of the user
         *
         * If this request succeed, a confirmation email will be sent to the users.
         * If an account with the same email already exists, you will get the error code
         * MegaError::API_EEXIST in onRequestFinish
         *
         * @param email Email for the account
         * @param password Password for the account
         * @param firstname Firstname of the user
         * @param lastname Lastname of the user
         * @param listener MegaRequestListener to track this request
         */
        void createAccount(const char* email, const char* password, const char* firstname, const char* lastname, MegaRequestListener *listener = NULL);

        /**
         * @brief Initialize the creation of a new MEGA account with precomputed keys
         *
         * The associated request type with this request is MegaRequest::TYPE_CREATE_ACCOUNT.
         * Valid data in the MegaRequest object received on callbacks:
         * - MegaRequest::getEmail - Returns the email for the account
         * - MegaRequest::getPrivateKey - Returns the private key calculated with MegaApi::getBase64PwKey
         * - MegaRequest::getName - Returns the name of the user
         *
         * If this request succeed, a confirmation email will be sent to the users.
         * If an account with the same email already exists, you will get the error code
         * MegaError::API_EEXIST in onRequestFinish
         *
         * @param email Email for the account
         * @param base64pwkey Private key calculated with MegaApi::getBase64PwKey
         * @param name Name of the user
         * @param listener MegaRequestListener to track this request
         */
        void fastCreateAccount(const char* email, const char *base64pwkey, const char* name, MegaRequestListener *listener = NULL);

        /**
         * @brief Get information about a confirmation link or a new signup link
         *
         * The associated request type with this request is MegaRequest::TYPE_QUERY_SIGNUP_LINK.
         * Valid data in the MegaRequest object received on all callbacks:
         * - MegaRequest::getLink - Returns the confirmation link
         *
         * Valid data in the MegaRequest object received in onRequestFinish when the error code
         * is MegaError::API_OK:
         * - MegaRequest::getEmail - Return the email associated with the link
         * - MegaRequest::getName - Returns the name associated with the link (available only for confirmation links)
         *
         * @param link Confirmation link (#confirm) or new signup link (#newsignup)
         * @param listener MegaRequestListener to track this request
         */
        void querySignupLink(const char* link, MegaRequestListener *listener = NULL);

        /**
         * @brief Confirm a MEGA account using a confirmation link and the user password
         *
         * The associated request type with this request is MegaRequest::TYPE_CONFIRM_ACCOUNT
         * Valid data in the MegaRequest object received on callbacks:
         * - MegaRequest::getLink - Returns the confirmation link
         * - MegaRequest::getPassword - Returns the password
         *
         * Valid data in the MegaRequest object received in onRequestFinish when the error code
         * is MegaError::API_OK:
         * - MegaRequest::getEmail - Email of the account
         * - MegaRequest::getName - Name of the user
         *
         * @param link Confirmation link
         * @param password Password of the account
         * @param listener MegaRequestListener to track this request
         */
        void confirmAccount(const char* link, const char *password, MegaRequestListener *listener = NULL);

        /**
         * @brief Confirm a MEGA account using a confirmation link and a precomputed key
         *
         * The associated request type with this request is MegaRequest::TYPE_CONFIRM_ACCOUNT
         * Valid data in the MegaRequest object received on callbacks:
         * - MegaRequest::getLink - Returns the confirmation link
         * - MegaRequest::getPrivateKey - Returns the base64pwkey parameter
         *
         * Valid data in the MegaRequest object received in onRequestFinish when the error code
         * is MegaError::API_OK:
         * - MegaRequest::getEmail - Email of the account
         * - MegaRequest::getName - Name of the user
         *
         * @param link Confirmation link
         * @param base64pwkey Private key precomputed with MegaApi::getBase64PwKey
         * @param listener MegaRequestListener to track this request
         */
        void fastConfirmAccount(const char* link, const char *base64pwkey, MegaRequestListener *listener = NULL);

        /**
         * @brief Initialize the reset of the existing password, with and without the Master Key.
         *
         * The associated request type with this request is MegaRequest::TYPE_GET_RECOVERY_LINK.
         * Valid data in the MegaRequest object received on callbacks:
         * - MegaRequest::getEmail - Returns the email for the account
         * - MegaRequest::getFlag - Returns whether the user has a backup of the master key or not.
         *
         * If this request succeed, a recovery link will be sent to the user.
         * If no account is registered under the provided email, you will get the error code
         * MegaError::API_ENOENT in onRequestFinish
         *
         * @param email Email used to register the account whose password wants to be reset.
         * @param hasMasterKey True if the user has a backup of the master key. Otherwise, false.
         * @param listener MegaRequestListener to track this request
         */
        void resetPassword(const char *email, bool hasMasterKey, MegaRequestListener *listener = NULL);

        /**
         * @brief Get information about a recovery link created by MegaApi::resetPassword.
         *
         * The associated request type with this request is MegaRequest::TYPE_QUERY_RECOVERY_LINK
         * Valid data in the MegaRequest object received on all callbacks:
         * - MegaRequest::getLink - Returns the recovery link
         *
         * Valid data in the MegaRequest object received in onRequestFinish when the error code
         * is MegaError::API_OK:
         * - MegaRequest::getEmail - Return the email associated with the link
         * - MegaRequest::getFlag - Return whether the link requires masterkey to reset password.
         *
         * @param link Recovery link (#recover)
         * @param listener MegaRequestListener to track this request
         */
        void queryResetPasswordLink(const char *link, MegaRequestListener *listener = NULL);

        /**
         * @brief Set a new password for the account pointed by the recovery link.
         *
         * Recovery links are created by calling MegaApi::resetPassword and may or may not
         * require to provide the Master Key.
         *
         * @see The flag of the MegaRequest::TYPE_QUERY_RECOVERY_LINK in MegaApi::queryResetPasswordLink.
         *
         * The associated request type with this request is MegaRequest::TYPE_CONFIRM_RECOVERY_LINK
         * Valid data in the MegaRequest object received on all callbacks:
         * - MegaRequest::getLink - Returns the recovery link
         * - MegaRequest::getPassword - Returns the new password
         * - MegaRequest::getPrivateKey - Returns the Master Key, when provided
         *
         * Valid data in the MegaRequest object received in onRequestFinish when the error code
         * is MegaError::API_OK:
         * - MegaRequest::getEmail - Return the email associated with the link
         * - MegaRequest::getFlag - Return whether the link requires masterkey to reset password.
         *
         * @param link The recovery link sent to the user's email address.
         * @param newPwd The new password to be set.
         * @param masterKey Base64-encoded string containing the master key (optional).
         * @param listener MegaRequestListener to track this request
         */
        void confirmResetPassword(const char *link, const char *newPwd, const char *masterKey = NULL, MegaRequestListener *listener = NULL);

        /**
         * @brief Initialize the cancellation of an account.
         *
         * The associated request type with this request is MegaRequest::TYPE_GET_CANCEL_LINK.
         *
         * If this request succeed, a cancellation link will be sent to the email address of the user.
         * If no user is logged in, you will get the error code MegaError::API_EACCESS in onRequestFinish().
         *
         * @see MegaApi::confirmCancelAccount
         *
         * @param listener MegaRequestListener to track this request
         */
        void cancelAccount(MegaRequestListener *listener = NULL);

        /**
         * @brief Get information about a cancel link created by MegaApi::cancelAccount.
         *
         * The associated request type with this request is MegaRequest::TYPE_QUERY_RECOVERY_LINK
         * Valid data in the MegaRequest object received on all callbacks:
         * - MegaRequest::getLink - Returns the cancel link
         *
         * Valid data in the MegaRequest object received in onRequestFinish when the error code
         * is MegaError::API_OK:
         * - MegaRequest::getEmail - Return the email associated with the link
         *
         * @param link Cancel link (#cancel)
         * @param listener MegaRequestListener to track this request
         */
        void queryCancelLink(const char *link, MegaRequestListener *listener = NULL);

        /**
         * @brief Effectively parks the user's account without creating a new fresh account.
         *
         * The contents of the account will then be purged after 60 days. Once the account is
         * parked, the user needs to contact MEGA support to restore the account.
         *
         * The associated request type with this request is MegaRequest::TYPE_CONFIRM_CANCEL_LINK.
         * Valid data in the MegaRequest object received on all callbacks:
         * - MegaRequest::getLink - Returns the recovery link
         * - MegaRequest::getPassword - Returns the new password
         *
         * Valid data in the MegaRequest object received in onRequestFinish when the error code
         * is MegaError::API_OK:
         * - MegaRequest::getEmail - Return the email associated with the link
         *
         * @param link Cancellation link sent to the user's email address;
         * @param pwd Password for the account.
         * @param listener MegaRequestListener to track this request
         */
        void confirmCancelAccount(const char *link, const char *pwd, MegaRequestListener *listener = NULL);

        /**
         * @brief Initialize the change of the email address associated to the account.
         *
         * The associated request type with this request is MegaRequest::TYPE_GET_CHANGE_EMAIL_LINK.
         * Valid data in the MegaRequest object received on all callbacks:
         * - MegaRequest::getEmail - Returns the email for the account
         *
         * If this request succeed, a change-email link will be sent to the specified email address.
         * If no user is logged in, you will get the error code MegaError::API_EACCESS in onRequestFinish().
         *
         * @param email The new email to be associated to the account.
         * @param listener MegaRequestListener to track this request
         */
        void changeEmail(const char *email, MegaRequestListener *listener = NULL);

        /**
         * @brief Get information about a change-email link created by MegaApi::changeEmail.
         *
         * If no user is logged in, you will get the error code MegaError::API_EACCESS in onRequestFinish().
         *
         * The associated request type with this request is MegaRequest::TYPE_QUERY_RECOVERY_LINK
         * Valid data in the MegaRequest object received on all callbacks:
         * - MegaRequest::getLink - Returns the change-email link
         *
         * Valid data in the MegaRequest object received in onRequestFinish when the error code
         * is MegaError::API_OK:
         * - MegaRequest::getEmail - Return the email associated with the link
         *
         * @param link Change-email link (#verify)
         * @param listener MegaRequestListener to track this request
         */
        void queryChangeEmailLink(const char *link, MegaRequestListener *listener = NULL);

        /**
         * @brief Effectively changes the email address associated to the account.
         *
         * The associated request type with this request is MegaRequest::TYPE_CONFIRM_CHANGE_EMAIL_LINK.
         * Valid data in the MegaRequest object received on all callbacks:
         * - MegaRequest::getLink - Returns the change-email link
         * - MegaRequest::getPassword - Returns the password
         *
         * Valid data in the MegaRequest object received in onRequestFinish when the error code
         * is MegaError::API_OK:
         * - MegaRequest::getEmail - Return the email associated with the link
         *
         * @param link Change-email link sent to the user's email address.
         * @param pwd Password for the account.
         * @param listener MegaRequestListener to track this request
         */
        void confirmChangeEmail(const char *link, const char *pwd, MegaRequestListener *listener = NULL);

        /**
         * @brief Set proxy settings
         *
         * The SDK will start using the provided proxy settings as soon as this function returns.
         *
         * @param proxySettings Proxy settings
         * @see MegaProxy
         */
        void setProxySettings(MegaProxy *proxySettings);

        /**
         * @brief Try to detect the system's proxy settings
         *
         * Automatic proxy detection is currently supported on Windows only.
         * On other platforms, this fuction will return a MegaProxy object
         * of type MegaProxy::PROXY_NONE
         *
         * You take the ownership of the returned value.
         *
         * @return MegaProxy object with the detected proxy settings
         */
        MegaProxy *getAutoProxySettings();

        /**
         * @brief Check if the MegaApi object is logged in
         * @return 0 if not logged in, Otherwise, a number >= 0
         */
        int isLoggedIn();

        /**
         * @brief Retuns the email of the currently open account
         *
         * If the MegaApi object isn't logged in or the email isn't available,
         * this function returns NULL
         *
         * You take the ownership of the returned value
         *
         * @return Email of the account
         */
        char* getMyEmail();

        /**
         * @brief Returns the user handle of the currently open account
         *
         * If the MegaApi object isn't logged in,
         * this function returns NULL
         *
         * You take the ownership of the returned value
         *
         * @return User handle of the account
         */
        char* getMyUserHandle();

        /**
         * @brief Get the MegaUser of the currently open account
         *
         * If the MegaApi object isn't logged in, this function returns NULL.
         *
         * You take the ownership of the returned value
         *
         * @note The visibility of your own user is undefined and shouldn't be used.
         * @return MegaUser of the currently open account, otherwise NULL
         */
        MegaUser* getMyUser();

        /**
         * @brief Returns the XMPP JID of the currently open account
         *
         * If the MegaApi object isn't logged in,
         * this function returns NULL
         *
         * You take the ownership of the returned value
         *
         * @return XMPP JID of the current account
         */
        char* getMyXMPPJid();

#ifdef ENABLE_CHAT
        /**
         * @brief Returns the fingerprint of the signing key of the currently open account
         *
         * If the MegaApi object isn't logged in or there's no signing key available,
         * this function returns NULL
         *
         * You take the ownership of the returned value.
         * Use delete [] to free it.
         *
         * @return Fingerprint of the signing key of the current account
         */
        char* getMyFingerprint();
#endif
        /**
         * @brief Set the active log level
         *
         * This function sets the log level of the logging system. If you set a log listener using
         * MegaApi::setLoggerObject, you will receive logs with the same or a lower level than
         * the one passed to this function.
         *
         * @param logLevel Active log level
         *
         * These are the valid values for this parameter:
         * - MegaApi::LOG_LEVEL_FATAL = 0
         * - MegaApi::LOG_LEVEL_ERROR = 1
         * - MegaApi::LOG_LEVEL_WARNING = 2
         * - MegaApi::LOG_LEVEL_INFO = 3
         * - MegaApi::LOG_LEVEL_DEBUG = 4
         * - MegaApi::LOG_LEVEL_MAX = 5
         */
        static void setLogLevel(int logLevel);

        /**
         * @brief Set a MegaLogger implementation to receive SDK logs
         *
         * Logs received by this objects depends on the active log level.
         * By default, it is MegaApi::LOG_LEVEL_INFO. You can change it
         * using MegaApi::setLogLevel.
         *
         * You can remove the existing logger by passing NULL to this function.
         *
         * @param megaLogger MegaLogger implementation
         */
        static void setLoggerObject(MegaLogger *megaLogger);

        /**
         * @brief Send a log to the logging system
         *
         * This log will be received by the active logger object (MegaApi::setLoggerObject) if
         * the log level is the same or lower than the active log level (MegaApi::setLogLevel)
         *
         * The third and the fouth parameter are optional. You may want to use  __FILE__ and __LINE__
         * to complete them.
         *
         * @param logLevel Log level for this message
         * @param message Message for the logging system
         * @param filename Origin of the log message
         * @param line Line of code where this message was generated
         */
        static void log(int logLevel, const char* message, const char *filename = "", int line = -1);

        /**
         * @brief Create a folder in the MEGA account
         *
         * The associated request type with this request is MegaRequest::TYPE_CREATE_FOLDER
         * Valid data in the MegaRequest object received on callbacks:
         * - MegaRequest::getParentHandle - Returns the handle of the parent folder
         * - MegaRequest::getName - Returns the name of the new folder
         *
         * Valid data in the MegaRequest object received in onRequestFinish when the error code
         * is MegaError::API_OK:
         * - MegaRequest::getNodeHandle - Handle of the new folder
         *
         * @param name Name of the new folder
         * @param parent Parent folder
         * @param listener MegaRequestListener to track this request
         */
        void createFolder(const char* name, MegaNode *parent, MegaRequestListener *listener = NULL);

        /**
         * @brief Move a node in the MEGA account
         *
         * The associated request type with this request is MegaRequest::TYPE_MOVE
         * Valid data in the MegaRequest object received on callbacks:
         * - MegaRequest::getNodeHandle - Returns the handle of the node to move
         * - MegaRequest::getParentHandle - Returns the handle of the new parent for the node
         *
         * @param node Node to move
         * @param newParent New parent for the node
         * @param listener MegaRequestListener to track this request
         */
        void moveNode(MegaNode* node, MegaNode* newParent, MegaRequestListener *listener = NULL);

        /**
         * @brief Copy a node in the MEGA account
         *
         * The associated request type with this request is MegaRequest::TYPE_COPY
         * Valid data in the MegaRequest object received on callbacks:
         * - MegaRequest::getNodeHandle - Returns the handle of the node to copy
         * - MegaRequest::getParentHandle - Returns the handle of the new parent for the new node
         * - MegaRequest::getPublicMegaNode - Returns the node to copy (if it is a public node)
         *
         * Valid data in the MegaRequest object received in onRequestFinish when the error code
         * is MegaError::API_OK:
         * - MegaRequest::getNodeHandle - Handle of the new node
         *
         * @param node Node to copy
         * @param newParent Parent for the new node
         * @param listener MegaRequestListener to track this request
         */
        void copyNode(MegaNode* node, MegaNode *newParent, MegaRequestListener *listener = NULL);


        /**
         * @brief Copy a node in the MEGA account changing the file name
         *
         * The associated request type with this request is MegaRequest::TYPE_COPY
         * Valid data in the MegaRequest object received on callbacks:
         * - MegaRequest::getNodeHandle - Returns the handle of the node to copy
         * - MegaRequest::getParentHandle - Returns the handle of the new parent for the new node
         * - MegaRequest::getPublicMegaNode - Returns the node to copy
         * - MegaRequest::getName - Returns the name for the new node
         *
         * Valid data in the MegaRequest object received in onRequestFinish when the error code
         * is MegaError::API_OK:
         * - MegaRequest::getNodeHandle - Handle of the new node
         *
         * @param node Node to copy
         * @param newParent Parent for the new node
         * @param newName Name for the new node
         *
         * @param listener MegaRequestListener to track this request
         */
        void copyNode(MegaNode* node, MegaNode *newParent, const char* newName, MegaRequestListener *listener = NULL);

        /**
         * @brief Rename a node in the MEGA account
         *
         * The associated request type with this request is MegaRequest::TYPE_RENAME
         * Valid data in the MegaRequest object received on callbacks:
         * - MegaRequest::getNodeHandle - Returns the handle of the node to rename
         * - MegaRequest::getName - Returns the new name for the node
         *
         * @param node Node to modify
         * @param newName New name for the node
         * @param listener MegaRequestListener to track this request
         */
        void renameNode(MegaNode* node, const char* newName, MegaRequestListener *listener = NULL);

        /**
         * @brief Remove a node from the MEGA account
         *
         * This function doesn't move the node to the Rubbish Bin, it fully removes the node. To move
         * the node to the Rubbish Bin use MegaApi::moveNode
         *
         * The associated request type with this request is MegaRequest::TYPE_REMOVE
         * Valid data in the MegaRequest object received on callbacks:
         * - MegaRequest::getNodeHandle - Returns the handle of the node to remove
         *
         * @param node Node to remove
         * @param listener MegaRequestListener to track this request
         */
        void remove(MegaNode* node, MegaRequestListener *listener = NULL);

        /**
         * @brief Clean the Rubbish Bin in the MEGA account
         *
         * This function effectively removes every node contained in the Rubbish Bin. In order to
         * avoid accidental deletions, you might want to warn the user about the action.
         *
         * The associated request type with this request is MegaRequest::TYPE_CLEAN_RUBBISH_BIN. This
         * request returns MegaError::API_ENOENT if the Rubbish bin is already empty.
         *
         * @param listener MegaRequestListener to track this request
         */
        void cleanRubbishBin(MegaRequestListener *listener = NULL);

        /**
         * @brief Send a node to the Inbox of another MEGA user using a MegaUser
         *
         * The associated request type with this request is MegaRequest::TYPE_COPY
         * Valid data in the MegaRequest object received on callbacks:
         * - MegaRequest::getNodeHandle - Returns the handle of the node to send
         * - MegaRequest::getEmail - Returns the email of the user that receives the node
         *
         * @param node Node to send
         * @param user User that receives the node
         * @param listener MegaRequestListener to track this request
         */
        void sendFileToUser(MegaNode *node, MegaUser *user, MegaRequestListener *listener = NULL);

        /**
        * @brief Send a node to the Inbox of another MEGA user using his email
        *
        * The associated request type with this request is MegaRequest::TYPE_COPY
        * Valid data in the MegaRequest object received on callbacks:
        * - MegaRequest::getNodeHandle - Returns the handle of the node to send
        * - MegaRequest::getEmail - Returns the email of the user that receives the node
        *
        * @param node Node to send
        * @param email Email of the user that receives the node        
        * @param listener MegaRequestListener to track this request
        */
        void sendFileToUser(MegaNode *node, const char* email, MegaRequestListener *listener = NULL);

        /**
         * @brief Share or stop sharing a folder in MEGA with another user using a MegaUser
         *
         * To share a folder with an user, set the desired access level in the level parameter. If you
         * want to stop sharing a folder use the access level MegaShare::ACCESS_UNKNOWN
         *
         * The associated request type with this request is MegaRequest::TYPE_SHARE
         * Valid data in the MegaRequest object received on callbacks:
         * - MegaRequest::getNodeHandle - Returns the handle of the folder to share
         * - MegaRequest::getEmail - Returns the email of the user that receives the shared folder
         * - MegaRequest::getAccess - Returns the access that is granted to the user
         *
         * @param node The folder to share. It must be a non-root folder
         * @param user User that receives the shared folder
         * @param level Permissions that are granted to the user
         * Valid values for this parameter:
         * - MegaShare::ACCESS_UNKNOWN = -1
         * Stop sharing a folder with this user
         *
         * - MegaShare::ACCESS_READ = 0
         * - MegaShare::ACCESS_READWRITE = 1
         * - MegaShare::ACCESS_FULL = 2
         * - MegaShare::ACCESS_OWNER = 3
         *
         * @param listener MegaRequestListener to track this request
         */
        void share(MegaNode *node, MegaUser* user, int level, MegaRequestListener *listener = NULL);

        /**
         * @brief Share or stop sharing a folder in MEGA with another user using his email
         *
         * To share a folder with an user, set the desired access level in the level parameter. If you
         * want to stop sharing a folder use the access level MegaShare::ACCESS_UNKNOWN
         *
         * The associated request type with this request is MegaRequest::TYPE_SHARE
         * Valid data in the MegaRequest object received on callbacks:
         * - MegaRequest::getNodeHandle - Returns the handle of the folder to share
         * - MegaRequest::getEmail - Returns the email of the user that receives the shared folder
         * - MegaRequest::getAccess - Returns the access that is granted to the user
         *
         * @param node The folder to share. It must be a non-root folder
         * @param email Email of the user that receives the shared folder. If it doesn't have a MEGA account, the folder will be shared anyway
         * and the user will be invited to register an account.
         *
         * @param level Permissions that are granted to the user
         * Valid values for this parameter:
         * - MegaShare::ACCESS_UNKNOWN = -1
         * Stop sharing a folder with this user
         *
         * - MegaShare::ACCESS_READ = 0
         * - MegaShare::ACCESS_READWRITE = 1
         * - MegaShare::ACCESS_FULL = 2
         * - MegaShare::ACCESS_OWNER = 3
         *
         * @param listener MegaRequestListener to track this request
         */
        void share(MegaNode *node, const char* email, int level, MegaRequestListener *listener = NULL);

        /**
         * @brief Import a public link to the account
         *
         * The associated request type with this request is MegaRequest::TYPE_IMPORT_LINK
         * Valid data in the MegaRequest object received on callbacks:
         * - MegaRequest::getLink - Returns the public link to the file
         * - MegaRequest::getParentHandle - Returns the folder that receives the imported file
         *
         * Valid data in the MegaRequest object received in onRequestFinish when the error code
         * is MegaError::API_OK:
         * - MegaRequest::getNodeHandle - Handle of the new node in the account
         *
         * @param megaFileLink Public link to a file in MEGA
         * @param parent Parent folder for the imported file
         * @param listener MegaRequestListener to track this request
         */
        void importFileLink(const char* megaFileLink, MegaNode* parent, MegaRequestListener *listener = NULL);

        /**
         * @brief Get a MegaNode from a public link to a file
         *
         * A public node can be imported using MegaApi::copyNode or downloaded using MegaApi::startDownload
         *
         * The associated request type with this request is MegaRequest::TYPE_GET_PUBLIC_NODE
         * Valid data in the MegaRequest object received on callbacks:
         * - MegaRequest::getLink - Returns the public link to the file
         *
         * Valid data in the MegaRequest object received in onRequestFinish when the error code
         * is MegaError::API_OK:
         * - MegaRequest::getPublicMegaNode - Public MegaNode corresponding to the public link
         * - MegaRequest::getFlag - Return true if the provided key along the link is invalid.
         *
         * @param megaFileLink Public link to a file in MEGA
         * @param listener MegaRequestListener to track this request
         */
        void getPublicNode(const char* megaFileLink, MegaRequestListener *listener = NULL);

        /**
         * @brief Get the thumbnail of a node
         *
         * If the node doesn't have a thumbnail the request fails with the MegaError::API_ENOENT
         * error code
         *
         * The associated request type with this request is MegaRequest::TYPE_GET_ATTR_FILE
         * Valid data in the MegaRequest object received on callbacks:
         * - MegaRequest::getNodeHandle - Returns the handle of the node
         * - MegaRequest::getFile - Returns the destination path
         * - MegaRequest::getParamType - Returns MegaApi::ATTR_TYPE_THUMBNAIL
         *
         * @param node Node to get the thumbnail
         * @param dstFilePath Destination path for the thumbnail.
         * If this path is a local folder, it must end with a '\' or '/' character and (Base64-encoded handle + "0.jpg")
         * will be used as the file name inside that folder. If the path doesn't finish with
         * one of these characters, the file will be downloaded to a file in that path.
         *
         * @param listener MegaRequestListener to track this request
         */
        void getThumbnail(MegaNode* node, const char *dstFilePath, MegaRequestListener *listener = NULL);

        /**
         * @brief Get the preview of a node
         *
         * If the node doesn't have a preview the request fails with the MegaError::API_ENOENT
         * error code
         *
         * The associated request type with this request is MegaRequest::TYPE_GET_ATTR_FILE
         * Valid data in the MegaRequest object received on callbacks:
         * - MegaRequest::getNodeHandle - Returns the handle of the node
         * - MegaRequest::getFile - Returns the destination path
         * - MegaRequest::getParamType - Returns MegaApi::ATTR_TYPE_PREVIEW
         *
         * @param node Node to get the preview
         * @param dstFilePath Destination path for the preview.
         * If this path is a local folder, it must end with a '\' or '/' character and (Base64-encoded handle + "1.jpg")
         * will be used as the file name inside that folder. If the path doesn't finish with
         * one of these characters, the file will be downloaded to a file in that path.
         *
         * @param listener MegaRequestListener to track this request
         */
        void getPreview(MegaNode* node, const char *dstFilePath, MegaRequestListener *listener = NULL);

        /**
         * @brief Get the avatar of a MegaUser
         *
         * The associated request type with this request is MegaRequest::TYPE_GET_ATTR_USER
         * Valid data in the MegaRequest object received on callbacks:
         * - MegaRequest::getFile - Returns the destination path
         * - MegaRequest::getEmail - Returns the email of the user
         *
         * @param user MegaUser to get the avatar. If this parameter is set to NULL, the avatar is obtained
         * for the active account
         * @param dstFilePath Destination path for the avatar. It has to be a path to a file, not to a folder.
         * If this path is a local folder, it must end with a '\' or '/' character and (email + "0.jpg")
         * will be used as the file name inside that folder. If the path doesn't finish with
         * one of these characters, the file will be downloaded to a file in that path.
         *
         * @param listener MegaRequestListener to track this request
         */
        void getUserAvatar(MegaUser* user, const char *dstFilePath, MegaRequestListener *listener = NULL);

        /**
         * @brief Get the avatar of any user in MEGA
         *
         * The associated request type with this request is MegaRequest::TYPE_GET_ATTR_USER
         * Valid data in the MegaRequest object received on callbacks:
         * - MegaRequest::getFile - Returns the destination path
         * - MegaRequest::getEmail - Returns the email or the handle of the user (the provided one as parameter)
         *
         * @param user email_or_user Email or user handle (Base64 encoded) to get the avatar. If this parameter is
         * set to NULL, the avatar is obtained for the active account
         * @param dstFilePath Destination path for the avatar. It has to be a path to a file, not to a folder.
         * If this path is a local folder, it must end with a '\' or '/' character and (email + "0.jpg")
         * will be used as the file name inside that folder. If the path doesn't finish with
         * one of these characters, the file will be downloaded to a file in that path.
         *
         * @param listener MegaRequestListener to track this request
         */
        void getUserAvatar(const char *email_or_handle, const char *dstFilePath, MegaRequestListener *listener = NULL);

        /**
         * @brief Get the avatar of the active account
         *
         * The associated request type with this request is MegaRequest::TYPE_GET_ATTR_USER
         * Valid data in the MegaRequest object received on callbacks:
         * - MegaRequest::getFile - Returns the destination path
         * - MegaRequest::getEmail - Returns the email of the user
         *
         * @param dstFilePath Destination path for the avatar. It has to be a path to a file, not to a folder.
         * If this path is a local folder, it must end with a '\' or '/' character and (email + "0.jpg")
         * will be used as the file name inside that folder. If the path doesn't finish with
         * one of these characters, the file will be downloaded to a file in that path.
         *
         * @param listener MegaRequestListener to track this request
         */
        void getUserAvatar(const char *dstFilePath, MegaRequestListener *listener = NULL);

        /**
         * @brief Get the default color for the avatar.
         *
         * This color should be used only when the user doesn't have an avatar.
         *
         * You take the ownership of the returned value.
         *
         * @param user MegaUser to get the color of the avatar. If this parameter is set to NULL, the color
         *  is obtained for the active account.
         * @return The RGB color as a string with 3 components in hex: #RGB. Ie. "#FF6A19"
         * If the user is not found, this function always returns the same color.
         */
        char *getUserAvatarColor(MegaUser *user);

        /**
         * @brief Get the default color for the avatar.
         *
         * This color should be used only when the user doesn't have an avatar.
         *
         * You take the ownership of the returned value.
         *
         * @param userhandle User handle (Base64 encoded) to get the avatar. If this parameter is
         * set to NULL, the avatar is obtained for the active account.
         * @return The RGB color as a string with 3 components in hex: #RGB. Ie. "#FF6A19"
         * If the user is not found, this function  always returns the same color.
         */
        char *getUserAvatarColor(const char *userhandle);

        /**
         * @brief Get an attribute of a MegaUser.
         *
         * User attributes can be private or public. Private attributes are accessible only by
         * your own user, while public ones are retrievable by any of your contacts.
         *
         * The associated request type with this request is MegaRequest::TYPE_GET_ATTR_USER
         * Valid data in the MegaRequest object received on callbacks:
         * - MegaRequest::getParamType - Returns the attribute type
         *
         * Valid data in the MegaRequest object received in onRequestFinish when the error code
         * is MegaError::API_OK:
         * - MegaRequest::getText - Returns the value for public attributes
         * - MegaRequest::getMegaStringMap - Returns the value for private attributes
         *
         * @param user MegaUser to get the attribute. If this parameter is set to NULL, the attribute
         * is obtained for the active account
         * @param type Attribute type
         *
         * Valid values are:
         *
         * MegaApi::USER_ATTR_FIRSTNAME = 1
         * Get the firstname of the user (public)
         * MegaApi::USER_ATTR_LASTNAME = 2
         * Get the lastname of the user (public)
         * MegaApi::USER_ATTR_AUTHRING = 3
         * Get the authentication ring of the user (private)
         * MegaApi::USER_ATTR_LAST_INTERACTION = 4
         * Get the last interaction of the contacts of the user (private)
         * MegaApi::USER_ATTR_ED25519_PUBLIC_KEY = 5
         * Get the public key Ed25519 of the user (public)
         * MegaApi::USER_ATTR_CU25519_PUBLIC_KEY = 6
         * Get the public key Cu25519 of the user (public)
         * MegaApi::USER_ATTR_KEYRING = 7
         * Get the key ring of the user: private keys for Cu25519 and Ed25519 (private)
         * MegaApi::USER_ATTR_SIG_RSA_PUBLIC_KEY = 8
         * Get the signature of RSA public key of the user (public)
         * MegaApi::USER_ATTR_SIG_CU255_PUBLIC_KEY = 9
         * Get the signature of Cu25519 public key of the user (public)
         *
         * @param listener MegaRequestListener to track this request
         */
        void getUserAttribute(MegaUser* user, int type, MegaRequestListener *listener = NULL);

        /**
         * @brief Get an attribute of any user in MEGA.
         *
         * User attributes can be private or public. Private attributes are accessible only by
         * your own user, while public ones are retrievable by any of your contacts.
         *
         * The associated request type with this request is MegaRequest::TYPE_GET_ATTR_USER
         * Valid data in the MegaRequest object received on callbacks:
         * - MegaRequest::getParamType - Returns the attribute type
         * - MegaRequest::getEmail - Returns the email or the handle of the user (the provided one as parameter)
         *
         * Valid data in the MegaRequest object received in onRequestFinish when the error code
         * is MegaError::API_OK:
         * - MegaRequest::getText - Returns the value for public attributes
         * - MegaRequest::getMegaStringMap - Returns the value for private attributes
         *
         * @param user email_or_user Email or user handle (Base64 encoded) to get the attribute.
         * If this parameter is set to NULL, the attribute is obtained for the active account.
         * @param type Attribute type
         *
         * Valid values are:
         *
         * MegaApi::USER_ATTR_FIRSTNAME = 1
         * Get the firstname of the user (public)
         * MegaApi::USER_ATTR_LASTNAME = 2
         * Get the lastname of the user (public)
         * MegaApi::USER_ATTR_AUTHRING = 3
         * Get the authentication ring of the user (private)
         * MegaApi::USER_ATTR_LAST_INTERACTION = 4
         * Get the last interaction of the contacts of the user (private)
         * MegaApi::USER_ATTR_ED25519_PUBLIC_KEY = 5
         * Get the public key Ed25519 of the user (public)
         * MegaApi::USER_ATTR_CU25519_PUBLIC_KEY = 6
         * Get the public key Cu25519 of the user (public)
         * MegaApi::USER_ATTR_KEYRING = 7
         * Get the key ring of the user: private keys for Cu25519 and Ed25519 (private)
         * MegaApi::USER_ATTR_SIG_RSA_PUBLIC_KEY = 8
         * Get the signature of RSA public key of the user (public)
         * MegaApi::USER_ATTR_SIG_CU255_PUBLIC_KEY = 9
         * Get the signature of Cu25519 public key of the user (public)
         *
         * @param listener MegaRequestListener to track this request
         */
        void getUserAttribute(const char *email_or_handle, int type, MegaRequestListener *listener = NULL);

        /**
         * @brief Get an attribute of the current account.
         *
         * User attributes can be private or public. Private attributes are accessible only by
         * your own user, while public ones are retrievable by any of your contacts.
         *
         * The associated request type with this request is MegaRequest::TYPE_GET_ATTR_USER
         * Valid data in the MegaRequest object received on callbacks:
         * - MegaRequest::getParamType - Returns the attribute type
         *
         * Valid data in the MegaRequest object received in onRequestFinish when the error code
         * is MegaError::API_OK:
         * - MegaRequest::getText - Returns the value for public attributes
         * - MegaRequest::getMegaStringMap - Returns the value for private attributes
         *
         * @param type Attribute type
         *
         * Valid values are:
         *
         * MegaApi::USER_ATTR_FIRSTNAME = 1
         * Get the firstname of the user (public)
         * MegaApi::USER_ATTR_LASTNAME = 2
         * Get the lastname of the user (public)
         * MegaApi::USER_ATTR_AUTHRING = 3
         * Get the authentication ring of the user (private)
         * MegaApi::USER_ATTR_LAST_INTERACTION = 4
         * Get the last interaction of the contacts of the user (private)
         * MegaApi::USER_ATTR_ED25519_PUBLIC_KEY = 5
         * Get the public key Ed25519 of the user (public)
         * MegaApi::USER_ATTR_CU25519_PUBLIC_KEY = 6
         * Get the public key Cu25519 of the user (public)
         * MegaApi::USER_ATTR_KEYRING = 7
         * Get the key ring of the user: private keys for Cu25519 and Ed25519 (private)
         * MegaApi::USER_ATTR_SIG_RSA_PUBLIC_KEY = 8
         * Get the signature of RSA public key of the user (public)
         * MegaApi::USER_ATTR_SIG_CU255_PUBLIC_KEY = 9
         * Get the signature of Cu25519 public key of the user (public)
         *
         * @param listener MegaRequestListener to track this request
         */
        void getUserAttribute(int type, MegaRequestListener *listener = NULL);

        /**
         * @brief Cancel the retrieval of a thumbnail
         *
         * The associated request type with this request is MegaRequest::TYPE_CANCEL_ATTR_FILE
         * Valid data in the MegaRequest object received on callbacks:
         * - MegaRequest::getNodeHandle - Returns the handle of the node
         * - MegaRequest::getParamType - Returns MegaApi::ATTR_TYPE_THUMBNAIL
         *
         * @param node Node to cancel the retrieval of the thumbnail
         * @param listener MegaRequestListener to track this request
         *
         * @see MegaApi::getThumbnail
         */
		void cancelGetThumbnail(MegaNode* node, MegaRequestListener *listener = NULL);

        /**
         * @brief Cancel the retrieval of a preview
         *
         * The associated request type with this request is MegaRequest::TYPE_CANCEL_ATTR_FILE
         * Valid data in the MegaRequest object received on callbacks:
         * - MegaRequest::getNodeHandle - Returns the handle of the node
         * - MegaRequest::getParamType - Returns MegaApi::ATTR_TYPE_PREVIEW
         *
         * @param node Node to cancel the retrieval of the preview
         * @param listener MegaRequestListener to track this request
         *
         * @see MegaApi::getPreview
         */
        void cancelGetPreview(MegaNode* node, MegaRequestListener *listener = NULL);

        /**
         * @brief Set the thumbnail of a MegaNode
         *
         * The associated request type with this request is MegaRequest::TYPE_SET_ATTR_FILE
         * Valid data in the MegaRequest object received on callbacks:
         * - MegaRequest::getNodeHandle - Returns the handle of the node
         * - MegaRequest::getFile - Returns the source path
         * - MegaRequest::getParamType - Returns MegaApi::ATTR_TYPE_THUMBNAIL
         *
         * @param node MegaNode to set the thumbnail
         * @param srcFilePath Source path of the file that will be set as thumbnail
         * @param listener MegaRequestListener to track this request
         */
        void setThumbnail(MegaNode* node, const char *srcFilePath, MegaRequestListener *listener = NULL);

        /**
         * @brief Set the preview of a MegaNode
         *
         * The associated request type with this request is MegaRequest::TYPE_SET_ATTR_FILE
         * Valid data in the MegaRequest object received on callbacks:
         * - MegaRequest::getNodeHandle - Returns the handle of the node
         * - MegaRequest::getFile - Returns the source path
         * - MegaRequest::getParamType - Returns MegaApi::ATTR_TYPE_PREVIEW
         *
         * @param node MegaNode to set the preview
         * @param srcFilePath Source path of the file that will be set as preview
         * @param listener MegaRequestListener to track this request
         */
        void setPreview(MegaNode* node, const char *srcFilePath, MegaRequestListener *listener = NULL);

        /**
         * @brief Set/Remove the avatar of the MEGA account
         *
         * The associated request type with this request is MegaRequest::TYPE_SET_ATTR_USER
         * Valid data in the MegaRequest object received on callbacks:
         * - MegaRequest::getFile - Returns the source path (optional)
         *
         * @param srcFilePath Source path of the file that will be set as avatar.
         * If NULL, the existing avatar will be removed (if any).
         * In case the avatar never existed before, removing the avatar returns MegaError::API_ENOENT
         * @param listener MegaRequestListener to track this request
         */
        void setAvatar(const char *srcFilePath, MegaRequestListener *listener = NULL);

        /**
         * @brief Set a public attribute of the current user
         *
         * The associated request type with this request is MegaRequest::TYPE_SET_ATTR_USER
         * Valid data in the MegaRequest object received on callbacks:
         * - MegaRequest::getParamType - Returns the attribute type
         * - MegaRequest::getText - Returns the new value for the attribute
         *
         * @param type Attribute type
         *
         * Valid values are:
         *
         * MegaApi::USER_ATTR_FIRSTNAME = 1
         * Get the firstname of the user (public)
         * MegaApi::USER_ATTR_LASTNAME = 2
         * Get the lastname of the user (public)
         * MegaApi::USER_ATTR_ED25519_PUBLIC_KEY = 5
         * Get the public key Ed25519 of the user (public)
         * MegaApi::USER_ATTR_CU25519_PUBLIC_KEY = 6
         * Get the public key Cu25519 of the user (public)
         *
         * @param value New attribute value
         * @param listener MegaRequestListener to track this request
         */
        void setUserAttribute(int type, const char* value, MegaRequestListener *listener = NULL);

        /**
         * @brief Set a private attribute of the current user
         *
         * The associated request type with this request is MegaRequest::TYPE_SET_ATTR_USER
         * Valid data in the MegaRequest object received on callbacks:
         * - MegaRequest::getParamType - Returns the attribute type
         * - MegaRequest::getMegaStringMap - Returns the new value for the attribute
         *
         * @param type Attribute type
         *
         * Valid values are:
         *
         * MegaApi::USER_ATTR_AUTHRING = 3
         * Get the authentication ring of the user (private)
         * MegaApi::USER_ATTR_LAST_INTERACTION = 4
         * Get the last interaction of the contacts of the user (private)
         * MegaApi::USER_ATTR_KEYRING = 7
         * Get the key ring of the user: private keys for Cu25519 and Ed25519 (private)
         *
         * @param value New attribute value
         * @param listener MegaRequestListener to track this request
         */
        void setUserAttribute(int type, const MegaStringMap *value, MegaRequestListener *listener = NULL);

        /**
         * @brief Set a custom attribute for the node
         *
         * The associated request type with this request is MegaRequest::TYPE_SET_ATTR_NODE
         * Valid data in the MegaRequest object received on callbacks:
         * - MegaRequest::getNodeHandle - Returns the handle of the node that receive the attribute
         * - MegaRequest::getName - Returns the name of the custom attribute
         * - MegaRequest::getText - Returns the text for the attribute
         * - MegaRequest::getFlag - Returns false (not official attribute)
         *
         * The attribute name must be an UTF8 string with between 1 and 7 bytes
         * If the attribute already has a value, it will be replaced
         * If value is NULL, the attribute will be removed from the node
         *
         * @param node Node that will receive the attribute
         * @param attrName Name of the custom attribute.
         * The length of this parameter must be between 1 and 7 UTF8 bytes
         * @param value Value for the attribute
         * @param listener MegaRequestListener to track this request
         */
        void setCustomNodeAttribute(MegaNode *node, const char *attrName, const char* value,  MegaRequestListener *listener = NULL);

        /**
         * @brief Set the duration of audio/video files as a node attribute.
         *
         * To remove the existing duration, set it to MegaNode::INVALID_DURATION.
         *
         * The associated request type with this request is MegaRequest::TYPE_SET_ATTR_NODE
         * Valid data in the MegaRequest object received on callbacks:
         * - MegaRequest::getNodeHandle - Returns the handle of the node that receive the attribute
         * - MegaRequest::getNumber - Returns the number of seconds for the node
         * - MegaRequest::getFlag - Returns true (official attribute)
         * - MegaRequest::getParamType - Returns MegaApi::NODE_ATTR_DURATION
         *
         * @param node Node that will receive the information.
         * @param duration Length of the audio/video in seconds.
         * @param listener MegaRequestListener to track this request
         */
        void setNodeDuration(MegaNode *node, int duration,  MegaRequestListener *listener = NULL);

        /**
         * @brief Set the GPS coordinates of image files as a node attribute.
         *
         * To remove the existing coordinates, set both the latitude and longitud to
         * the value MegaNode::INVALID_COORDINATE.
         *
         * The associated request type with this request is MegaRequest::TYPE_SET_ATTR_NODE
         * Valid data in the MegaRequest object received on callbacks:
         * - MegaRequest::getNodeHandle - Returns the handle of the node that receive the attribute
         * - MegaRequest::getFlag - Returns true (official attribute)
         * - MegaRequest::getParamType - Returns MegaApi::NODE_ATTR_COORDINATES
         * - MegaRequest::getNumDetails - Returns the longitude, scaled to integer in the range of [0, 2^24]
         * - MegaRequest::getTransferTag() - Returns the latitude, scaled to integer in the range of [0, 2^24)
         *
         * @param node Node that will receive the information.
         * @param latitude Latitude in signed decimal degrees notation
         * @param longitude Longitude in signed decimal degrees notation
         * @param listener MegaRequestListener to track this request
         */
        void setNodeCoordinates(MegaNode *node, double latitude, double longitude,  MegaRequestListener *listener = NULL);

        /**
         * @brief Generate a public link of a file/folder in MEGA
         *
         * The associated request type with this request is MegaRequest::TYPE_EXPORT
         * Valid data in the MegaRequest object received on callbacks:
         * - MegaRequest::getNodeHandle - Returns the handle of the node
         * - MegaRequest::getAccess - Returns true
         *
         * Valid data in the MegaRequest object received in onRequestFinish when the error code
         * is MegaError::API_OK:
         * - MegaRequest::getLink - Public link
         *
         * @param node MegaNode to get the public link
         * @param listener MegaRequestListener to track this request
         */
        void exportNode(MegaNode *node, MegaRequestListener *listener = NULL);

        /**
         * @brief Generate a temporary public link of a file/folder in MEGA
         *
         * The associated request type with this request is MegaRequest::TYPE_EXPORT
         * Valid data in the MegaRequest object received on callbacks:
         * - MegaRequest::getNodeHandle - Returns the handle of the node
         * - MegaRequest::getAccess - Returns true
         *
         * Valid data in the MegaRequest object received in onRequestFinish when the error code
         * is MegaError::API_OK:
         * - MegaRequest::getLink - Public link
         *
         * @param node MegaNode to get the public link
         * @param expireTime Unix timestamp until the public link will be valid
         * @param listener MegaRequestListener to track this request
         *
         * @note A Unix timestamp represents the number of seconds since 00:00 hours, Jan 1, 1970 UTC
         */
        void exportNode(MegaNode *node, int64_t expireTime, MegaRequestListener *listener = NULL);

        /**
         * @brief Stop sharing a file/folder
         *
         * The associated request type with this request is MegaRequest::TYPE_EXPORT
         * Valid data in the MegaRequest object received on callbacks:
         * - MegaRequest::getNodeHandle - Returns the handle of the node
         * - MegaRequest::getAccess - Returns false
         *
         * @param node MegaNode to stop sharing
         * @param listener MegaRequestListener to track this request
         */
        void disableExport(MegaNode *node, MegaRequestListener *listener = NULL);

        /**
         * @brief Fetch the filesystem in MEGA
         *
         * The MegaApi object must be logged in in an account or a public folder
         * to successfully complete this request.
         *
         * The associated request type with this request is MegaRequest::TYPE_FETCH_NODES
         *
         * Valid data in the MegaRequest object received in onRequestFinish when the error code
         * is MegaError::API_OK:
         * - MegaRequest::getFlag - Return true if logged in into a folder and the provided key is invalid. Otherwise, false.
         *
         * @param listener MegaRequestListener to track this request
         */
        void fetchNodes(MegaRequestListener *listener = NULL);

        /**
         * @brief Get details about the MEGA account
         *
         * Only basic data will be available. If you can get more data (sessions, transactions, purchases),
         * use MegaApi::getExtendedAccountDetails.
         *
         * The associated request type with this request is MegaRequest::TYPE_ACCOUNT_DETAILS
         *
         * Valid data in the MegaRequest object received in onRequestFinish when the error code
         * is MegaError::API_OK:
         * - MegaRequest::getMegaAccountDetails - Details of the MEGA account
         *
         * @param listener MegaRequestListener to track this request
         */
        void getAccountDetails(MegaRequestListener *listener = NULL);

        /**
         * @brief Get details about the MEGA account
         *
         * This function allows to optionally get data about sessions, transactions and purchases related to the account.
         *
         * The associated request type with this request is MegaRequest::TYPE_ACCOUNT_DETAILS
         *
         * Valid data in the MegaRequest object received in onRequestFinish when the error code
         * is MegaError::API_OK:
         * - MegaRequest::getMegaAccountDetails - Details of the MEGA account
         *
         * @param listener MegaRequestListener to track this request
         */
        void getExtendedAccountDetails(bool sessions = false, bool purchases = false, bool transactions = false, MegaRequestListener *listener = NULL);

        /**
         * @brief Get the available pricing plans to upgrade a MEGA account
         *
         * You can get a payment ID for any of the pricing plans provided by this function
         * using MegaApi::getPaymentId
         *
         * The associated request type with this request is MegaRequest::TYPE_GET_PRICING
         *
         * Valid data in the MegaRequest object received in onRequestFinish when the error code
         * is MegaError::API_OK:
         * - MegaRequest::getPricing - MegaPricing object with all pricing plans
         *
         * @param listener MegaRequestListener to track this request
         *
         * @see MegaApi::getPaymentId
         */
        void getPricing(MegaRequestListener *listener = NULL);

        /**
         * @brief Get the payment URL for an upgrade
         *
         * The associated request type with this request is MegaRequest::TYPE_GET_PAYMENT_ID
         * Valid data in the MegaRequest object received on callbacks:
         * - MegaRequest::getNodeHandle - Returns the handle of the product
         *
         * Valid data in the MegaRequest object received in onRequestFinish when the error code
         * is MegaError::API_OK:
         * - MegaRequest::getLink - Payment ID
         *
         * @param productHandle Handle of the product (see MegaApi::getPricing)
         * @param listener MegaRequestListener to track this request
         *
         * @see MegaApi::getPricing
         */
        void getPaymentId(MegaHandle productHandle, MegaRequestListener *listener = NULL);

        /**
         * @brief Upgrade an account
         * @param productHandle Product handle to purchase
         *
         * It's possible to get all pricing plans with their product handles using
         * MegaApi::getPricing
         *
         * The associated request type with this request is MegaRequest::TYPE_UPGRADE_ACCOUNT
         * Valid data in the MegaRequest object received on callbacks:
         * - MegaRequest::getNodeHandle - Returns the handle of the product
         * - MegaRequest::getNumber - Returns the payment method
         *
         * @param paymentMethod Payment method
         * Valid values are:
         * - MegaApi::PAYMENT_METHOD_BALANCE = 0
         * Use the account balance for the payment
         *
         * - MegaApi::PAYMENT_METHOD_CREDIT_CARD = 8
         * Complete the payment with your credit card. Use MegaApi::creditCardStore to add
         * a credit card to your account
         *
         * @param listener MegaRequestListener to track this request
         */
        void upgradeAccount(MegaHandle productHandle, int paymentMethod, MegaRequestListener *listener = NULL);

        /**
         * @brief Submit a purchase receipt for verification
         *
         * The associated request type with this request is MegaRequest::TYPE_SUBMIT_PURCHASE_RECEIPT
         *
         * @param receipt Purchase receipt
         * @param listener MegaRequestListener to track this request
         *
         * @deprecated This function is only compatible with Google Play payments.
         * It only exists for compatibility with previous apps and will be removed soon.
         * Please use the other version of MegaApi::submitPurchaseReceipt that allows
         * to select the payment gateway.
         */
        void submitPurchaseReceipt(const char* receipt, MegaRequestListener *listener = NULL);

        /**
         * @brief Submit a purchase receipt for verification
         *
         * The associated request type with this request is MegaRequest::TYPE_SUBMIT_PURCHASE_RECEIPT
         *
         * @param gateway Payment gateway
         * Currently supported payment gateways are:
         * - MegaApi::PAYMENT_METHOD_ITUNES = 2
         * - MegaApi::PAYMENT_METHOD_GOOGLE_WALLET = 3
         * - MegaApi::PAYMENT_METHOD_WINDOWS_STORE = 13
         *
         * @param receipt Purchase receipt
         * @param listener MegaRequestListener to track this request
         */
        void submitPurchaseReceipt(int gateway, const char* receipt, MegaRequestListener *listener = NULL);

        /**
         * @brief Store a credit card
         *
         * The associated request type with this request is MegaRequest::TYPE_CREDIT_CARD_STORE
         *
         * @param address1 Billing address
         * @param address2 Second line of the billing address (optional)
         * @param city City of the billing address
         * @param province Province of the billing address
         * @param country Contry of the billing address
         * @param postalcode Postal code of the billing address
         * @param firstname Firstname of the owner of the credit card
         * @param lastname Lastname of the owner of the credit card
         * @param creditcard Credit card number. Only digits, no spaces nor dashes
         * @param expire_month Expire month of the credit card. Must have two digits ("03" for example)
         * @param expire_year Expire year of the credit card. Must have four digits ("2010" for example)
         * @param cv2 Security code of the credit card (3 digits)
         * @param listener MegaRequestListener to track this request
         */
        void creditCardStore(const char* address1, const char* address2, const char* city,
                             const char* province, const char* country, const char *postalcode,
                             const char* firstname, const char* lastname, const char* creditcard,
                             const char* expire_month, const char* expire_year, const char* cv2,
                             MegaRequestListener *listener = NULL);

        /**
         * @brief Get the credit card subscriptions of the account
         *
         * The associated request type with this request is MegaRequest::TYPE_CREDIT_CARD_QUERY_SUBSCRIPTIONS
         *
         * Valid data in the MegaRequest object received in onRequestFinish when the error code
         * is MegaError::API_OK:
         * - MegaRequest::getNumber - Number of credit card subscriptions
         *
         * @param listener MegaRequestListener to track this request
         */
        void creditCardQuerySubscriptions(MegaRequestListener *listener = NULL);

        /**
         * @brief Cancel credit card subscriptions if the account
         *
         * The associated request type with this request is MegaRequest::TYPE_CREDIT_CARD_CANCEL_SUBSCRIPTIONS
         * @param reason Reason for the cancellation. It can be NULL.
         * @param listener MegaRequestListener to track this request
         */
        void creditCardCancelSubscriptions(const char* reason, MegaRequestListener *listener = NULL);

        /**
         * @brief Get the available payment methods
         *
         * The associated request type with this request is MegaRequest::TYPE_GET_PAYMENT_METHODS
         *
         * Valid data in the MegaRequest object received in onRequestFinish when the error code
         * is MegaError::API_OK:
         * - MegaRequest::getNumber - Bitfield with available payment methods
         *
         * To know if a payment method is available, you can do a check like this one:
         * request->getNumber() & (1 << MegaApi::PAYMENT_METHOD_CREDIT_CARD)
         *
         * @param listener MegaRequestListener to track this request
         */
        void getPaymentMethods(MegaRequestListener *listener = NULL);

        /**
         * @brief Export the master key of the account
         *
         * The returned value is a Base64-encoded string
         *
         * With the master key, it's possible to start the recovery of an account when the
         * password is lost:
         * - https://mega.nz/#recovery
         * - MegaApi::resetPassword()
         *
         * You take the ownership of the returned value.
         *
         * @return Base64-encoded master key
         */
        char *exportMasterKey();

        /**
         * @brief Change the password of the MEGA account
         *
         * The associated request type with this request is MegaRequest::TYPE_CHANGE_PW
         * Valid data in the MegaRequest object received on callbacks:
         * - MegaRequest::getPassword - Returns the old password
         * - MegaRequest::getNewPassword - Returns the new password
         *
         * @param oldPassword Old password
         * @param newPassword New password
         * @param listener MegaRequestListener to track this request
         */
        void changePassword(const char *oldPassword, const char *newPassword, MegaRequestListener *listener = NULL);

        /**
         * @brief Invite another person to be your MEGA contact
         *
         * The user doesn't need to be registered on MEGA. If the email isn't associated with
         * a MEGA account, an invitation email will be sent with the text in the "message" parameter.
         *
         * The associated request type with this request is MegaRequest::TYPE_INVITE_CONTACT
         * Valid data in the MegaRequest object received on callbacks:
         * - MegaRequest::getEmail - Returns the email of the contact
         * - MegaRequest::getText - Returns the text of the invitation
         * - MegaRequest::getNumber - Returns the action
         *
         * Sending a reminder within a two week period since you started or your last reminder will
         * fail the API returning the error code MegaError::API_EACCESS.
         *
         * @param email Email of the new contact
         * @param message Message for the user (can be NULL)
         * @param action Action for this contact request. Valid values are:
         * - MegaContactRequest::INVITE_ACTION_ADD = 0
         * - MegaContactRequest::INVITE_ACTION_DELETE = 1
         * - MegaContactRequest::INVITE_ACTION_REMIND = 2
         *
         * @param listener MegaRequestListener to track this request
         */
        void inviteContact(const char* email, const char* message, int action, MegaRequestListener* listener = NULL);

        /**
         * @brief Reply to a contact request
         * @param request Contact request. You can get your pending contact requests using MegaApi::getIncomingContactRequests
         * @param action Action for this contact request. Valid values are:
         * - MegaContactRequest::REPLY_ACTION_ACCEPT = 0
         * - MegaContactRequest::REPLY_ACTION_DENY = 1
         * - MegaContactRequest::REPLY_ACTION_IGNORE = 2
         *
         * The associated request type with this request is MegaRequest::TYPE_REPLY_CONTACT_REQUEST
         * Valid data in the MegaRequest object received on callbacks:
         * - MegaRequest::getNodeHandle - Returns the handle of the contact request
         * - MegaRequest::getNumber - Returns the action
         *
         * @param listener MegaRequestListener to track this request
         */
        void replyContactRequest(MegaContactRequest *request, int action, MegaRequestListener* listener = NULL);

        /**
         * @brief Remove a contact to the MEGA account
         *
         * The associated request type with this request is MegaRequest::TYPE_REMOVE_CONTACT
         * Valid data in the MegaRequest object received on callbacks:
         * - MegaRequest::getEmail - Returns the email of the contact
         *
         * @param user MegaUser of the contact (see MegaApi::getContact)
         * @param listener MegaRequestListener to track this request
         */
        void removeContact(MegaUser *user, MegaRequestListener* listener = NULL);

        /**
         * @brief Logout of the MEGA account invalidating the session
         *
         * The associated request type with this request is MegaRequest::TYPE_LOGOUT
         *
         * Under certain circumstances, this request might return the error code
         * MegaError::API_ESID. It should not be taken as an error, since the reason
         * is that the logout action has been notified before the reception of the
         * logout response itself.
         *
         * @param listener MegaRequestListener to track this request
         */
        void logout(MegaRequestListener *listener = NULL);

        /**
         * @brief Logout of the MEGA account without invalidating the session
         *
         * The associated request type with this request is MegaRequest::TYPE_LOGOUT
         *
         * @param listener MegaRequestListener to track this request
         */
        void localLogout(MegaRequestListener *listener = NULL);

        /**
         * @brief Submit feedback about the app
         *
         * The associated request type with this request is MegaRequest::TYPE_SUBMIT_FEEDBACK
         * Valid data in the MegaRequest object received on callbacks:
         * - MegaRequest::getText - Retuns the comment about the app
         * - MegaRequest::getNumber - Returns the rating for the app
         *
         * @param rating Integer to rate the app. Valid values: from 1 to 5.
         * @param comment Comment about the app
         * @param listener MegaRequestListener to track this request
         *
         * @deprecated This function is for internal usage of MEGA apps. This feedback
         * is sent to MEGA servers.
         */
        void submitFeedback(int rating, const char *comment, MegaRequestListener *listener = NULL);

        /**
         * @brief Send events to the stats server
         *
         * The associated request type with this request is MegaRequest::TYPE_SEND_EVENT
         * Valid data in the MegaRequest object received on callbacks:
         * - MegaRequest::getNumber - Returns the event type
         * - MegaRequest::getText - Returns the event message
         *
         * @param eventType Event type
         * @param message Event message
         * @param listener MegaRequestListener to track this request
         *
         * @deprecated This function is for internal usage of MEGA apps for debug purposes. This info
         * is sent to MEGA servers.
         */
        void sendEvent(int eventType, const char* message, MegaRequestListener *listener = NULL);

        /**
         * @brief Send a debug report
         *
         * The User-Agent is used to identify the app. It can be set in MegaApi::MegaApi
         *
         * The associated request type with this request is MegaRequest::TYPE_REPORT_EVENT
         * Valid data in the MegaRequest object received on callbacks:
         * - MegaRequest::getParamType - Returns MegaApi::EVENT_DEBUG
         * - MegaRequest::getText - Retuns the debug message
         *
         * @param text Debug message
         * @param listener MegaRequestListener to track this request
         *
         * @deprecated This function is for internal usage of MEGA apps. This feedback
         * is sent to MEGA servers.
         */
        void reportDebugEvent(const char *text, MegaRequestListener *listener = NULL);

        /**
         * @brief Use HTTPS communications only
         *
         * The default behavior is to use HTTP for transfers and the persistent connection
         * to wait for external events. Those communications don't require HTTPS because
         * all transfer data is already end-to-end encrypted and no data is transmitted
         * over the connection to wait for events (it's just closed when there are new events).
         *
         * This feature should only be enabled if there are problems to contact MEGA servers
         * through HTTP because otherwise it doesn't have any benefit and will cause a
         * higher CPU usage.
         *
         * See MegaApi::usingHttpsOnly
         *
         * @param httpsOnly True to use HTTPS communications only
         */
        void useHttpsOnly(bool httpsOnly);

        /**
         * @brief Check if the SDK is using HTTPS communications only
         *
         * The default behavior is to use HTTP for transfers and the persistent connection
         * to wait for external events. Those communications don't require HTTPS because
         * all transfer data is already end-to-end encrypted and no data is transmitted
         * over the connection to wait for events (it's just closed when there are new events).
         *
         * See MegaApi::useHttpsOnly
         *
         * @return True if the SDK is using HTTPS communications only. Otherwise false.
         */
        bool usingHttpsOnly();

        ///////////////////   TRANSFERS ///////////////////

        /**
         * @brief Upload a file or a folder
         * @param localPath Local path of the file or folder
         * @param parent Parent node for the file or folder in the MEGA account
         * @param listener MegaTransferListener to track this transfer
         */
        void startUpload(const char* localPath, MegaNode *parent, MegaTransferListener *listener=NULL);

        /**
         * @brief Upload a file or a folder, saving custom app data during the transfer
         * @param localPath Local path of the file or folder
         * @param parent Parent node for the file or folder in the MEGA account
         * @param appData Custom app data to save in the MegaTransfer object
         * The data in this parameter can be accessed using MegaTransfer::getAppData in callbacks
         * related to the transfer.
         * @param listener MegaTransferListener to track this transfer
         */
        void startUploadWithData(const char* localPath, MegaNode *parent, const char* appData, MegaTransferListener *listener=NULL);

        /**
         * @brief Upload a file or a folder, saving custom app data during the transfer
         * @param localPath Local path of the file or folder
         * @param parent Parent node for the file or folder in the MEGA account
         * @param appData Custom app data to save in the MegaTransfer object
         * The data in this parameter can be accessed using MegaTransfer::getAppData in callbacks
         * related to the transfer.
         * @param isSourceTemporary Pass the ownership of the file to the SDK, that will DELETE it when the upload finishes.
         * This parameter is intended to automatically delete temporary files that are only created to be uploaded.
         * Use this parameter with caution. Set it to true only if you are sure about what are you doing.
         * @param listener MegaTransferListener to track this transfer
         */
        void startUploadWithData(const char* localPath, MegaNode *parent, const char* appData, bool isSourceTemporary, MegaTransferListener *listener=NULL);

        /**
         * @brief Upload a file or a folder with a custom modification time
         * @param localPath Local path of the file
         * @param parent Parent node for the file in the MEGA account
         * @param mtime Custom modification time for the file in MEGA (in seconds since the epoch)
         * @param listener MegaTransferListener to track this transfer
         *
         * The custom modification time will be only applied for file transfers. If a folder
         * is transferred using this function, the custom modification time won't have any effect,
         */
        void startUpload(const char* localPath, MegaNode *parent, int64_t mtime, MegaTransferListener *listener=NULL);

        /**
         * @brief Upload a file or folder with a custom name
         * @param localPath Local path of the file or folder
         * @param parent Parent node for the file or folder in the MEGA account
         * @param fileName Custom file name for the file or folder in MEGA
         * @param listener MegaTransferListener to track this transfer
         */
        void startUpload(const char* localPath, MegaNode* parent, const char* fileName, MegaTransferListener *listener = NULL);

        /**
         * @brief Upload a file or a folder with a custom name and a custom modification time
         * @param localPath Local path of the file
         * @param parent Parent node for the file in the MEGA account
         * @param fileName Custom file name for the file in MEGA
         * @param mtime Custom modification time for the file in MEGA (in seconds since the epoch)
         * @param listener MegaTransferListener to track this transfer
         *
         * The custom modification time will be only applied for file transfers. If a folder
         * is transferred using this function, the custom modification time won't have any effect,
         */
        void startUpload(const char* localPath, MegaNode* parent, const char* fileName, int64_t mtime, MegaTransferListener *listener = NULL);

        /**
         * @brief Download a file or a folder from MEGA
         * @param node MegaNode that identifies the file or folder
         * @param localPath Destination path for the file or folder
         * If this path is a local folder, it must end with a '\' or '/' character and the file name
         * in MEGA will be used to store a file inside that folder. If the path doesn't finish with
         * one of these characters, the file will be downloaded to a file in that path.
         *
         * @param listener MegaTransferListener to track this transfer
         */
        void startDownload(MegaNode* node, const char* localPath, MegaTransferListener *listener = NULL);

        /**
         * @brief Download a file or a folder from MEGA, saving custom app data during the transfer
         * @param node MegaNode that identifies the file or folder
         * @param localPath Destination path for the file or folder
         * If this path is a local folder, it must end with a '\' or '/' character and the file name
         * in MEGA will be used to store a file inside that folder. If the path doesn't finish with
         * one of these characters, the file will be downloaded to a file in that path.
         * @param appData Custom app data to save in the MegaTransfer object
         * The data in this parameter can be accessed using MegaTransfer::getAppData in callbacks
         * related to the transfer.
         * @param listener MegaTransferListener to track this transfer
         */
        void startDownloadWithData(MegaNode* node, const char* localPath, const char *appData, MegaTransferListener *listener = NULL);

        /**
         * @brief Start an streaming download for a file in MEGA
         *
         * Streaming downloads don't save the downloaded data into a local file. It is provided
         * in MegaTransferListener::onTransferUpdate in a byte buffer. The pointer is returned by
         * MegaTransfer::getLastBytes and the size of the buffer in MegaTransfer::getDeltaSize
         *
         * The same byte array is also provided in the callback MegaTransferListener::onTransferData for
         * compatibility with other programming languages. Only the MegaTransferListener passed to this function
         * will receive MegaTransferListener::onTransferData callbacks. MegaTransferListener objects registered
         * with MegaApi::addTransferListener won't receive them for performance reasons
         *
         * @param node MegaNode that identifies the file
         * @param startPos First byte to download from the file
         * @param size Size of the data to download
         * @param listener MegaTransferListener to track this transfer
         */
        void startStreaming(MegaNode* node, int64_t startPos, int64_t size, MegaTransferListener *listener);

        /**
         * @brief Cancel a transfer
         *
         * When a transfer is cancelled, it will finish and will provide the error code
         * MegaError::API_EINCOMPLETE in MegaTransferListener::onTransferFinish and
         * MegaListener::onTransferFinish
         *
         * The associated request type with this request is MegaRequest::TYPE_CANCEL_TRANSFER
         * Valid data in the MegaRequest object received on callbacks:
         * - MegaRequest::getTransferTag - Returns the tag of the cancelled transfer (MegaTransfer::getTag)
         *
         * @param transfer MegaTransfer object that identifies the transfer
         * You can get this object in any MegaTransferListener callback or any MegaListener callback
         * related to transfers.
         *
         * @param listener MegaRequestListener to track this request
         */
        void cancelTransfer(MegaTransfer *transfer, MegaRequestListener *listener = NULL);

        /**
         * @brief Cancel the transfer with a specific tag
         *
         * When a transfer is cancelled, it will finish and will provide the error code
         * MegaError::API_EINCOMPLETE in MegaTransferListener::onTransferFinish and
         * MegaListener::onTransferFinish
         *
         * The associated request type with this request is MegaRequest::TYPE_CANCEL_TRANSFER
         * Valid data in the MegaRequest object received on callbacks:
         * - MegaRequest::getTransferTag - Returns the tag of the cancelled transfer (MegaTransfer::getTag)
         *
         * @param transferTag tag that identifies the transfer
         * You can get this tag using MegaTransfer::getTag
         *
         * @param listener MegaRequestListener to track this request
         */
        void cancelTransferByTag(int transferTag, MegaRequestListener *listener = NULL);

        /**
         * @brief Cancel all transfers of the same type
         *
         * The associated request type with this request is MegaRequest::TYPE_CANCEL_TRANSFERS
         * Valid data in the MegaRequest object received on callbacks:
         * - MegaRequest::getParamType - Returns the first parameter
         *
         * @param type Type of transfers to cancel.
         * Valid values are:
         * - MegaTransfer::TYPE_DOWNLOAD = 0
         * - MegaTransfer::TYPE_UPLOAD = 1
         *
         * @param listener MegaRequestListener to track this request
         */
        void cancelTransfers(int type, MegaRequestListener *listener = NULL);

        /**
         * @brief Pause/resume all transfers
         *
         * The associated request type with this request is MegaRequest::TYPE_PAUSE_TRANSFERS
         * Valid data in the MegaRequest object received on callbacks:
         * - MegaRequest::getFlag - Returns the first parameter
         *
         * @param pause true to pause all transfers / false to resume all transfers
         * @param listener MegaRequestListener to track this request
         */
        void pauseTransfers(bool pause, MegaRequestListener* listener = NULL);

        /**
         * @brief  Pause/resume all transfers in one direction (uploads or downloads)
         *
         * The associated request type with this request is MegaRequest::TYPE_PAUSE_TRANSFERS
         * Valid data in the MegaRequest object received on callbacks:
         * - MegaRequest::getFlag - Returns the first parameter
         * - MegaRequest::getNumber - Returns the direction of the transfers to pause/resume
         *
         * @param pause true to pause transfers / false to resume transfers
         * @param direction Direction of transfers to pause/resume
         * Valid values for this parameter are:
         * - MegaTransfer::TYPE_DOWNLOAD = 0
         * - MegaTransfer::TYPE_UPLOAD = 1
         *
         * @param listener MegaRequestListener to track this request
         */
        void pauseTransfers(bool pause, int direction, MegaRequestListener* listener = NULL);

        /**
         * @brief Enable the resumption of transfers 
         *
         * This function enables the cache of transfers, so they can be resumed later.
         * Additionally, if a previous cache already exists (from previous executions),
         * then this function also resumes the existing cached transfers.
         * 
         * @note Cached downloads expire after 10 days since the last time they were active.
         * @note Cached uploads expire after 24 hours since the last time they were active.
         * @note Cached transfers related to files that have been modified since they were
         * added to the cache are discarded, since the file has changed.
         * 
         * A log in or a log out automatically disables this feature.
         *
         * When the MegaApi object is logged in, the cache of transfers is identified
         * and protected using the session and the master key, so transfers won't
         * be resumable using a different session or a different account. The
         * recommended way of using this function to resume transfers for an account
         * is calling it in the callback onRequestFinish related to MegaApi::fetchNodes
         *
         * When the MegaApi object is not logged in, it's still possible to use this
         * feature. However, since there isn't any available data to identify
         * and protect the cache, a default identifier and key are used. To improve
         * the protection of the transfer cache and allow the usage of this feature
         * with several non logged in instances of MegaApi at once without clashes,
         * it's possible to set a custom identifier for the transfer cache in the
         * optional parameter of this function. If that parameter is used, the
         * encryption key for the transfer cache will be derived from it.
         *
         * @param loggedOutId Identifier for a non logged in instance of MegaApi.
         * It doesn't have any effect if MegaApi is logged in.
         */
        void enableTransferResumption(const char* loggedOutId = NULL);

        /**
         * @brief Disable the resumption of transfers
         *
         * This function disables the resumption of transfers and also deletes
         * the transfer cache if it exists. See also MegaApi.enableTransferResumption.
         *
         * @param loggedOutId Identifier for a non logged in instance of MegaApi.
         * It doesn't have any effect if MegaApi is logged in.
         */
        void disableTransferResumption(const char* loggedOutId = NULL);

        /**
         * @brief Returns the state (paused/unpaused) of transfers
         * @param direction Direction of transfers to check
         * Valid values for this parameter are:
         * - MegaTransfer::TYPE_DOWNLOAD = 0
         * - MegaTransfer::TYPE_UPLOAD = 1
         *
         * @return true if transfers on that direction are paused, false otherwise
         */
        bool areTransfersPaused(int direction);

        /**
         * @brief Set the upload speed limit
         *
         * The limit will be applied on the server side when starting a transfer. Thus the limit won't be
         * applied for already started uploads and it's applied per storage server.
         *
         * @param bpslimit -1 to automatically select the limit, 0 for no limit, otherwise the speed limit
         * in bytes per second
         */
        void setUploadLimit(int bpslimit);

        /**
         * @brief Set the maximum number of connections per transfer
         *
         * The maximum number of allowed connections is 6. If a higher number of connections is
         * passed to this function, it will fail with the error code API_ETOOMANY.
         *
         * The associated request type with this request is MegaRequest::TYPE_SET_MAX_CONNECTIONS
         * Valid data in the MegaRequest object received on callbacks:
         * - MegaRequest::getParamType - Returns the first parameter
         * - MegaRequest::getNumber - Returns the second parameter
         *
         * @param direction Direction of transfers
         * Valid values for this parameter are:
         * - MegaTransfer::TYPE_DOWNLOAD = 0
         * - MegaTransfer::TYPE_UPLOAD = 1
         * @param connections Maximum number of connection (it should between 1 and 6)
         */
        void setMaxConnections(int direction, int connections, MegaRequestListener* listener = NULL);

        /**
         * @brief Set the transfer method for downloads
         *
         * Valid methods are:
         * - TRANSFER_METHOD_NORMAL = 0
         * HTTP transfers using port 80. Data is already encrypted.
         *
         * - TRANSFER_METHOD_ALTERNATIVE_PORT = 1
         * HTTP transfers using port 8080. Data is already encrypted.
         *
         * - TRANSFER_METHOD_AUTO = 2
         * The SDK selects the transfer method automatically
         *
         * - TRANSFER_METHOD_AUTO_NORMAL = 3
         * The SDK selects the transfer method automatically starting with port 80.
         *
         *  - TRANSFER_METHOD_AUTO_ALTERNATIVE = 4
         * The SDK selects the transfer method automatically starting with alternative port 8080.
         *
         * @param method Selected transfer method for downloads
         */
        void setDownloadMethod(int method);

        /**
         * @brief Set the transfer method for uploads
         *
         * Valid methods are:
         * - TRANSFER_METHOD_NORMAL = 0
         * HTTP transfers using port 80. Data is already encrypted.
         *
         * - TRANSFER_METHOD_ALTERNATIVE_PORT = 1
         * HTTP transfers using port 8080. Data is already encrypted.
         *
         * - TRANSFER_METHOD_AUTO = 2
         * The SDK selects the transfer method automatically
         *
         * - TRANSFER_METHOD_AUTO_NORMAL = 3
         * The SDK selects the transfer method automatically starting with port 80.
         *
         * - TRANSFER_METHOD_AUTO_ALTERNATIVE = 4
         * The SDK selects the transfer method automatically starting with alternative port 8080.
         *
         * @param method Selected transfer method for uploads
         */
        void setUploadMethod(int method);

        /**
         * @brief Get the active transfer method for downloads
         *
         * Valid values for the return parameter are:
         * - TRANSFER_METHOD_NORMAL = 0
         * HTTP transfers using port 80. Data is already encrypted.
         *
         * - TRANSFER_METHOD_ALTERNATIVE_PORT = 1
         * HTTP transfers using port 8080. Data is already encrypted.
         *
         * - TRANSFER_METHOD_AUTO = 2
         * The SDK selects the transfer method automatically
         *
         * - TRANSFER_METHOD_AUTO_NORMAL = 3
         * The SDK selects the transfer method automatically starting with port 80.
         *
         * - TRANSFER_METHOD_AUTO_ALTERNATIVE = 4
         * The SDK selects the transfer method automatically starting with alternative port 8080.
         *
         * @return Active transfer method for downloads
         */
        int getDownloadMethod();

        /**
         * @brief Get the active transfer method for uploads
         *
         * Valid values for the return parameter are:
         * - TRANSFER_METHOD_NORMAL = 0
         * HTTP transfers using port 80. Data is already encrypted.
         *
         * - TRANSFER_METHOD_ALTERNATIVE_PORT = 1
         * HTTP transfers using port 8080. Data is already encrypted.
         *
         * - TRANSFER_METHOD_AUTO = 2
         * The SDK selects the transfer method automatically
         *
         * - TRANSFER_METHOD_AUTO_NORMAL = 3
         * The SDK selects the transfer method automatically starting with port 80.
         *
         * - TRANSFER_METHOD_AUTO_ALTERNATIVE = 4
         * The SDK selects the transfer method automatically starting with alternative port 8080.
         *
         * @return Active transfer method for uploads
         */
        int getUploadMethod();

        /**
         * @brief Get all active transfers
         *
         * You take the ownership of the returned value
         *
         * @return List with all active transfers
         * @see MegaApi::startUpload, MegaApi::startDownload
         */
        MegaTransferList *getTransfers();

        /**
         * @brief Get all active streaming transfers
         *
         * You take the ownership of the returned value
         *
         * @return List with all active streaming transfers
         * @see MegaApi::startStreaming
         */
        MegaTransferList *getStreamingTransfers();

        /**
         * @brief Get the transfer with a transfer tag
         *
         * That tag can be got using MegaTransfer::getTag
         *
         * You take the ownership of the returned value
         *
         * @param Transfer tag to check
         * @return MegaTransfer object with that tag, or NULL if there isn't any
         * active transfer with it
         *
         */
        MegaTransfer* getTransferByTag(int transferTag);

        /**
         * @brief Get all transfers of a specific type (downloads or uploads)
         *
         * If the parameter isn't MegaTransfer.TYPE_DOWNLOAD or MegaTransfer.TYPE_UPLOAD
         * this function returns an empty list.
         *
         * You take the ownership of the returned value
         *
         * @param type MegaTransfer.TYPE_DOWNLOAD or MegaTransfer.TYPE_UPLOAD
         * @return List with transfers of the desired type
         */
        MegaTransferList *getTransfers(int type);

        /**
         * @brief Get a list of transfers that belong to a folder transfer
         *
         * This function provides the list of transfers started in the context
         * of a folder transfer.
         *
         * If the tag in the parameter doesn't belong to a folder transfer,
         * this function returns an empty list.
         *
         * The transfers provided by this function are the ones that are added to the
         * transfer queue when this function is called. Finished transfers, or transfers
         * not added to the transfer queue yet (for example, uploads that are waiting for
         * the creation of the parent folder in MEGA) are not returned by this function.
         *
         * You take the ownership of the returned value
         *
         * @param transferTag Tag of the folder transfer to check
         * @return List of transfers in the context of the selected folder transfer
         * @see MegaTransfer::isFolderTransfer, MegaTransfer::getFolderTransferTag
         */
        MegaTransferList *getChildTransfers(int transferTag);

#ifdef ENABLE_SYNC

        ///////////////////   SYNCHRONIZATION   ///////////////////

        /**
         * @brief Get the synchronization state of a local file
         * @param Path of the local file
         * @return Synchronization state of the local file.
         * Valid values are:
         * - STATE_NONE = 0
         * The file isn't inside a synced folder
         *
         * - MegaApi::STATE_SYNCED = 1
         * The file is in sync with the MEGA account
         *
         * - MegaApi::STATE_PENDING = 2
         * The file is pending to be synced with the MEGA account
         *
         * - MegaApi::STATE_SYNCING = 3
         * The file is being synced with the MEGA account
         *
         * - MegaApi::STATE_IGNORED = 4
         * The file is inside a synced folder, but it is ignored
         * by the selected exclusion filters
         *
         */
        int syncPathState(std::string *path);

        /**
         * @brief Get the MegaNode associated with a local synced file
         * @param path Local path of the file
         * @return The same file in MEGA or NULL if the file isn't synced
         */
        MegaNode *getSyncedNode(std::string *path);

        /**
         * @brief Synchronize a local folder and a folder in MEGA
         *
         * This function should be used to add a new synchronized folders. To resume a previously
         * added synchronized folder, use MegaApi::resumeSync
         *
         * The associated request type with this request is MegaRequest::TYPE_ADD_SYNC
         * Valid data in the MegaRequest object received on callbacks:
         * - MegaRequest::getNodeHandle - Returns the handle of the folder in MEGA
         * - MegaRequest::getFile - Returns the path of the local folder
         *
         * Valid data in the MegaRequest object received in onRequestFinish when the error code
         * is MegaError::API_OK:
         * - MegaRequest::getNumber - Fingerprint of the local folder to resume the sync (MegaApi::resumeSync)
         *
         * @param localFolder Local folder
         * @param megaFolder MEGA folder
         * @param listener MegaRequestListener to track this request
         *
         * @see MegaApi::resumeSync
         */
        void syncFolder(const char *localFolder, MegaNode *megaFolder, MegaRequestListener* listener = NULL);

        /**
         * @brief Resume a previously synced folder
         *
         * This function should be called in the onRequestFinish callback for MegaApi::fetchNodes, before the callback
         * returns, to ensure that all changes made in the MEGA account while the synchronization was stopped
         * are correctly applied.
         *
         * The third parameter allows to pass a fingerprint of the local folder to check if it has changed since
         * the previous execution. That fingerprint can be obtained using MegaRequest::getParentHandle in the
         * onRequestFinish callback if the MegaApi::syncFolder request. If the provided fingerprint doesn't match
         * the current fingerprint of the local folder, this request will fail with the error code
         * MegaError::API_EFAILED
         *
         * The associated request type with this request is MegaRequest::TYPE_ADD_SYNC
         * Valid data in the MegaRequest object received on callbacks:
         * - MegaRequest::getNodeHandle - Returns the handle of the folder in MEGA
         * - MegaRequest::getFile - Returns the path of the local folder
         * - MegaRequest::getNumber - Returns the fingerprint of the local folder
         *
         * @param localFolder Local folder
         * @param megaFolder MEGA folder
         * @param localfp Fingerprint of the local file
         * @param listener MegaRequestListener to track this request
         */
        void resumeSync(const char *localFolder, MegaNode *megaFolder, long long localfp, MegaRequestListener* listener = NULL);

        /**
         * @brief Remove a synced folder
         *
         * The folder will stop being synced. No files in the local nor in the remote folder
         * will be deleted due to the usage of this function.
         *
         * The synchronization will stop and the cache of local files will be deleted
         * If you don't want to delete the local cache use MegaApi::disableSync
         *
         * The associated request type with this request is MegaRequest::TYPE_REMOVE_SYNC
         * Valid data in the MegaRequest object received on callbacks:
         * - MegaRequest::getNodeHandle - Returns the handle of the folder in MEGA
         * - MegaRequest::getFlag - Returns true
         *
         * @param megaFolder MEGA folder
         * @param listener MegaRequestListener to track this request
         */
        void removeSync(MegaNode *megaFolder, MegaRequestListener *listener = NULL);

        /**
         * @brief Remove a synced folder
         *
         * The folder will stop being synced. No files in the local nor in the remote folder
         * will be deleted due to the usage of this function.
         *
         * The synchronization will stop and the cache of local files will be deleted
         * If you don't want to delete the local cache use MegaApi::disableSync
         *
         * The associated request type with this request is MegaRequest::TYPE_REMOVE_SYNC
         * Valid data in the MegaRequest object received on callbacks:
         * - MegaRequest::getNodeHandle - Returns the handle of the folder in MEGA
         * - MegaRequest::getFlag - Returns true
         *
         * @param sync Synchronization to cancel
         * @param listener MegaRequestListener to track this request
         */
        void removeSync(MegaSync *sync, MegaRequestListener *listener = NULL);

        /**
         * @brief Disable a synced folder
         *
         * The folder will stop being synced. No files in the local nor in the remote folder
         * will be deleted due to the usage of this function.
         *
         * The synchronization will stop but the cache of local files won't be deleted.
         * If you want to also delete the local cache use MegaApi::removeSync
         *
         * The associated request type with this request is MegaRequest::TYPE_REMOVE_SYNC
         * Valid data in the MegaRequest object received on callbacks:
         * - MegaRequest::getNodeHandle - Returns the handle of the folder in MEGA
         * - MegaRequest::getFlag - Returns false
         *
         * @param megaFolder MEGA folder
         * @param listener MegaRequestListener to track this request
         */
        void disableSync(MegaNode *megaFolder, MegaRequestListener *listener=NULL);

        /**
         * @brief Disable a synced folder
         *
         * The folder will stop being synced. No files in the local nor in the remote folder
         * will be deleted due to the usage of this function.
         *
         * The synchronization will stop but the cache of local files won't be deleted.
         * If you want to also delete the local cache use MegaApi::removeSync
         *
         * The associated request type with this request is MegaRequest::TYPE_REMOVE_SYNC
         * Valid data in the MegaRequest object received on callbacks:
         * - MegaRequest::getNodeHandle - Returns the handle of the folder in MEGA
         * - MegaRequest::getFlag - Returns false
         *
         * @param sync Synchronization to disable
         * @param listener MegaRequestListener to track this request
         */
        void disableSync(MegaSync *sync, MegaRequestListener *listener = NULL);

        /**
         * @brief Remove all active synced folders
         *
         * All folders will stop being synced. Nothing in the local nor in the remote folders
         * will be deleted due to the usage of this function.
         *
         * The associated request type with this request is MegaRequest::TYPE_REMOVE_SYNCS
         *
         * @param listener MegaRequestListener to track this request
         */
        void removeSyncs(MegaRequestListener *listener = NULL);

        /**
         * @brief Get the number of active synced folders
         * @return The number of active synced folders
         *
         * @deprecated New functions to manage synchronizations are being implemented. This funtion will
         * be removed in future updates.
         */
        int getNumActiveSyncs();

        /**
         * @brief Check if the synchronization engine is scanning files
         * @return true if it is scanning, otherwise false
         */
        bool isScanning();

        /**
         * @brief Check if the MegaNode is synchronized with a local file
         * @param MegaNode to check
         * @return true if the node is synchronized, othewise false
         * @see MegaApi::getLocalPath
         */
        bool isSynced(MegaNode *n);

        /**
         * @brief Set a list of excluded file names
         *
         * Wildcards (* and ?) are allowed
         *
         * @param List of excluded file names
         * @deprecated A more powerful exclusion system based on regular expresions is being developed. This
         * function will be removed in future updates
         */
        void setExcludedNames(std::vector<std::string> *excludedNames);

        /**
         * @brief Set a lower limit for synchronized files
         *
         * Files with a size lower than this limit won't be synchronized
         * To disable the limit, you can set it to 0
         *
         * If both limits are enabled and the lower one is greater than the upper one,
         * only files between both limits will be excluded
         *
         * @param limit Lower limit for synchronized files
         */
        void setExclusionLowerSizeLimit(long long limit);

        /**
         * @brief Set an upper limit for synchronized files
         *
         * Files with a size greater than this limit won't be synchronized
         * To disable the limit, you can set it to 0
         *
         * If both limits are enabled and the lower one is greater than the upper one,
         * only files between both limits will be excluded
         *
         * @param limit Upper limit for synchronized files
         */
        void setExclusionUpperSizeLimit(long long limit);

        /**
         * @brief Move a local file to the local "Debris" folder
         *
         * The file have to be inside a local synced folder
         *
         * @param path Path of the local file
         * @return true on success, false on failure
         */
        bool moveToLocalDebris(const char *path);

        /**
         * @brief Check if a name is syncable based on the excluded names
         * @param name Name to check
         * @return true if the name is syncable, otherwise false
         * @deprecated A more powerful exclusion system based on regular expresions is being developed. This
         * function will be removed or modified in future updates
         */
        bool isSyncable(const char *name);

        /**
         * @brief Get the corresponding local path of a synced node
         * @param Node to check
         * @return Local path of the corresponding file in the local computer. If the node is't synced
         * this function returns an empty string.
         *
         * @deprecated New functions to manage synchronizations are being implemented. This funtion will
         * be removed in future updates.
         */
        std::string getLocalPath(MegaNode *node);

        /**
         * @brief Get the total number of local nodes in the account
         * @return Total number of local nodes in the account
         */
        long long getNumLocalNodes();
#endif

        /**
         * @brief Force a loop of the SDK thread
         * @deprecated This function is only here for debugging purposes. It will probably
         * be removed in future updates
         */
        void update();

        /**
         * @brief Check if the SDK is waiting for the server
         * @return true if the SDK is waiting for the server to complete a request
         */
        bool isWaiting();

        /**
         * @brief Get the number of pending uploads
         *
         * @return Pending uploads
         *
         * @deprecated Function related to statistics will be reviewed in future updates to
         * provide more data and avoid race conditions. They could change or be removed in the current form.
         */
        int getNumPendingUploads();

        /**
         * @brief Get the number of pending downloads
         * @return Pending downloads
         *
         * @deprecated Function related to statistics will be reviewed in future updates to
         * provide more data and avoid race conditions. They could change or be removed in the current form.
         */
        int getNumPendingDownloads();

        /**
         * @brief Get the number of queued uploads since the last call to MegaApi::resetTotalUploads
         * @return Number of queued uploads since the last call to MegaApi::resetTotalUploads
         *
         * @deprecated Function related to statistics will be reviewed in future updates to
         * provide more data and avoid race conditions. They could change or be removed in the current form.
         */
        int getTotalUploads();

        /**
         * @brief Get the number of queued uploads since the last call to MegaApi::resetTotalDownloads
         * @return Number of queued uploads since the last call to MegaApi::resetTotalDownloads
         *
         * @deprecated Function related to statistics will be reviewed in future updates. They
         * could change or be removed in the current form.
         */
        int getTotalDownloads();

        /**
         * @brief Reset the number of total downloads
         * This function resets the number returned by MegaApi::getTotalDownloads
         *
         * @deprecated Function related to statistics will be reviewed in future updates to
         * provide more data and avoid race conditions. They could change or be removed in the current form.
         *
         */
        void resetTotalDownloads();

        /**
         * @brief Reset the number of total uploads
         * This function resets the number returned by MegaApi::getTotalUploads
         *
         * @deprecated Function related to statistics will be reviewed in future updates to
         * provide more data and avoid race conditions. They could change or be removed in the current form.
         */
        void resetTotalUploads();
        /**
         * @brief Get the total downloaded bytes since the creation of the MegaApi object
         * @return Total downloaded bytes since the creation of the MegaApi object
         *
         * @deprecated Function related to statistics will be reviewed in future updates to
         * provide more data and avoid race conditions. They could change or be removed in the current form.
         */
        long long getTotalDownloadedBytes();

        /**
         * @brief Get the total uploaded bytes since the creation of the MegaApi object
         * @return Total uploaded bytes since the creation of the MegaApi object
         *
         * @deprecated Function related to statistics will be reviewed in future updates to
         * provide more data and avoid race conditions. They could change or be removed in the current form.
         *
         */
        long long getTotalUploadedBytes();

        /**
         * @brief Update the number of pending downloads/uploads
         *
         * This function forces a count of the pending downloads/uploads. It could
         * affect the return value of MegaApi::getNumPendingDownloads and
         * MegaApi::getNumPendingUploads.
         *
         * @deprecated Function related to statistics will be reviewed in future updates to
         * provide more data and avoid race conditions. They could change or be removed in the current form.
         *
         */
        void updateStats();

        /**
         * @brief Get the total number of nodes in the account
         * @return Total number of nodes in the account
         */
        long long getNumNodes();

        enum {	ORDER_NONE = 0, ORDER_DEFAULT_ASC, ORDER_DEFAULT_DESC,
            ORDER_SIZE_ASC, ORDER_SIZE_DESC,
            ORDER_CREATION_ASC, ORDER_CREATION_DESC,
            ORDER_MODIFICATION_ASC, ORDER_MODIFICATION_DESC,
            ORDER_ALPHABETICAL_ASC, ORDER_ALPHABETICAL_DESC};


		/**
		 * @brief Get the number of child nodes
		 *
		 * If the node doesn't exist in MEGA or isn't a folder,
		 * this function returns 0
		 *
		 * This function doesn't search recursively, only returns the direct child nodes.
		 *
		 * @param parent Parent node
		 * @return Number of child nodes
		 */
		int getNumChildren(MegaNode* parent);

		/**
		 * @brief Get the number of child files of a node
		 *
		 * If the node doesn't exist in MEGA or isn't a folder,
		 * this function returns 0
		 *
		 * This function doesn't search recursively, only returns the direct child files.
		 *
		 * @param parent Parent node
		 * @return Number of child files
		 */
		int getNumChildFiles(MegaNode* parent);

		/**
		 * @brief Get the number of child folders of a node
		 *
		 * If the node doesn't exist in MEGA or isn't a folder,
		 * this function returns 0
		 *
		 * This function doesn't search recursively, only returns the direct child folders.
		 *
		 * @param parent Parent node
		 * @return Number of child folders
		 */
		int getNumChildFolders(MegaNode* parent);

		/**
		 * @brief Get all children of a MegaNode
		 *
		 * If the parent node doesn't exist or it isn't a folder, this function
		 * returns NULL
		 *
		 * You take the ownership of the returned value
		 *
		 * @param parent Parent node
		 * @param order Order for the returned list
		 * Valid values for this parameter are:
		 * - MegaApi::ORDER_NONE = 0
		 * Undefined order
		 *
		 * - MegaApi::ORDER_DEFAULT_ASC = 1
		 * Folders first in alphabetical order, then files in the same order
		 *
		 * - MegaApi::ORDER_DEFAULT_DESC = 2
		 * Files first in reverse alphabetical order, then folders in the same order
		 *
		 * - MegaApi::ORDER_SIZE_ASC = 3
		 * Sort by size, ascending
		 *
		 * - MegaApi::ORDER_SIZE_DESC = 4
		 * Sort by size, descending
		 *
		 * - MegaApi::ORDER_CREATION_ASC = 5
		 * Sort by creation time in MEGA, ascending
		 *
		 * - MegaApi::ORDER_CREATION_DESC = 6
		 * Sort by creation time in MEGA, descending
		 *
		 * - MegaApi::ORDER_MODIFICATION_ASC = 7
		 * Sort by modification time of the original file, ascending
		 *
		 * - MegaApi::ORDER_MODIFICATION_DESC = 8
		 * Sort by modification time of the original file, descending
		 *
		 * - MegaApi::ORDER_ALPHABETICAL_ASC = 9
		 * Sort in alphabetical order, ascending
		 *
		 * - MegaApi::ORDER_ALPHABETICAL_DESC = 10
		 * Sort in alphabetical order, descending
		 *
		 * @return List with all child MegaNode objects
		 */
        MegaNodeList* getChildren(MegaNode *parent, int order = 1);

        /**
         * @brief Get the current index of the node in the parent folder for a specific sorting order
         *
         * If the node doesn't exist or it doesn't have a parent node (because it's a root node)
         * this function returns -1
         *
         * @param node Node to check
         * @param order Sorting order to use
         * @return Index of the node in its parent folder
         */
        int getIndex(MegaNode* node, int order = 1);

        /**
         * @brief Get the child node with the provided name
         *
         * If the node doesn't exist, this function returns NULL
         *
         * You take the ownership of the returned value
         *
         * @param parent Parent node
         * @param name Name of the node
         * @return The MegaNode that has the selected parent and name
         */
        MegaNode *getChildNode(MegaNode *parent, const char* name);

        /**
         * @brief Get the parent node of a MegaNode
         *
         * If the node doesn't exist in the account or
         * it is a root node, this function returns NULL
         *
         * You take the ownership of the returned value.
         *
         * @param node MegaNode to get the parent
         * @return The parent of the provided node
         */
        MegaNode *getParentNode(MegaNode *node);

        /**
         * @brief Get the path of a MegaNode
         *
         * If the node doesn't exist, this function returns NULL.
         * You can recoved the node later using MegaApi::getNodeByPath
         * except if the path contains names with  '/', '\' or ':' characters.
         *
         * You take the ownership of the returned value
         *
         * @param node MegaNode for which the path will be returned
         * @return The path of the node
         */
        char* getNodePath(MegaNode *node);

        /**
         * @brief Get the MegaNode in a specific path in the MEGA account
         *
         * The path separator character is '/'
         * The Root node is /
         * The Inbox root node is //in/
         * The Rubbish root node is //bin/
         *
         * Paths with names containing '/', '\' or ':' aren't compatible
         * with this function.
         *
         * It is needed to be logged in and to have successfully completed a fetchNodes
         * request before calling this function. Otherwise, it will return NULL.
         *
         * You take the ownership of the returned value
         *
         * @param path Path to check
         * @param n Base node if the path is relative
         * @return The MegaNode object in the path, otherwise NULL
         */
        MegaNode *getNodeByPath(const char *path, MegaNode *n = NULL);

        /**
         * @brief Get the MegaNode that has a specific handle
         *
         * You can get the handle of a MegaNode using MegaNode::getHandle. The same handle
         * can be got in a Base64-encoded string using MegaNode::getBase64Handle. Conversions
         * between these formats can be done using MegaApi::base64ToHandle and MegaApi::handleToBase64
         *
         * It is needed to be logged in and to have successfully completed a fetchNodes
         * request before calling this function. Otherwise, it will return NULL.
         *
         * You take the ownership of the returned value.
         *
         * @param MegaHandler Node handle to check
         * @return MegaNode object with the handle, otherwise NULL
         */
        MegaNode *getNodeByHandle(MegaHandle h);

        /**
         * @brief Get the MegaContactRequest that has a specific handle
         *
         * You can get the handle of a MegaContactRequest using MegaContactRequest::getHandle.
         *
         * You take the ownership of the returned value.
         *
         * @param handle Contact request handle to check
         * @return MegaContactRequest object with the handle, otherwise NULL
         */
        MegaContactRequest *getContactRequestByHandle(MegaHandle handle);

        /**
         * @brief Get all contacts of this MEGA account
         *
         * You take the ownership of the returned value
         *
         * @return List of MegaUser object with all contacts of this account
         */
        MegaUserList* getContacts();

        /**
         * @brief Get the MegaUser that has a specific email address
         *
         * You can get the email of a MegaUser using MegaUser::getEmail
         *
         * You take the ownership of the returned value
         *
         * @param user Email or Base64 handle of the user
         * @return MegaUser that has the email address, otherwise NULL
         */
        MegaUser* getContact(const char *user);

        /**
         * @brief Get a list with all inbound sharings from one MegaUser
         *
         * You take the ownership of the returned value
         *
         * @param user MegaUser sharing folders with this account
         * @return List of MegaNode objects that this user is sharing with this account
         */
        MegaNodeList *getInShares(MegaUser* user);

        /**
         * @brief Get a list with all inboud sharings
         *
         * You take the ownership of the returned value
         *
         * @return List of MegaNode objects that other users are sharing with this account
         */
        MegaNodeList *getInShares();

        /**
         * @brief Get a list with all active inboud sharings
         *
         * You take the ownership of the returned value
         *
         * @return List of MegaShare objects that other users are sharing with this account
         */
        MegaShareList *getInSharesList();

        /**
          * @brief Check if a MegaNode is being shared by/with your own user
          *
          * For nodes that are being shared, you can get a list of MegaShare
          * objects using MegaApi::getOutShares, or a list of MegaNode objects
          * using MegaApi::getInShares
          *
          * @param node Node to check
          * @return true is the MegaNode is being shared, otherwise false
          * @deprecated This function is intended for debugging and internal purposes and will be probably removed in future updates.
          * Use MegaNode::isShared instead
         */
         bool isShared(MegaNode *node);

         /**
          * @brief Check if a MegaNode is being shared with other users
          *
          * For nodes that are being shared, you can get a list of MegaShare
          * objects using MegaApi::getOutShares
          *
          * @param node Node to check
          * @return true is the MegaNode is being shared, otherwise false
          * @deprecated This function is intended for debugging and internal purposes and will be probably removed in future updates.
          * Use MegaNode::isOutShare instead
          */
         bool isOutShare(MegaNode *node);

         /**
          * @brief Check if a MegaNode belong to another User, but it is shared with you
          *
          * For nodes that are being shared, you can get a list of MegaNode
          * objects using MegaApi::getInShares
          *
          * @param node Node to check
          * @return true is the MegaNode is being shared, otherwise false
          * @deprecated This function is intended for debugging and internal purposes and will be probably removed in future updates.
          * Use MegaNode::isInShare instead
          */
         bool isInShare(MegaNode *node);

        /**
         * @brief Check if a MegaNode is pending to be shared with another User. This situation
         * happens when a node is to be shared with a User which is not a contact yet.
         *
         * For nodes that are pending to be shared, you can get a list of MegaNode
         * objects using MegaApi::getPendingShares
         *
         * @param node Node to check
         * @return true is the MegaNode is pending to be shared, otherwise false
         */
        bool isPendingShare(MegaNode *node);

        /**
         * @brief Get a list with all active outbound sharings
         *
         * You take the ownership of the returned value
         *
         * @return List of MegaShare objects
         */
        MegaShareList *getOutShares();

        /**
         * @brief Get a list with the active outbound sharings for a MegaNode
         *
         * If the node doesn't exist in the account, this function returns an empty list.
         *
         * You take the ownership of the returned value
         *
         * @param node MegaNode to check
         * @return List of MegaShare objects
         */
        MegaShareList *getOutShares(MegaNode *node);

        /**
         * @brief Get a list with all pending outbound sharings
         *
         * You take the ownership of the returned value
         *
         * @return List of MegaShare objects
         */
        MegaShareList *getPendingOutShares();

        /**
         * @brief Get a list with all pending outbound sharings
         *
         * You take the ownership of the returned value
         *
         * @return List of MegaShare objects
         */
        MegaShareList *getPendingOutShares(MegaNode *node);

        /**
         * @brief Get a list with all public links
         *
         * You take the ownership of the returned value
         *
         * @return List of MegaNode objects that are shared with everyone via public link
         */
        MegaNodeList *getPublicLinks();

        /**
         * @brief Get a list with all incoming contact requests
         *
         * You take the ownership of the returned value
         *
         * @return List of MegaContactRequest objects
         */
        MegaContactRequestList *getIncomingContactRequests();

        /**
         * @brief Get a list with all outgoing contact requests
         *
         * You take the ownership of the returned value
         *
         * @return List of MegaContactRequest objects
         */
        MegaContactRequestList *getOutgoingContactRequests();

        /**
         * @brief Get the access level of a MegaNode
         * @param node MegaNode to check
         * @return Access level of the node
         * Valid values are:
         * - MegaShare::ACCESS_OWNER
         * - MegaShare::ACCESS_FULL
         * - MegaShare::ACCESS_READWRITE
         * - MegaShare::ACCESS_READ
         * - MegaShare::ACCESS_UNKNOWN
         */
        int getAccess(MegaNode* node);

        /**
         * @brief Get the size of a node tree
         *
         * If the MegaNode is a file, this function returns the size of the file.
         * If it's a folder, this fuction returns the sum of the sizes of all nodes
         * in the node tree.
         *
         * @param node Parent node
         * @return Size of the node tree
         */
        long long getSize(MegaNode *node);

        /**
         * @brief Get a Base64-encoded fingerprint for a local file
         *
         * The fingerprint is created taking into account the modification time of the file
         * and file contents. This fingerprint can be used to get a corresponding node in MEGA
         * using MegaApi::getNodeByFingerprint
         *
         * If the file can't be found or can't be opened, this function returns NULL
         *
         * You take the ownership of the returned value
         *
         * @param filePath Local file path
         * @return Base64-encoded fingerprint for the file
         */
        char* getFingerprint(const char *filePath);

        /**
         * @brief Get a Base64-encoded fingerprint for a node
         *
         * If the node doesn't exist or doesn't have a fingerprint, this function returns NULL
         *
         * You take the ownership of the returned value
         *
         * @param node Node for which we want to get the fingerprint
         * @return Base64-encoded fingerprint for the file
         * @deprecated Use MegaNode::getFingerprint instead of this function
         */
        char *getFingerprint(MegaNode *node);

        /**
         * @brief Get a Base64-encoded fingerprint from an input stream and a modification time
         *
         * If the input stream is NULL, has a negative size or can't be read, this function returns NULL
         *
         * You take the ownership of the returned value
         *
         * @param inputStream Input stream that provides the data to create the fingerprint
         * @param mtime Modification time that will be taken into account for the creation of the fingerprint
         * @return Base64-encoded fingerprint
         */
        char* getFingerprint(MegaInputStream *inputStream, int64_t mtime);

        /**
         * @brief Returns a node with the provided fingerprint
         *
         * If there isn't any node in the account with that fingerprint, this function returns NULL.
         *
         * You take the ownership of the returned value.
         *
         * @param fingerprint Fingerprint to check
         * @return MegaNode object with the provided fingerprint
         */
        MegaNode *getNodeByFingerprint(const char* fingerprint);

        /**
         * @brief Returns a node with the provided fingerprint
         *
         * If there isn't any node in the account with that fingerprint, this function returns NULL.
         * If there are several nodes with the same fingerprint, nodes in the preferred
         * parent folder take precedence.
         *
         * You take the ownership of the returned value.
         *
         * @param fingerprint Fingerprint to check
         * @param parent Preferred parent node
         * @return MegaNode object with the provided fingerprint
         */
        MegaNode *getNodeByFingerprint(const char *fingerprint, MegaNode* parent);

        /**
         * @brief Returns all nodes that have a fingerprint
         *
         * If there isn't any node in the account with that fingerprint, this function returns an empty MegaNodeList.
         *
         * You take the ownership of the returned value.
         *
         * @param fingerprint Fingerprint to check
         * @return List of nodes with the same fingerprint
         */
        MegaNodeList *getNodesByFingerprint(const char* fingerprint);

        /**
         * @brief Returns a node with the provided fingerprint that can be exported
         *
         * If there isn't any node in the account with that fingerprint, this function returns NULL.
         * If a file name is passed in the second parameter, it's also checked if nodes with a matching
         * fingerprint has that name. If there isn't any matching node, this function returns NULL.
         * This function ignores nodes that are inside the Rubbish Bin because public links to those nodes
         * can't be downloaded.
         *
         * You take the ownership of the returned value.
         *
         * @param fingerprint Fingerprint to check
         * @param name Name that the node should have (optional)
         * @return Exportable node that meet the requirements
         */
        MegaNode *getExportableNodeByFingerprint(const char *fingerprint, const char *name = NULL);

        /**
         * @brief Check if the account already has a node with the provided fingerprint
         *
         * A fingerprint for a local file can be generated using MegaApi::getFingerprint
         *
         * @param fingerprint Fingerprint to check
         * @return true if the account contains a node with the same fingerprint
         */
        bool hasFingerprint(const char* fingerprint);

        /**
         * @brief getCRC Get the CRC of a file
         *
         * The CRC of a file is a hash of its contents.
         * If you need a more realiable method to check files, use fingerprint functions
         * (MegaApi::getFingerprint, MegaApi::getNodeByFingerprint) that also takes into
         * account the size and the modification time of the file to create the fingerprint.
         *
         * You take the ownership of the returned value.
         *
         * @param filePath Local file path
         * @return Base64-encoded CRC of the file
         */
        char* getCRC(const char *filePath);
    
        /**
         * @brief Get the CRC from a fingerprint
         *
         * You take the ownership of the returned value.
         *
         * @param fingerprint fingerprint from which we want to get the CRC
         * @return Base64-encoded CRC from the fingerprint
         */
        char *getCRCFromFingerprint(const char *fingerprint);

        /**
         * @brief getCRC Get the CRC of a node
         *
         * The CRC of a node is a hash of its contents.
         * If you need a more realiable method to check files, use fingerprint functions
         * (MegaApi::getFingerprint, MegaApi::getNodeByFingerprint) that also takes into
         * account the size and the modification time of the node to create the fingerprint.
         *
         * You take the ownership of the returned value.
         *
         * @param node Node for which we want to get the CRC
         * @return Base64-encoded CRC of the node
         */
        char* getCRC(MegaNode *node);

        /**
         * @brief getNodeByCRC Returns a node with the provided CRC
         *
         * If there isn't any node in the selected folder with that CRC, this function returns NULL.
         * If there are several nodes with the same CRC, anyone can be returned.
         *
         * You take the ownership of the returned value.
         *
         * @param crc CRC to check
         * @param parent Parent node to scan. It must be a folder.
         * @return  Node with the selected CRC in the selected folder, or NULL
         * if it's not found.
         */
        MegaNode* getNodeByCRC(const char *crc, MegaNode* parent);

        /**
         * @brief Check if a node has an access level
         *
         * @param node Node to check
         * @param level Access level to check
         * Valid values for this parameter are:
         * - MegaShare::ACCESS_OWNER
         * - MegaShare::ACCESS_FULL
         * - MegaShare::ACCESS_READWRITE
         * - MegaShare::ACCESS_READ
         *
         * @return MegaError object with the result.
         * Valid values for the error code are:
         * - MegaError::API_OK - The node has the required access level
         * - MegaError::API_EACCESS - The node doesn't have the required access level
         * - MegaError::API_ENOENT - The node doesn't exist in the account
         * - MegaError::API_EARGS - Invalid parameters
         */
        MegaError checkAccess(MegaNode* node, int level);

        /**
         * @brief Check if a node can be moved to a target node
         * @param node Node to check
         * @param target Target for the move operation
         * @return MegaError object with the result:
         * Valid values for the error code are:
         * - MegaError::API_OK - The node can be moved to the target
         * - MegaError::API_EACCESS - The node can't be moved because of permissions problems
         * - MegaError::API_ECIRCULAR - The node can't be moved because that would create a circular linkage
         * - MegaError::API_ENOENT - The node or the target doesn't exist in the account
         * - MegaError::API_EARGS - Invalid parameters
         */
        MegaError checkMove(MegaNode* node, MegaNode* target);

        /**
         * @brief Check if the MEGA filesystem is available in the local computer
         *
         * This function returns true after a successful call to MegaApi::fetchNodes,
         * otherwise it returns false
         *
         * @return True if the MEGA filesystem is available
         */
        bool isFilesystemAvailable();

        /**
         * @brief Returns the root node of the account
         *
         * You take the ownership of the returned value
         *
         * If you haven't successfully called MegaApi::fetchNodes before,
         * this function returns NULL
         *
         * @return Root node of the account
         */
        MegaNode *getRootNode();

        /**
         * @brief Returns the inbox node of the account
         *
         * You take the ownership of the returned value
         *
         * If you haven't successfully called MegaApi::fetchNodes before,
         * this function returns NULL
         *
         * @return Inbox node of the account
         */
        MegaNode* getInboxNode();

        /**
         * @brief Returns the rubbish node of the account
         *
         * You take the ownership of the returned value
         *
         * If you haven't successfully called MegaApi::fetchNodes before,
         * this function returns NULL
         *
         * @return Rubbish node of the account
         */
        MegaNode *getRubbishNode();

        /**
         * @brief Set default permissions for new files
         *
         * This function allows to change the permissions that will be received
         * by newly created files.
         *
         * It's possible to change group permissions, public permissions and the
         * executable permission for the user. "rw" permissions for the user will
         * be always granted to prevent synchronization problems.
         *
         * To check the effective permissions that will be applied, please use
         * MegaApi::getDefaultFilePermissions
         *
         * Currently, this function only works for OS X and Linux (or any other
         * platform using the Posix filesystem layer). On Windows, it doesn't have
         * any effect.
         *
         * @param permissions Permissions for new files in the same format accepted by chmod() (0755, for example)
         */
        void setDefaultFilePermissions(int permissions);

        /**
         * @brief Get default permissions for new files
         *
         * This function returns the permissions that will be applied to new files.
         *
         * Currently, this function only works on OS X and Linux (or any other
         * platform using the Posix filesystem layer). On Windows it returns 0600
         *
         * @return Permissions for new files in the same format accepted by chmod() (0755, for example)
         */
        int getDefaultFilePermissions();

        /**
         * @brief Set default permissions for new folders
         *
         * This function allows to change the permissions that will be received
         * by newly created folders.
         *
         * It's possible to change group permissions and public permissions.
         * "rwx" permissions for the user will be always granted to prevent
         * synchronization problems.
         *
         * To check the effective permissions that will be applied, please use
         * MegaApi::getDefaultFolderPermissions
         *
         * Currently, this function only works for OS X and Linux (or any other
         * platform using the Posix filesystem layer). On Windows, it doesn't have
         * any effect.
         *
         * @param permissions Permissions for new folders in the same format accepted by chmod() (0755, for example)
         */
        void setDefaultFolderPermissions(int permissions);

        /**
         * @brief Get default permissions for new folders
         *
         * This function returns the permissions that will be applied to new folders.
         *
         * Currently, this function only works on OS X and Linux (or any other
         * platform using the Posix filesystem layer). On Windows, it returns 0700
         *
         * @return Permissions for new folders in the same format accepted by chmod() (0755, for example)
         */
        int getDefaultFolderPermissions();

        /**
         * @brief Get the time (in seconds) during which transfers will be stopped due to a bandwidth overquota
         * @return Time (in seconds) during which transfers will be stopped, otherwise 0
         */
        long long getBandwidthOverquotaDelay();

        /**
         * @brief Search nodes containing a search string in their name
         *
         * The search is case-insensitive.
         *
         * You take the ownership of the returned value.
         *
         * @param node The parent node of the tree to explore
         * @param searchString Search string. The search is case-insensitive
         * @param recursive True if you want to seach recursively in the node tree.
         * False if you want to seach in the children of the node only
         *
         * @return List of nodes that contain the desired string in their name
         */
        MegaNodeList* search(MegaNode* node, const char* searchString, bool recursive = 1);

        /**
         * @brief Search nodes containing a search string in their name
         *
         * The search is case-insensitive.
         *
         * The search will consider every accessible node for the account:
         *  - Cloud drive
         *  - Inbox
         *  - Rubbish bin
         *  - Incoming shares from other users
         *
         * You take the ownership of the returned value.
         *
         * @param searchString Search string. The search is case-insensitive
         *
         * @return List of nodes that contain the desired string in their name
         */
        MegaNodeList* search(const char* searchString);

        /**
         * @brief Process a node tree using a MegaTreeProcessor implementation
         * @param node The parent node of the tree to explore
         * @param processor MegaTreeProcessor that will receive callbacks for every node in the tree
         * @param recursive True if you want to recursively process the whole node tree.
         * False if you want to process the children of the node only
         *
         * @return True if all nodes were processed. False otherwise (the operation can be
         * cancelled by MegaTreeProcessor::processMegaNode())
         */
        bool processMegaTree(MegaNode* node, MegaTreeProcessor* processor, bool recursive = 1);

        /**
         * @brief Create a MegaNode that represents a file of a different account
         *
         * The resulting node can be used in MegaApi::startDownload and MegaApi::startStreaming but
         * can not be copied.
         *
         * At least the parameters handle, key, size, mtime and auth must be correct to be able to use the resulting node.
         *
         * You take the ownership of the returned value.
         *
         * @param handle Handle of the node
         * @param key Key of the node (Base64 encoded)
         * @param name Name of the node (Base64 encoded)
         * @param size Size of the node
         * @param mtime Modification time of the node
         * @param parentHandle Handle of the parent node
         * @param privateAuth Private authentication token to access the node
         * @param publicAuth Public authentication token to access the node
         * @return MegaNode object
         */
        MegaNode *createForeignFileNode(MegaHandle handle, const char *key, const char *name,
                                       int64_t size, int64_t mtime, MegaHandle parentHandle, const char *privateAuth, const char *publicAuth);

        /**
         * @brief Create a MegaNode that represents a folder of a different account
         *
         * The resulting node can not be successfully used in any other function of MegaApi.
         * The resulting object is only useful to store the values passed as parameters.
         *
         * You take the ownership of the returned value.

         * @param handle Handle of the node
         * @param name Name of the node (Base64 encoded)
         * @param parentHandle Handle of the parent node
         * @param privateAuth Private authentication token to access the node
         * @param publicAuth Public authentication token to access the node
         * @return MegaNode object
         */
        MegaNode *createForeignFolderNode(MegaHandle handle, const char *name, MegaHandle parentHandle, const char *privateAuth, const char *publicAuth);

        /**
         * @brief Returns a MegaNode that can be downloaded with any instance of MegaApi
         *
         * You can use MegaApi::startDownload with the resulting node with any instance
         * of MegaApi, even if it's logged into another account, a public folder, or not
         * logged in.
         *
         * If the first parameter is a public node or an already authorized node, this
         * function returns a copy of the node, because it can be already downloaded
         * with any MegaApi instance.
         *
         * If the node in the first parameter belongs to the account or public folder
         * in which the current MegaApi object is logged in, this funtion returns an
         * authorized node.
         *
         * If the first parameter is NULL or a node that is not a public node, is not
         * already authorized and doesn't belong to the current MegaApi, this function
         * returns NULL.
         *
         * You take the ownership of the returned value.
         *
         * @param node MegaNode to authorize
         * @return Authorized node, or NULL if the node can't be authorized
         */
        MegaNode *authorizeNode(MegaNode *node);

        /**
         * @brief Get the SDK version
         *
         * The returned string is an statically allocated array.
         * Do not delete it.
         *
         * @return SDK version
         */
        const char *getVersion();

        /**
         * @brief Get the User-Agent header used by the SDK
         *
         * The SDK retains the ownership of the returned value. It will be valid until
         * the MegaApi object is deleted.
         *
         * @return User-Agent used by the SDK
         */
        const char *getUserAgent();

        /**
         * @brief Get the base path set during initialization
         *
         * The SDK retains the ownership of the returned value. It will be valid until
         * the MegaApi object is deleted.
         *
         * @return Base path
         */
        const char *getBasePath();

        /**
         * @brief Change the API URL
         *
         * This function allows to change the API URL.
         * It's only useful for testing or debugging purposes.
         *
         * @param apiURL New API URL
         * @param disablepkp true to disable public key pinning for this URL
         */
        void changeApiUrl(const char *apiURL, bool disablepkp = false);

        /**
         * @brief Keep retrying when public key pinning fails
         *
         * By default, when the check of the MEGA public key fails, it causes an automatic
         * logout. Pass false to this function to disable that automatic logout and
         * keep the SDK retrying the request.
         *
         * Even if the automatic logout is disabled, a request of the type MegaRequest::TYPE_LOGOUT
         * will be automatically created and callbacks (onRequestStart, onRequestFinish) will
         * be sent. However, logout won't be really executed and in onRequestFinish the error code
         * for the request will be MegaError::API_EINCOMPLETE
         *
         * @param enable true to keep retrying failed requests due to a fail checking the MEGA public key
         * or false to perform an automatic logout in that case
         */
        void retrySSLerrors(bool enable);

        /**
         * @brief Enable / disable the public key pinning
         *
         * Public key pinning is enabled by default for all sensible communications.
         * It is strongly discouraged to disable this feature.
         *
         * @param enable true to keep public key pinning enabled, false to disable it
         */
        void setPublicKeyPinning(bool enable);

	#ifdef _WIN32
		/**
		 * @brief Convert an UTF16 string to UTF8 (Windows only)
		 * @param utf16data UTF16 buffer
		 * @param utf16size Size of the UTF16 buffer (in characters)
		 * @param utf8string Pointer to a string that will be filled with UTF8 characters
		 * If the conversion fails, the size of the string will be 0
		 */
        static void utf16ToUtf8(const wchar_t* utf16data, int utf16size, std::string* utf8string);

        /**
         * @brief Convert an UTF8 string to UTF16 (Windows only)
         * @param utf8data NULL-terminated UTF8 character array
         * @param utf16string Pointer to a string that will be filled with UTF16 characters
         * If the conversion fails, the size of the string will be 0
         */
        static void utf8ToUtf16(const char* utf8data, std::string* utf16string);
    #endif


        /**
         * @brief Make a name suitable for a file name in the local filesystem
         *
         * This function escapes (%xx) forbidden characters in the local filesystem if needed.
         * You can revert this operation using MegaApi::unescapeFsIncompatible
         *
         * The input string must be UTF8 encoded. The returned value will be UTF8 too.
         *
         * You take the ownership of the returned value
         *
         * @param filename Name to convert (UTF8)
         * @return Converted name (UTF8)
         */
        char* escapeFsIncompatible(const char *filename);

        /**
         * @brief Unescape a file name escaped with MegaApi::escapeFsIncompatible
         *
         * The input string must be UTF8 encoded. The returned value will be UTF8 too.
         *
         * You take the ownership of the returned value
         *
         * @param name Escaped name to convert (UTF8)
         * @return Converted name (UTF8)
         */
        char* unescapeFsIncompatible(const char* name);


        /**
         * @brief Create a thumbnail for an image
         * @param imagePath Image path
         * @param dstPath Destination path for the thumbnail (including the file name)
         * @return True if the thumbnail was successfully created, otherwise false.
         */
        bool createThumbnail(const char *imagePath, const char *dstPath);

        /**
         * @brief Create a preview for an image
         * @param imagePath Image path
         * @param dstPath Destination path for the preview (including the file name)
         * @return True if the preview was successfully created, otherwise false.
         */
        bool createPreview(const char *imagePath, const char *dstPath);

        /**
         * @brief Convert a Base64 string to Base32
         *
         * If the input pointer is NULL, this function will return NULL.
         * If the input character array isn't a valid base64 string
         * the effect is undefined
         *
         * You take the ownership of the returned value
         *
         * @param base64 NULL-terminated Base64 character array
         * @return NULL-terminated Base32 character array
         */
        static char *base64ToBase32(const char *base64);

        /**
         * @brief Convert a Base32 string to Base64
         *
         * If the input pointer is NULL, this function will return NULL.
         * If the input character array isn't a valid base32 string
         * the effect is undefined
         *
         * You take the ownership of the returned value
         *
         * @param base32 NULL-terminated Base32 character array
         * @return NULL-terminated Base64 character array
         */
        static char *base32ToBase64(const char *base32);

        /**
         * @brief Function to copy a buffer
         *
         * The new buffer is allocated by new[] so you should release
         * it with delete[].
         *
         * @param buffer Character buffer to copy
         * @return Copy of the character buffer
         */
        static char* strdup(const char* buffer);

        /**
         * @brief Recursively remove all local files/folders inside a local path
         * @param path Local path of a folder to start the recursive deletion
         * The folder itself is not deleted
         */
        static void removeRecursively(const char *path);

        /**
         * @brief Check if the connection with MEGA servers is OK
         *
         * It can briefly return false even if the connection is good enough when
         * some storage servers are temporarily not available or the load of API
         * servers is high.
         *
         * @return true if the connection is perfectly OK, otherwise false
         */
        bool isOnline();

#ifdef HAVE_LIBUV

        enum {
            HTTP_SERVER_DENY_ALL = -1,
            HTTP_SERVER_ALLOW_ALL = 0,
            HTTP_SERVER_ALLOW_CREATED_LOCAL_LINKS = 1,
            HTTP_SERVER_ALLOW_LAST_LOCAL_LINK = 2
        };

        /**
         * @brief Start an HTTP proxy server in specified port
         *
         * If this function returns true, that means that the server is
         * ready to accept connections. The initialization is synchronous.
         *
         * The server will serve files using this URL format:
         * http://127.0.0.1/<NodeHandle>/<NodeName>
         *
         * The node name must be URL encoded and must match with the node handle.
         * You can generate a correct link for a MegaNode using MegaApi::httpServerGetLocalLink
         *
         * If the node handle belongs to a folder node, a web with the list of files
         * inside the folder is returned.
         *
         * It's important to know that the HTTP proxy server has several configuration options
         * that can restrict the nodes that will be served and the connections that will be accepted.
         *
         * These are the default options:
         * - The restricted mode of the server is set to MegaApi::HTTP_SERVER_ALLOW_CREATED_LOCAL_LINKS
         * (see MegaApi::httpServerSetRestrictedMode)
         *
         * - Folder nodes are NOT allowed to be served (see MegaApi::httpServerEnableFolderServer)
         * - File nodes are allowed to be served (see MegaApi::httpServerEnableFileServer)
         * - Subtitles support is disabled (see MegaApi::httpServerEnableSubtitlesSupport)
         *
         * The HTTP server will only stream a node if it's allowed by all configuration options.
         *
         * @param localOnly true to listen on 127.0.0.1 only, false to listen on all network interfaces
         * @param port Port in which the server must accept connections
         * @return True is the server is ready, false if the initialization failed
         */
        bool httpServerStart(bool localOnly = true, int port = 4443);

        /**
         * @brief Stop the HTTP proxy server
         *
         * When this function returns, the server is already shutdown.
         * If the HTTP proxy server isn't running, this functions does nothing
         */
        void httpServerStop();

        /**
         * @brief Check if the HTTP proxy server is running
         * @return 0 if the server is not running. Otherwise the port in which it's listening to
         */
        int httpServerIsRunning();

        /**
         * @brief Check if the HTTP proxy server is listening on all network interfaces
         * @return true if the HTTP proxy server is listening on 127.0.0.1 only, or it's not started.
         * If it's started and listening on all network interfaces, this function returns false
         */
        bool httpServerIsLocalOnly();

        /**
         * @brief Allow/forbid to serve files
         *
         * By default, files are served (when the server is running)
         *
         * Even if files are allowed to be served by this function, restrictions related to
         * other configuration options (MegaApi::httpServerSetRestrictedMode) are still applied.
         *
         * @param true to allow to server files, false to forbid it
         */
        void httpServerEnableFileServer(bool enable);

        /**
         * @brief Check if it's allowed to serve files
         *
         * This function can return true even if the HTTP proxy server is not running
         *
         * Even if files are allowed to be served by this function, restrictions related to
         * other configuration options (MegaApi::httpServerSetRestrictedMode) are still applied.
         *
         * @return true if it's allowed to serve files, otherwise false
         */
        bool httpServerIsFileServerEnabled();

        /**
         * @brief Allow/forbid to serve folders
         *
         * By default, folders are NOT served
         *
         * Even if folders are allowed to be served by this function, restrictions related to
         * other configuration options (MegaApi::httpServerSetRestrictedMode) are still applied.
         *
         * @param true to allow to server folders, false to forbid it
         */
        void httpServerEnableFolderServer(bool enable);

        /**
         * @brief Check if it's allowed to serve folders
         *
         * This function can return true even if the HTTP proxy server is not running
         *
         * Even if folders are allowed to be served by this function, restrictions related to
         * other configuration options (MegaApi::httpServerSetRestrictedMode) are still applied.
         *
         * @return true if it's allowed to serve folders, otherwise false
         */
        bool httpServerIsFolderServerEnabled();

        /**
         * @brief Enable/disable the restricted mode of the HTTP server
         *
         * This function allows to restrict the nodes that are allowed to be served.
         * For not allowed links, the server will return "407 Forbidden".
         *
         * Possible values are:
         * - HTTP_SERVER_DENY_ALL = -1
         * All nodes are forbidden
         *
         * - HTTP_SERVER_ALLOW_ALL = 0
         * All nodes are allowed to be served
         *
         * - HTTP_SERVER_ALLOW_CREATED_LOCAL_LINKS = 1 (default)
         * Only links created with MegaApi::httpServerGetLocalLink are allowed to be served
         *
         * - HTTP_SERVER_ALLOW_LAST_LOCAL_LINK = 2
         * Only the last link created with MegaApi::httpServerGetLocalLink is allowed to be served
         *
         * If a different value from the list above is passed to this function, it won't have any effect and the previous
         * state of this option will be preserved.
         *
         * The default value of this property is MegaApi::HTTP_SERVER_ALLOW_CREATED_LOCAL_LINKS
         *
         * The state of this option is preserved even if the HTTP server is restarted, but the
         * the HTTP proxy server only remembers the generated links since the last call to
         * MegaApi::httpServerStart
         *
         * Even if nodes are allowed to be served by this function, restrictions related to
         * other configuration options (MegaApi::httpServerEnableFileServer,
         * MegaApi::httpServerEnableFolderServer) are still applied.
         *
         * @param Required state for the restricted mode of the HTTP proxy server
         */
        void httpServerSetRestrictedMode(int mode);

        /**
         * @brief Check if the HTTP proxy server is working in restricted mode
         *
         * Possible return values are:
         * - HTTP_SERVER_DENY_ALL = -1
         * All nodes are forbidden
         *
         * - HTTP_SERVER_ALLOW_ALL = 0
         * All nodes are allowed to be served
         *
         * - HTTP_SERVER_ALLOW_CREATED_LOCAL_LINKS = 1
         * Only links created with MegaApi::httpServerGetLocalLink are allowed to be served
         *
         * - HTTP_SERVER_ALLOW_LAST_LOCAL_LINK = 2
         * Only the last link created with MegaApi::httpServerGetLocalLink is allowed to be served
         *
         * The default value of this property is MegaApi::HTTP_SERVER_ALLOW_CREATED_LOCAL_LINKS
         *
         * See MegaApi::httpServerEnableRestrictedMode and MegaApi::httpServerStart
         *
         * Even if nodes are allowed to be served by this function, restrictions related to
         * other configuration options (MegaApi::httpServerEnableFileServer,
         * MegaApi::httpServerEnableFolderServer) are still applied.
         *
         * @return State of the restricted mode of the HTTP proxy server
         */
        int httpServerGetRestrictedMode();

        /**
         * @brief Enable/disable the support for subtitles
         *
         * Subtitles support allows to stream some special links that otherwise wouldn't be valid.
         * For example, let's suppose that the server is streaming this video:
         * http://120.0.0.1:4443/<Base64Handle>/MyHolidays.avi
         *
         * Some media players scan HTTP servers looking for subtitle files and request links like these ones:
         * http://120.0.0.1:4443/<Base64Handle>/MyHolidays.txt
         * http://120.0.0.1:4443/<Base64Handle>/MyHolidays.srt
         *
         * Even if a file with that name is in the same folder of the MEGA account, the node wouldn't be served because
         * the node handle wouldn't match.
         *
         * When this feature is enabled, the HTTP proxy server will check if there are files with that name
         * in the same folder as the node corresponding to the handle in the link.
         *
         * If a matching file is found, the name is exactly the same as the the node with the specified handle
         * (except the extension), the node with that handle is allowed to be streamed and this feature is enabled
         * the HTTP proxy server will serve that file.
         *
         * This feature is disabled by default.
         *
         * @param enable True to enable subtitles support, false to disable it
         */
        void httpServerEnableSubtitlesSupport(bool enable);

        /**
         * @brief Check if the support for subtitles is enabled
         *
         * See MegaApi::httpServerEnableSubtitlesSupport.
         *
         * This feature is disabled by default.
         *
         * @return true of the support for subtibles is enables, otherwise false
         */
        bool httpServerIsSubtitlesSupportEnabled();

        /**
         * @brief Add a listener to receive information about the HTTP proxy server
         *
         * This is the valid data that will be provided on callbacks:
         * - MegaTransfer::getType - It will be MegaTransfer::TYPE_LOCAL_HTTP_DOWNLOAD
         * - MegaTransfer::getPath - URL requested to the HTTP proxy server
         * - MegaTransfer::getFileName - Name of the requested file (if any, otherwise NULL)
         * - MegaTransfer::getNodeHandle - Handle of the requested file (if any, otherwise NULL)
         * - MegaTransfer::getTotalBytes - Total bytes of the response (response headers + file, if required)
         * - MegaTransfer::getStartPos - Start position (for range requests only, otherwise -1)
         * - MegaTransfer::getEndPos - End position (for range requests only, otherwise -1)
         *
         * On the onTransferFinish error, the error code associated to the MegaError can be:
         * - MegaError::API_EINCOMPLETE - If the whole response wasn't sent
         * (it's normal to get this error code sometimes because media players close connections when they have
         * the data that they need)
         *
         * - MegaError::API_EREAD - If the connection with MEGA storage servers failed
         * - MegaError::API_EAGAIN - If the download speed is too slow for streaming
         * - A number > 0 means an HTTP error code returned to the client
         *
         * @param listener Listener to receive information about the HTTP proxy server
         */
        void httpServerAddListener(MegaTransferListener *listener);

        /**
         * @brief Stop the reception of callbacks related to the HTTP proxy server on this listener
         * @param listener Listener that won't continue receiving information
         */
        void httpServerRemoveListener(MegaTransferListener *listener);

        /**
         * @brief Returns a URL to a node in the local HTTP proxy server
         *
         * The HTTP proxy server must be running before using this function, otherwise
         * it will return NULL.
         *
         * You take the ownership of the returned value
         *
         * @param node Node to generate the local HTTP link
         * @return URL to the node in the local HTTP proxy server, otherwise NULL
         */
        char *httpServerGetLocalLink(MegaNode *node);

        /**
         * @brief Set the maximum buffer size for the internal buffer
         *
         * The HTTP proxy server has an internal buffer to store the data received from MEGA
         * while it's being sent to clients. When the buffer is full, the connection with
         * the MEGA storage server is closed, when the buffer has few data, the connection
         * with the MEGA storage server is started again.
         *
         * Even with very fast connections, due to the possible latency starting new connections,
         * if this buffer is small the streaming can have problems due to the overhead caused by
         * the excessive number of POST requests.
         *
         * It's recommended to set this buffer at least to 1MB
         *
         * For connections that request less data than the buffer size, the HTTP proxy server
         * will only allocate the required memory to complete the request to minimize the
         * memory usage.
         *
         * The new value will be taken into account since the next request received by
         * the HTTP proxy server, not for ongoing requests. It's possible and effective
         * to call this function even before the server has been started, and the value
         * will be still active even if the server is stopped and started again.
         *
         * @param bufferSize Maximum buffer size (in bytes) or a number <= 0 to use the
         * internal default value
         */
        void httpServerSetMaxBufferSize(int bufferSize);

        /**
         * @brief Get the maximum size of the internal buffer size
         *
         * See MegaApi::httpServerSetMaxBufferSize
         *
         * @return Maximum size of the internal buffer size (in bytes)
         */
        int httpServerGetMaxBufferSize();

        /**
         * @brief Set the maximum size of packets sent to clients
         *
         * For each connection, the HTTP proxy server only sends one write to the underlying
         * socket at once. This parameter allows to set the size of that write.
         *
         * A small value could cause a lot of writes and would lower the performance.
         *
         * A big value could send too much data to the output buffer of the socket. That could
         * keep the internal buffer full of data that hasn't been sent to the client yet,
         * preventing the retrieval of additional data from the MEGA storage server. In that
         * circumstances, the client could read a lot of data at once and the HTTP server
         * could not have enough time to get more data fast enough.
         *
         * It's recommended to set this value to at least 8192 and no more than the 25% of
         * the maximum buffer size (MegaApi::httpServerSetMaxBufferSize).
         *
         * The new value will be takein into account since the next request received by
         * the HTTP proxy server, not for ongoing requests. It's possible and effective
         * to call this function even before the server has been started, and the value
         * will be still active even if the server is stopped and started again.
         *
         * @param outputSize Maximun size of data packets sent to clients (in bytes) or
         * a number <= 0 to use the internal default value
         */
        void httpServerSetMaxOutputSize(int outputSize);

        /**
         * @brief Get the maximum size of the packets sent to clients
         *
         * See MegaApi::httpServerSetMaxOutputSize
         *
         * @return Maximum size of the packets sent to clients (in bytes)
         */
        int httpServerGetMaxOutputSize();

        /**
         * @brief Get the MIME type associated with the extension
         *
         * You take the ownership of the returned value
         *
         * @param File extension (with or without a leading dot)
         * @return MIME type associated with the extension
         */
        static char *getMimeType(const char* extension);
#endif

#ifdef ENABLE_CHAT
        /**
         * @brief Creates a chat for one or more participants, allowing you to specify their
         * permissions and if the chat should be a group chat or not (when it is just for 2 participants).
         *
         * There are two types of chat: permanent an group. A permanent chat is between two people, and
         * participants can not leave it. It's also called 1on1 or 1:1.
         *
         * The creator of the chat will have moderator level privilege and should not be included in the
         * list of peers.
         *
         * On 1:1 chats, the other participant has also moderator level privilege, regardless the
         * privilege level specified.
         *
         * The associated request type with this request is MegaRequest::TYPE_CHAT_CREATE
         * Valid data in the MegaRequest object received on callbacks:
         * - MegaRequest::getFlag - Returns if the new chat is a group chat or permanent chat
         * - MegaRequest::getMegaTextChatPeerList - List of participants and their privilege level
         *
         * Valid data in the MegaRequest object received in onRequestFinish when the error code
         * is MegaError::API_OK:
         * - MegaRequest::getMegaTextChatList - Returns the new chat's information
         *
         * @note If you are trying to create a chat with more than 1 other person, then it will be forced
         * to be a group chat.
         *
         * @note If peers list contains only one person, group chat is not set and a permament chat already
         * exists with that person, then this call will return the information for the existing chat, rather
         * than a new chat.
         *
         * @param group Flag to indicate if the chat is a group chat or not
         * @param peers MegaTextChatPeerList including other users and their privilege level
         * @param listener MegaRequestListener to track this request
         */
        void createChat(bool group, MegaTextChatPeerList *peers, MegaRequestListener *listener = NULL);

        /**
         * @brief Adds a user to an existing chat. To do this you must have the
         * operator privilege in the chat, and the chat must be a group chat.
         *
         * In case the chat has a title already set, the title must be encrypted for the new
         * peer and passed to this function. Note that only participants with privilege level
         * MegaTextChatPeerList::PRIV_MODERATOR are allowed to set the title of a chat.
         *
         * The associated request type with this request is MegaRequest::TYPE_CHAT_INVITE
         * Valid data in the MegaRequest object received on callbacks:
         * - MegaRequest::getNodeHandle - Returns the chat identifier
         * - MegaRequest::getParentHandle - Returns the MegaHandle of the user to be invited
         * - MegaRequest::getAccess - Returns the privilege level wanted for the user
         * - MegaRequest::getText - Returns the title of the chat.
         *
         * On the onTransferFinish error, the error code associated to the MegaError can be:
         * - MegaError::API_EACCESS - If the logged in user doesn't have privileges to invite peers.
         * - MegaError::API_EARGS - If there's a title and it's not Base64url encoded.

         * @param chatid MegaHandle that identifies the chat room
         * @param uh MegaHandle that identifies the user
         * @param privilege Privilege level for the new peers. Valid values are:
         * - MegaTextChatPeerList::PRIV_UNKNOWN = -2
         * - MegaTextChatPeerList::PRIV_RM = -1
         * - MegaTextChatPeerList::PRIV_RO = 0
         * - MegaTextChatPeerList::PRIV_STANDARD = 2
         * - MegaTextChatPeerList::PRIV_MODERATOR = 3
         * @param listener MegaRequestListener to track this request
         * @param title Byte array representing the title that wants to be set, already encrypted and
         * converted to Base64url encoding (optional).
         * @param listener MegaRequestListener to track this request
         */
        void inviteToChat(MegaHandle chatid, MegaHandle uh, int privilege, const char *title = NULL, MegaRequestListener *listener = NULL);

        /**
         * @brief Remove yourself or another user from a chat. To remove a user other than
         * yourself you need to have the operator privilege. Only a group chat may be left.
         *
         * The associated request type with this request is MegaRequest::TYPE_CHAT_REMOVE
         * Valid data in the MegaRequest object received on callbacks:
         * - MegaRequest::getNodeHandle - Returns the chat identifier
         * - MegaRequest::getParentHandle - Returns the MegaHandle of the user to be removed
         *
         * @param chatid MegaHandle that identifies the chat room
         * @param uh MegaHandle that identifies the user. If not provided (INVALID_HANDLE), the requester is removed
         * @param listener MegaRequestListener to track this request
         */
        void removeFromChat(MegaHandle chatid, MegaHandle uh = INVALID_HANDLE, MegaRequestListener *listener = NULL);

        /**
         * @brief Get your current, user-specific url to connect to chatd with
         *
         * The associated request type with this request is MegaRequest::TYPE_CHAT_URL
         * Valid data in the MegaRequest object received on callbacks:
         * - MegaRequest::getNodeHandle - Returns the chat identifier
         *
         * Valid data in the MegaRequest object received in onRequestFinish when the error code
         * is MegaError::API_OK:
         * - MegaRequest::getLink - Returns the user-specific URL for the chat
         *
         * @param chatid MegaHandle that identifies the chat room
         * @param listener MegaRequestListener to track this request
         */
        void getUrlChat(MegaHandle chatid, MegaRequestListener *listener = NULL);

        /**
         * @brief Grants another user access to download a file using MegaApi::startDownload like
         * a user would do so for their own file, rather than a public link.
         *
         * Currently, this method only supports files, not folders.
         *
         * The associated request type with this request is MegaRequest::TYPE_CHAT_GRANT_ACCESS
         * Valid data in the MegaRequest object received on callbacks:
         * - MegaRequest::getNodeHandle - Returns the node handle
         * - MegaRequest::getParentHandle - Returns the chat identifier
         * - MegaRequest::getEmail - Returns the MegaHandle of the user in Base64 enconding
         *
         * @param chatid MegaHandle that identifies the chat room
         * @param n MegaNode that wants to be shared
         * @param uh MegaHandle that identifies the user
         * @param listener MegaRequestListener to track this request
         */
        void grantAccessInChat(MegaHandle chatid, MegaNode *n, MegaHandle uh,  MegaRequestListener *listener = NULL);

        /**
         * @brief Removes access to a node from a user you previously granted access to.
         *
         * The associated request type with this request is MegaRequest::TYPE_CHAT_REMOVE_ACCESS
         * Valid data in the MegaRequest object received on callbacks:
         * - MegaRequest::getNodeHandle - Returns the node handle
         * - MegaRequest::getParentHandle - Returns the chat identifier
         * - MegaRequest::getEmail - Returns the MegaHandle of the user in Base64 enconding
         *
         * @param chatid MegaHandle that identifies the chat room
         * @param n MegaNode whose access wants to be revokesd
         * @param uh MegaHandle that identifies the user
         * @param listener MegaRequestListener to track this request
         */
        void removeAccessInChat(MegaHandle chatid, MegaNode *n, MegaHandle uh,  MegaRequestListener *listener = NULL);

        /**
         * @brief Allows a logged in operator/moderator to adjust the permissions on any other user
         * in their group chat. This does not work for a 1:1 chat.
         *
         * The associated request type with this request is MegaRequest::TYPE_CHAT_UPDATE_PERMISSIONS
         * Valid data in the MegaRequest object received on callbacks:
         * - MegaRequest::getNodeHandle - Returns the chat identifier
         * - MegaRequest::getParentHandle - Returns the MegaHandle of the user whose permission
         * is to be upgraded
         * - MegaRequest::getAccess - Returns the privilege level wanted for the user
         *
         * @param chatid MegaHandle that identifies the chat room
         * @param uh MegaHandle that identifies the user
         * @param privilege Privilege level for the existing peer. Valid values are:
         * - MegaTextChatPeerList::PRIV_RO = 0
         * - MegaTextChatPeerList::PRIV_STANDARD = 2
         * - MegaTextChatPeerList::PRIV_MODERATOR = 3
         * @param listener MegaRequestListener to track this request
         */
        void updateChatPermissions(MegaHandle chatid, MegaHandle uh, int privilege, MegaRequestListener *listener = NULL);

        /**
         * @brief Allows a logged in operator/moderator to truncate their chat, i.e. to clear
         * the entire chat history up to a certain message. All earlier messages are wiped,
         * but his specific message gets overridden with an API message.
         *
         * The associated request type with this request is MegaRequest::TYPE_CHAT_TRUNCATE
         * Valid data in the MegaRequest object received on callbacks:
         * - MegaRequest::getNodeHandle - Returns the chat identifier
         * - MegaRequest::getParentHandle - Returns the message identifier to truncate from.
         *
         * @param chatid MegaHandle that identifies the chat room
         * @param messageid MegaHandle that identifies the message to truncate from
         * @param listener MegaRequestListener to track this request
         */
        void truncateChat(MegaHandle chatid, MegaHandle messageid, MegaRequestListener *listener = NULL);


        /**
         * @brief Allows to set the title of a chat
         *
         * Only participants with privilege level MegaTextChatPeerList::PRIV_MODERATOR are allowed to
         * set the title of a chat.
         *
         * The associated request type with this request is MegaRequest::TYPE_CHAT_SET_TITLE
         * Valid data in the MegaRequest object received on callbacks:
         * - MegaRequest::getText - Returns the title of the chat.
         *
         * On the onTransferFinish error, the error code associated to the MegaError can be:
         * - MegaError::API_EACCESS - If the logged in user doesn't have privileges to invite peers.
         * - MegaError::API_EARGS - If there's a title and it's not Base64url encoded.
         *
         * @param chatid MegaHandle that identifies the chat room
         * @param title Byte array representing the title that wants to be set, already encrypted and
         * converted to Base64url encoding.
         * @param listener MegaRequestListener to track this request
         */
        void setChatTitle(MegaHandle chatid, const char *title, MegaRequestListener *listener = NULL);
#endif

private:
        MegaApiImpl *pImpl;
};


class MegaHashSignatureImpl;

/**
 * @brief Class to check a digital signatures
 *
 * The typical usage of this class:
 * - Construct the object using a public key
 * - Add data using MegaHashSignature::add (it can be called many times to add more data)
 * - Call MegaHashSignature::check to know if the data matches a signature
 * - Call MegaHashSignature::init and reuse the object if needed
 */
class MegaHashSignature
{
public:
    /**
     * @brief Initialize the object with a public key to check digital signatures
     * @param base64Key Base64-encode public key.
     *
     * This is the public key used to distribute MEGAsync updates:
     * "EACTzXPE8fdMhm6LizLe1FxV2DncybVh2cXpW3momTb8tpzRNT833r1RfySz5uHe8gdoXN1W0eM5Bk8X-LefygYYDS9RyXrRZ8qXrr9ITJ4r8ATnFIEThO5vqaCpGWTVi5pOPI5FUTJuhghVKTyAels2SpYT5CmfSQIkMKv7YVldaV7A-kY060GfrNg4--ETyIzhvaSZ_jyw-gmzYl_dwfT9kSzrrWy1vQG8JPNjKVPC4MCTZJx9SNvp1fVi77hhgT-Mc5PLcDIfjustlJkDBHtmGEjyaDnaWQf49rGq94q23mLc56MSjKpjOR1TtpsCY31d1Oy2fEXFgghM0R-1UkKswVuWhEEd8nO2PimJOl4u9ZJ2PWtJL1Ro0Hlw9OemJ12klIAxtGV-61Z60XoErbqThwWT5Uu3D2gjK9e6rL9dufSoqjC7UA2C0h7KNtfUcUHw0UWzahlR8XBNFXaLWx9Z8fRtA_a4seZcr0AhIA7JdQG5i8tOZo966KcFnkU77pfQTSprnJhCfEmYbWm9EZA122LJBWq2UrSQQN3pKc9goNaaNxy5PYU1yXyiAfMVsBDmDonhRWQh2XhdV-FWJ3rOGMe25zOwV4z1XkNBuW4T1JF2FgqGR6_q74B2ccFC8vrNGvlTEcs3MSxTI_EKLXQvBYy7hxG8EPUkrMVCaWzzTQAFEQ"
     */
    MegaHashSignature(const char *base64Key);
    ~MegaHashSignature();

    /**
     * @brief Reinitialize the object
     */
    void init();

    /**
     * @brief Add data to calculate the signature
     * @param data Byte buffer with the data
     * @param size Size of the buffer
     */
    void add(const char *data, unsigned size);

    /**
     * @brief Check if the introduced data matches a signature
     * @param base64Signature Base64-encoded digital signature
     * @return true if the signature is correct, otherwise false
     */
    bool checkSignature(const char *base64Signature);

private:
	MegaHashSignatureImpl *pImpl;    
};

/**
 * @brief Details about a MEGA balance
 */
class MegaAccountBalance
{
public:
    virtual ~MegaAccountBalance();

    /**
     * @brief Get the amount of the balance
     * @return Amount
     */
    virtual double getAmount() const;

    /**
     * @brief Get the currency of the amount
     *
     * You take the ownership of the returned value
     *
     * @return Currency of the amount
     */
    virtual char *getCurrency() const;
};

/**
 * @brief Details about a MEGA session
 */
class MegaAccountSession
{
public:
    virtual ~MegaAccountSession();

    /**
     * @brief Get the creation date of the session
     *
     * In seconds since the Epoch
     *
     * @return Creation date of the session
     */
    virtual int64_t getCreationTimestamp() const;

    /**
     * @brief Get the timestamp of the most recent usage of the session
     * @return Timestamp of the most recent usage of the session (in seconds since the Epoch)
     */
    virtual int64_t getMostRecentUsage() const;

    /**
     * @brief Get the User-Agent of the client that created the session
     *
     * You take the ownership of the returned value
     *
     * @return User-Agent of the creator of the session
     */
    virtual char *getUserAgent() const;

    /**
     * @brief Get the IP address of the client that created the session
     *
     * You take the ownership of the returned value
     *
     * @return IP address of the creator of the session
     */
    virtual char *getIP() const;

    /**
     * @brief Get the country of the client that created the session
     *
     * You take the ownership of the returned value
     *
     * @return Country of the creator of the session
     */
    virtual char *getCountry() const;

    /**
     * @brief Retuns true if the session is the current one
     * @return True if the session is the current one. Otherwise false.
     */
    virtual bool isCurrent() const;

    /**
     * @brief Get the state of the session
     * @return True if the session is alive, false otherwise
     */
    virtual bool isAlive() const;

    /**
     * @brief Get the handle of the session
     * @return Handle of the session
     */
    virtual MegaHandle getHandle() const;
};

/**
 * @brief Details about a MEGA purchase
 */
class MegaAccountPurchase
{
public:
    virtual ~MegaAccountPurchase();

    /**
     * @brief Get the timestamp of the purchase
     * @return Timestamp of the purchase (in seconds since the Epoch)
     */
    virtual int64_t getTimestamp() const;

    /**
     * @brief Get the handle of the purchase
     *
     * You take the ownership of the returned value
     *
     * @return Handle of the purchase
     */
    virtual char *getHandle() const;

    /**
     * @brief Get the currency of the purchase
     *
     * You take the ownership of the returned value
     *
     * @return Currency of the purchase
     */
    virtual char* getCurrency() const;

    /**
     * @brief Get the amount of the purchase
     * @return Amount of the purchase
     */
    virtual double getAmount() const;

    /**
     * @brief Get the method of the purchase
     *
     * These are the valid methods:
     * - MegaApi::PAYMENT_METHOD_BALANCE = 0,
     * - MegaApi::PAYMENT_METHOD_PAYPAL = 1,
     * - MegaApi::PAYMENT_METHOD_ITUNES = 2,
     * - MegaApi::PAYMENT_METHOD_GOOGLE_WALLET = 3,
     * - MegaApi::PAYMENT_METHOD_BITCOIN = 4,
     * - MegaApi::PAYMENT_METHOD_UNIONPAY = 5,
     * - MegaApi::PAYMENT_METHOD_FORTUMO = 6,
     * - MegaApi::PAYMENT_METHOD_CREDIT_CARD = 8
     * - MegaApi::PAYMENT_METHOD_CENTILI = 9
     * - MegaApi::PAYMENT_METHOD_WINDOWS_STORE = 13
     *
     * @return Method of the purchase
     */
    virtual int getMethod() const;
};

/**
 * @brief Details about a MEGA transaction
 */
class MegaAccountTransaction
{
public:
    virtual ~MegaAccountTransaction();

    /**
     * @brief Get the timestamp of the transaction
     * @return Timestamp of the transaction (in seconds since the Epoch)
     */
    virtual int64_t getTimestamp() const;

    /**
     * @brief Get the handle of the transaction
     *
     * You take the ownership of the returned value
     *
     * @return Handle of the transaction
     */
    virtual char *getHandle() const;

    /**
     * @brief Get the currency of the transaction
     *
     * You take the ownership of the returned value
     *
     * @return Currency of the transaction
     */
    virtual char* getCurrency() const;

    /**
     * @brief Get the amount of the transaction
     * @return Amount of the transaction
     */
    virtual double getAmount() const;
};

/**
 * @brief Details about a MEGA account
 */
class MegaAccountDetails
{
public:
    enum
    {
        ACCOUNT_TYPE_FREE = 0,
        ACCOUNT_TYPE_PROI = 1,
        ACCOUNT_TYPE_PROII = 2,
        ACCOUNT_TYPE_PROIII = 3,
        ACCOUNT_TYPE_LITE = 4
    };

    enum
    {
        SUBSCRIPTION_STATUS_NONE = 0,
        SUBSCRIPTION_STATUS_VALID = 1,
        SUBSCRIPTION_STATUS_INVALID = 2
    };

    virtual ~MegaAccountDetails();
    /**
     * @brief Get the PRO level of the MEGA account
     * @return PRO level of the MEGA account.
     * Valid values are:
     * - MegaAccountDetails::ACCOUNT_TYPE_FREE = 0
     * - MegaAccountDetails::ACCOUNT_TYPE_PROI = 1
     * - MegaAccountDetails::ACCOUNT_TYPE_PROII = 2
     * - MegaAccountDetails::ACCOUNT_TYPE_PROIII = 3
     * - MegaAccountDetails::ACCOUNT_TYPE_LITE = 4
     */
    virtual int getProLevel();

    /**
     * @brief Get the expiration time for the current PRO status
     * @return Expiration time for the current PRO status (in seconds since the Epoch)
     */
    virtual int64_t getProExpiration();

    /**
     * @brief Check if there is a valid subscription
     *
     * If this function returns MegaAccountDetails::SUBSCRIPTION_STATUS_VALID,
     * the PRO account will be automatically renewed.
     * See MegaAccountDetails::getSubscriptionRenewTime
     *
     * @return Information about about the subscription status
     *
     * Valid return values are:
     * - MegaAccountDetails::SUBSCRIPTION_STATUS_NONE = 0
     * There isn't any active subscription
     *
     * - MegaAccountDetails::SUBSCRIPTION_STATUS_VALID = 1
     * There is an active subscription
     *
     * - MegaAccountDetails::SUBSCRIPTION_STATUS_INVALID = 2
     * A subscription exists, but it uses a payment gateway that is no longer valid
     *
     */
    virtual int getSubscriptionStatus();

    /**
     * @brief Get the time when the the PRO account will be renewed
     * @return Renewal time (in seconds since the Epoch)
     */
    virtual int64_t getSubscriptionRenewTime();

    /**
     * @brief Get the subscryption method
     *
     * You take the ownership of the returned value
     *
     * @return Subscription method. For example "Credit Card".
     */
    virtual char* getSubscriptionMethod();

    /**
     * @brief Get the subscription cycle
     *
     * The return value will show if the subscription will be montly or yearly renewed.
     * Example return values: "1 M", "1 Y".
     *
     * @return Subscription cycle
     */
    virtual char* getSubscriptionCycle();

    /**
     * @brief Get the maximum storage for the account (in bytes)
     * @return Maximum storage for the account (in bytes)
     */
    virtual long long getStorageMax();

    /**
     * @brief Get the used storage
     * @return Used storage (in bytes)
     */
    virtual long long getStorageUsed();

    /**
     * @brief Get the maximum available bandwidth for the account
     * @return Maximum available bandwidth (in bytes)
     */
    virtual long long getTransferMax();

    /**
     * @brief Get the used bandwidth
     * @return Used bandwidth (in bytes)
     */
    virtual long long getTransferOwnUsed();

    /**
     * @brief Returns the number of nodes with account usage info
     *
     * You can get information about each node using MegaAccountDetails::getStorageUsed,
     * MegaAccountDetails::getNumFiles, MegaAccountDetails::getNumFolders
     *
     * This function can return:
     * - 0 (no info about any node)
     * - 3 (info about the root node, the inbox node and the rubbish node)
     * Use MegaApi::getRootNode MegaApi::getInboxNode and MegaApi::getRubbishNode to get those nodes.
     *
     * - >3 (info about root, inbox, rubbish and incoming shares)
     * Use MegaApi::getInShares to get the incoming shares
     *
     * @return Number of items with account usage info
     */
    virtual int getNumUsageItems();

    /**
     * @brief Get the used storage in for a node
     *
     * Only root nodes are supported.
     *
     * @param handle Handle of the node to check
     * @return Used storage (in bytes)
     * @see MegaApi::getRootNode, MegaApi::getRubbishNode, MegaApi::getInboxNode
     */
    virtual long long getStorageUsed(MegaHandle handle);

    /**
     * @brief Get the number of files in a node
     *
     * Only root nodes are supported.
     *
     * @param handle Handle of the node to check
     * @return Number of files in the node
     * @see MegaApi::getRootNode, MegaApi::getRubbishNode, MegaApi::getInboxNode
     */
    virtual long long getNumFiles(MegaHandle handle);

    /**
     * @brief Get the number of folders in a node
     *
     * Only root nodes are supported.
     *
     * @param handle Handle of the node to check
     * @return Number of folders in the node
     * @see MegaApi::getRootNode, MegaApi::getRubbishNode, MegaApi::getInboxNode
     */
    virtual long long getNumFolders(MegaHandle handle);

    /**
     * @brief Creates a copy of this MegaAccountDetails object.
     *
     * The resulting object is fully independent of the source MegaAccountDetails,
     * it contains a copy of all internal attributes, so it will be valid after
     * the original object is deleted.
     *
     * You are the owner of the returned object
     *
     * @return Copy of the MegaAccountDetails object
     */
    virtual MegaAccountDetails* copy();

    /**
     * @brief Get the number of MegaAccountBalance objects associated with the account
     *
     * You can use MegaAccountDetails::getBalance to get those objects.
     *
     * @return Number of MegaAccountBalance objects
     */
    virtual int getNumBalances() const;

    /**
     * @brief Returns the MegaAccountBalance object associated with an index
     *
     * You take the ownership of the returned value
     *
     * @param i Index of the object
     * @return MegaAccountBalance object
     */
    virtual MegaAccountBalance* getBalance(int i) const;

    /**
     * @brief Get the number of MegaAccountSession objects associated with the account
     *
     * You can use MegaAccountDetails::getSession to get those objects.
     *
     * @return Number of MegaAccountSession objects
     */
    virtual int getNumSessions() const;

    /**
     * @brief Returns the MegaAccountSession object associated with an index
     *
     * You take the ownership of the returned value
     *
     * @param i Index of the object
     * @return MegaAccountSession object
     */
    virtual MegaAccountSession* getSession(int i) const;

    /**
     * @brief Get the number of MegaAccountPurchase objects associated with the account
     *
     * You can use MegaAccountDetails::getPurchase to get those objects.
     *
     * @return Number of MegaAccountPurchase objects
     */
    virtual int getNumPurchases() const;

    /**
     * @brief Returns the MegaAccountPurchase object associated with an index
     *
     * You take the ownership of the returned value
     *
     * @param i Index of the object
     * @return MegaAccountPurchase object
     */
    virtual MegaAccountPurchase* getPurchase(int i) const;

    /**
     * @brief Get the number of MegaAccountTransaction objects associated with the account
     *
     * You can use MegaAccountDetails::getTransaction to get those objects.
     *
     * @return Number of MegaAccountTransaction objects
     */
    virtual int getNumTransactions() const;

    /**
     * @brief Returns the MegaAccountTransaction object associated with an index
     *
     * You take the ownership of the returned value
     *
     * @param i Index of the object
     * @return MegaAccountTransaction object
     */
    virtual MegaAccountTransaction* getTransaction(int i) const;

    /**
     * @brief Get the number of hours that are taken into account to calculate the free bandwidth quota
     *
     * The number of bytes transferred in that time is provided using MegaAccountDetails::getTemporalBandwidth
     *
     * @return Number of hours taken into account to calculate the free bandwidth quota
     */
    virtual int getTemporalBandwidthInterval();

    /**
     * @brief Get the number of bytes that were recently transferred
     *
     * The time interval in which those bytes were transferred
     * is provided (in hours) using MegaAccountDetails::getTemporalBandwidthInterval
     *
     * @return Number of bytes that were recently transferred
     */
    virtual long long getTemporalBandwidth();

    /**
     * @brief Check if the temporal bandwidth usage is valid after an overquota error
     * @return True if the temporal bandwidth is valid, otherwise false
     */
    virtual bool isTemporalBandwidthValid();
};

/**
 * @brief Details about pricing plans
 *
 * Use MegaApi::getPricing to get the pricing plans to upgrade MEGA accounts
 */
class MegaPricing
{
public:
    virtual ~MegaPricing();

    /**
     * @brief Get the number of available products to upgrade the account
     * @return Number of available products
     */
    virtual int getNumProducts();

    /**
     * @brief Get the handle of a product
     * @param productIndex Product index (from 0 to MegaPricing::getNumProducts)
     * @return Handle of the product
     * @see MegaApi::getPaymentId
     */
    virtual MegaHandle getHandle(int productIndex);

    /**
     * @brief Get the PRO level associated with the product
     * @param productIndex Product index (from 0 to MegaPricing::getNumProducts)
     * @return PRO level associated with the product:
     * Valid values are:
     * - MegaAccountDetails::ACCOUNT_TYPE_FREE = 0
     * - MegaAccountDetails::ACCOUNT_TYPE_PROI = 1
     * - MegaAccountDetails::ACCOUNT_TYPE_PROII = 2
     * - MegaAccountDetails::ACCOUNT_TYPE_PROIII = 3
     * - MegaAccountDetails::ACCOUNT_TYPE_LITE = 4
     */
    virtual int getProLevel(int productIndex);

    /**
     * @brief Get the number of GB of storage associated with the product
     * @param productIndex Product index (from 0 to MegaPricing::getNumProducts)
     * @return number of GB of storage
     */
    virtual int getGBStorage(int productIndex);

    /**
     * @brief Get the number of GB of bandwidth associated with the product
     * @param productIndex Product index (from 0 to MegaPricing::getNumProducts)
     * @return number of GB of bandwidth
     */
    virtual int getGBTransfer(int productIndex);

    /**
     * @brief Get the duration of the product (in months)
     * @param productIndex Product index (from 0 to MegaPricing::getNumProducts)
     * @return Duration of the product (in months)
     */
    virtual int getMonths(int productIndex);

    /**
     * @brief getAmount Get the price of the product (in cents)
     * @param productIndex Product index (from 0 to MegaPricing::getNumProducts)
     * @return Price of the product (in cents)
     */
    virtual int getAmount(int productIndex);

    /**
     * @brief Get the currency associated with MegaPricing::getAmount
     *
     * The SDK retains the ownership of the returned value. It will be valid until
     * the MegaPricing object is deleted.
     *
     * @param productIndex Product index (from 0 to MegaPricing::getNumProducts)
     * @return Currency associated with MegaPricing::getAmount
     */
    virtual const char* getCurrency(int productIndex);

    /**
     * @brief Get a description of the product
     *
     * The SDK retains the ownership of the returned value. It will be valid until
     * the MegaPricing object is deleted.
     *
     * @param productIndex Product index (from 0 to MegaPricing::getNumProducts)
     * @return Description of the product
     */
    virtual const char* getDescription(int productIndex);

    /**
     * @brief getIosID Get the iOS ID of the product
     *
     * The SDK retains the ownership of the returned value. It will be valid until
     * the MegaPricing object is deleted.
     *
     * @param productIndex Product index (from 0 to MegaPricing::getNumProducts)
     * @return iOS ID of the product
     */
    virtual const char* getIosID(int productIndex);

    /**
     * @brief Get the Android ID of the product
     *
     * The SDK retains the ownership of the returned value. It will be valid until
     * the MegaPricing object is deleted.
     *
     * @param productIndex Product index (from 0 to MegaPricing::getNumProducts)
     * @return Android ID of the product
     */
    virtual const char* getAndroidID(int productIndex);

    /**
     * @brief Creates a copy of this MegaPricing object.
     *
     * The resulting object is fully independent of the source MegaPricing,
     * it contains a copy of all internal attributes, so it will be valid after
     * the original object is deleted.
     *
     * You are the owner of the returned object
     *
     * @return Copy of the MegaPricing object
     */
    virtual MegaPricing *copy();
};

}

#endif //MEGAAPI_H<|MERGE_RESOLUTION|>--- conflicted
+++ resolved
@@ -1793,11 +1793,7 @@
             TYPE_GET_RECOVERY_LINK, TYPE_QUERY_RECOVERY_LINK, TYPE_CONFIRM_RECOVERY_LINK,
             TYPE_GET_CANCEL_LINK, TYPE_CONFIRM_CANCEL_LINK,
             TYPE_GET_CHANGE_EMAIL_LINK, TYPE_CONFIRM_CHANGE_EMAIL_LINK,
-<<<<<<< HEAD
-            TYPE_CHAT_UPDATE_PERMISSIONS, TYPE_CHAT_TRUNCATE, TYPE_SET_MAX_CONNECTIONS
-=======
-            TYPE_CHAT_UPDATE_PERMISSIONS, TYPE_CHAT_TRUNCATE, TYPE_CHAT_SET_TITLE
->>>>>>> 9484cf18
+            TYPE_CHAT_UPDATE_PERMISSIONS, TYPE_CHAT_TRUNCATE, TYPE_CHAT_SET_TITLE, TYPE_SET_MAX_CONNECTIONS
         };
 
         virtual ~MegaRequest();
