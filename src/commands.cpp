--- conflicted
+++ resolved
@@ -3389,17 +3389,10 @@
                     {
                         case 's':
                             // -1: expired, 1: active, 2: grace-period
-<<<<<<< HEAD
-                            s = int(client->json.getint());
-                            break;
-                        case 'm':
-                            m = int(client->json.getint());
-=======
                             s = client->json.getint32();
                             break;
                         case 'm':
                             m = client->json.getint32();
->>>>>>> 4c553592
                             break;
                         case EOO:
                             endobject = true;
@@ -3412,17 +3405,6 @@
                     }
                 }
                 client->json.leaveobject();
-<<<<<<< HEAD
-=======
-
-                // integrity checks
-                if ( (s == -2 || (s != -1 && s != 1 && s != 2))     // status not received or invalid
-                     || (m == -1 || (m != 0 && m != 1)) )           // master flag not received or invalid
-                {
-                    LOG_err << "Invalid business status / account mode";
-                    return client->app->userdata_result(NULL, NULL, NULL, API_EINTERNAL);
-                }
->>>>>>> 4c553592
             }
             break;
 
@@ -3454,7 +3436,6 @@
             client->btugexpiration.backoff(MegaClient::USER_DATA_EXPIRATION_BACKOFF_SECS * 10);
             client->cachedug = true;
 
-<<<<<<< HEAD
             if (b)  // business account
             {
                 // integrity checks
@@ -3480,10 +3461,7 @@
                 client->businessMaster = false;
             }
 
-            client->app->userdata_result(&name, &pubk, &privk, jid, API_OK);
-=======
             client->app->userdata_result(&name, &pubk, &privk, API_OK);
->>>>>>> 4c553592
             return;
 
         default:
