--- conflicted
+++ resolved
@@ -445,18 +445,17 @@
     return decodeintarray(key, numints, data, len);
 }
 
-<<<<<<< HEAD
+void AsymmCipher::resetkey()
+{
+    for (int i = 0; i < PRIVKEY; i++)
+    {
+        key[i] = Integer::Zero();
+    }
+}
+
 void AsymmCipher::serializekeyforjs(string* d, int keytype)
 {
     serializeintarray(key, keytype, d, false);
-=======
-void AsymmCipher::resetkey()
-{
-    for (int i = 0; i < PRIVKEY; i++)
-    {
-        key[i] = Integer::Zero();
-    }
->>>>>>> d0d895f3
 }
 
 void AsymmCipher::serializekey(string* d, int keytype)
