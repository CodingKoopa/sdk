--- conflicted
+++ resolved
@@ -252,11 +252,7 @@
 
     string extension;
     if (client->fsaccess->getextension(imagePath, extension)
-<<<<<<< HEAD
-            && extension.compare(".mp3") && seek_target > 0
-=======
             && strcmp(extension.c_str(),".mp3") && seek_target > 0
->>>>>>> ca4f8207
             && av_seek_frame(formatContext, videoStreamIdx, seek_target, AVSEEK_FLAG_BACKWARD) < 0)
     {
         LOG_warn << "Error seeking video";
