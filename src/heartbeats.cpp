/**
 * @file heartbeats.cpp
 * @brief Classes for heartbeating Sync configuration and status
 *
 * (c) 2013 by Mega Limited, Auckland, New Zealand
 *
 * This file is part of the MEGA SDK - Client Access Engine.
 *
 * Applications using the MEGA API must present a valid application key
 * and comply with the the rules set forth in the Terms of Service.
 *
 * The MEGA SDK is distributed in the hope that it will be useful,
 * but WITHOUT ANY WARRANTY; without even the implied warranty of
 * MERCHANTABILITY or FITNESS FOR A PARTICULAR PURPOSE.
 *
 * @copyright Simplified (2-clause) BSD License.
 *
 * You should have received a copy of the license along with this
 * program.
 */

#include "mega/heartbeats.h"
#include "mega/command.h"
#include "assert.h"
#include "mega.h"

namespace mega {

HeartBeatBackupInfo::HeartBeatBackupInfo()
{
}

int HeartBeatBackupInfo::status() const
{
    return mStatus;
}

double HeartBeatBackupInfo::progress(m_off_t inflightProgress) const
{
    return mProgress + inflightProgress;
}

void HeartBeatBackupInfo::invalidateProgress()
{
    mProgressInvalid = true;
}

m_time_t HeartBeatBackupInfo::lastAction() const
{
    return mLastAction;
}

handle HeartBeatBackupInfo::lastItemUpdated() const
{
    return mLastItemUpdated;
}

void HeartBeatBackupInfo::setLastSyncedItem(const handle &lastSyncedItem)
{
    if (mLastItemUpdated != lastSyncedItem)
    {
        mLastItemUpdated = lastSyncedItem;
        updateLastActionTime();
    }
}

void HeartBeatBackupInfo::setStatus(const int &status)
{
    if (mStatus != status)
    {
        mStatus = status;
        updateLastActionTime();
    }
}

void HeartBeatBackupInfo::setProgress(const double &progress)
{
    mProgressInvalid = false;
    mProgress = progress;
    updateLastActionTime();
}

void HeartBeatBackupInfo::setLastAction(const m_time_t &lastAction)
{
    mLastAction = lastAction;
}

void HeartBeatBackupInfo::updateLastActionTime()
{
    setLastAction(m_time(nullptr));
    mModified = true;
}

void HeartBeatBackupInfo::setLastBeat(const m_time_t &lastBeat)
{
    mLastBeat = lastBeat;
    mModified = false;
}

m_time_t HeartBeatBackupInfo::lastBeat() const
{
    return mLastBeat;
}

////////// HeartBeatTransferProgressedInfo ////////
double HeartBeatTransferProgressedInfo::progress(m_off_t inflightProgress) const
{
    return mProgressInvalid ? -1.0 : std::max(0., std::min(1., static_cast<double>((mTransferredBytes + inflightProgress)) / static_cast<double>(mTotalBytes)));
}

void HeartBeatTransferProgressedInfo::adjustTransferCounts(int32_t upcount, int32_t downcount, long long totalBytes, long long transferBytes)
{
    if (mProgressInvalid &&
        !mPendingUps && !mPendingDowns &&
        mTotalBytes == mTransferredBytes)
    {
        mProgressInvalid = false;
        mPendingUps = 0;
        mPendingDowns = 0;
        mTotalBytes = 0;
        mTransferredBytes = 0;
    }

    mPendingUps += upcount;
    mPendingDowns += downcount;
    mTotalBytes += totalBytes;
    mTransferredBytes += transferBytes;
    updateLastActionTime();
}

#ifdef ENABLE_SYNC
////////////// HeartBeatSyncInfo ////////////////
HeartBeatSyncInfo::HeartBeatSyncInfo()
{
    mStatus = HeartBeatSyncInfo::Status::UNKNOWN;
}

void HeartBeatSyncInfo::updateStatus(UnifiedSync& us)
{
    HeartBeatSyncInfo::Status status = HeartBeatSyncInfo::Status::INACTIVE;

    if (us.mSync)
    {
        switch(us.mSync->localroot->ts)
        {
        case TREESTATE_SYNCED:
            status = HeartBeatSyncInfo::Status::UPTODATE;
            break;
        case TREESTATE_PENDING:
            status = HeartBeatSyncInfo::Status::PENDING;
            break;
        case TREESTATE_SYNCING:
            status = HeartBeatSyncInfo::Status::SYNCING;
            break;
        default:
            status = HeartBeatSyncInfo::Status::UNKNOWN;
            break;
        }
    }

    setStatus(status);
}

#endif

////////////// BackupInfo ////////////////

BackupInfo::BackupInfo(BackupType type, string backupName, LocalPath localFolder, handle megaHandle, int state, int substate, std::string extra)
    : mType(type)
    , mBackupName(backupName)
    , mLocalFolder(localFolder)
    , mMegaHandle(megaHandle)
    , mState(state)
    , mSubState(substate)
    , mExtra(extra)
{

}

BackupType BackupInfo::type() const
{
    return mType;
}

string BackupInfo::backupName() const
{
    return mBackupName;
}

LocalPath BackupInfo::localFolder() const
{
    return mLocalFolder;
}

handle BackupInfo::megaHandle() const
{
    return mMegaHandle;
}

int BackupInfo::state() const
{
    return mState;
}

int BackupInfo::subState() const
{
    return mSubState;
}

string BackupInfo::extra() const
{
    return mExtra;
}

#ifdef ENABLE_SYNC
BackupInfoSync::BackupInfoSync(UnifiedSync& us)
    : BackupInfo(getSyncType(us.mConfig),
                     us.mConfig.mName,
                     us.mConfig.getLocalPath(),
                     us.mConfig.getRemoteNode(),
                     getSyncState(us),
                     getSyncSubstatus(us),
                     getSyncExtraData(us))
{
}

int BackupInfoSync::calculatePauseActiveState(MegaClient *client)
{
    auto pauseDown = client->xferpaused[GET];
    auto pauseUp = client->xferpaused[PUT];
    if (pauseDown && pauseUp)
    {
        return State::PAUSE_FULL;
    }
    else if (pauseDown)
    {
        return State::PAUSE_DOWN;
    }
    else if (pauseUp)
    {
        return State::PAUSE_UP;
    }

    return State::ACTIVE;
}


int BackupInfoSync::getSyncState(UnifiedSync& us)
{
    SyncError error = us.mConfig.getError();
    syncstate_t state = us.mSync ? us.mSync->state : SYNC_FAILED;

    return getSyncState(error, state, &us.mClient);
}

int BackupInfoSync::getSyncState(SyncError error, syncstate_t state, MegaClient *client)
{
    if (state == SYNC_DISABLED && error != NO_SYNC_ERROR)
    {
        return State::TEMPORARY_DISABLED;
    }
    else if (state != SYNC_FAILED && state != SYNC_CANCELED && state != SYNC_DISABLED)
    {
        return calculatePauseActiveState(client);
    }
    else if (!(state != SYNC_CANCELED && (state != SYNC_DISABLED || error != NO_SYNC_ERROR)))
    {
        return State::DISABLED;
    }
    else
    {
        return State::FAILED;
    }
}

int BackupInfoSync::getSyncState(const SyncConfig& config, MegaClient *client)
{
    auto error = config.getError();
    if (!error)
    {
        if (config.getEnabled())
        {
            return calculatePauseActiveState(client);
        }
        else
        {
            return State::DISABLED;
        }
    }
    else //error
    {
        if (config.getEnabled())
        {
            return State::TEMPORARY_DISABLED;
        }
        else
        {
            return State::DISABLED;
        }
    }
}

BackupType BackupInfoSync::getSyncType(const SyncConfig& config)
{
    switch (config.getType())
    {
<<<<<<< HEAD
    case TYPE_UP:
            return BackupType::UP_SYNC;
    case TYPE_DOWN:
            return BackupType::DOWN_SYNC;
    case TYPE_TWOWAY:
=======
    case SyncConfig::TYPE_UP:
            return BackupType::UP_SYNC;
    case SyncConfig::TYPE_DOWN:
            return BackupType::DOWN_SYNC;
    case SyncConfig::TYPE_TWOWAY:
>>>>>>> 17b33023
            return BackupType::TWO_WAY;
    case TYPE_BACKUP:
            return BackupType::BACKUP_UPLOAD;
    default:
            return BackupType::INVALID;
    }
}

int BackupInfoSync::getSyncSubstatus(UnifiedSync& us)
{
    return us.mConfig.getError();
}

string BackupInfoSync::getSyncExtraData(UnifiedSync&)
{
    return string();
}
#endif

////////////// MegaBackupMonitor ////////////////
BackupMonitor::BackupMonitor(MegaClient *client)
    : mClient(client)
{
}

void BackupMonitor::digestPutResult(handle backupId, UnifiedSync* syncPtr)
{
#ifdef ENABLE_SYNC
    mClient->syncs.forEachUnifiedSync([&](UnifiedSync& us){
        if (&us == syncPtr)
        {
            us.mConfig.setBackupId(backupId);
            mClient->syncs.saveSyncConfig(us.mConfig);
        }
    });
#endif
}

void BackupMonitor::updateBackupInfo(handle backupId, const BackupInfo &info)
{
    string deviceIdHash = mClient->getDeviceidHash();

    mClient->reqs.add(new CommandBackupPut(mClient,
                                           backupId,
                                           info.type(),
                                           info.megaHandle(),
                                           info.localFolder().toPath(*mClient->fsaccess).c_str(),
                                           deviceIdHash.c_str(),
                                           info.state(),
                                           info.subState(),
                                           info.extra().c_str(),
                                           nullptr));
}

#ifdef ENABLE_SYNC

void BackupMonitor::registerBackupInfo(const BackupInfo &info, UnifiedSync* syncPtr)
{
    string deviceIdHash = mClient->getDeviceidHash();

    mClient->reqs.add(new CommandBackupPut(mClient, info.type(), info.backupName(), info.megaHandle(),
                                           info.localFolder().toPath(*mClient->fsaccess).c_str(),
                                           deviceIdHash.c_str(),
                                           info.state(), info.subState(), info.extra().c_str(),
                                           [this, syncPtr](Error e, handle h){ if (!e) digestPutResult(h, syncPtr); }));
}

void BackupMonitor::updateOrRegisterSync(UnifiedSync& us)
{
    BackupInfoSync currentInfo(us);

    if (!us.mBackupInfo && ISUNDEF(us.mConfig.getBackupId())) // not registered yet
    {
        us.mBackupInfo = ::mega::make_unique<BackupInfoSync>(us);
        registerBackupInfo(currentInfo, &us);
    }
    else if (!ISUNDEF(us.mConfig.getBackupId()) &&
           (!us.mBackupInfo || !(currentInfo == *us.mBackupInfo)))
    {
        updateBackupInfo(us.mConfig.getBackupId(), currentInfo); //queue update comand
        us.mBackupInfo = ::mega::make_unique<BackupInfoSync>(us);
    }
}

bool  BackupInfoSync::operator==(const BackupInfoSync& o) const
{
    return  mType == o.mType &&
            mLocalFolder == o.mLocalFolder &&
            mMegaHandle == o.mMegaHandle &&
            mState == o.mState &&
            mSubState == o.mSubState &&
            mExtra == o.mExtra;
}

void BackupMonitor::onSyncConfigChanged()
{
    mClient->syncs.forEachUnifiedSync([&](UnifiedSync& us) {
        updateOrRegisterSync(us);
    });
}

void BackupMonitor::beatBackupInfo(UnifiedSync& us)
{
    // send registration or update in case we missed it
    updateOrRegisterSync(us);

    if (!us.mBackupInfo || ISUNDEF(us.mConfig.getBackupId()))
    {
        LOG_warn << "Backup not registered yet. Skipping heartbeat...";
        return;
    }

    std::shared_ptr<HeartBeatSyncInfo> hbs = us.mNextHeartbeat;

    if ( !hbs->mSending && (hbs->mModified
         || m_time(nullptr) - hbs->lastBeat() > MAX_HEARBEAT_SECS_DELAY))
    {
        hbs->updateStatus(us);  //we asume this is costly: only do it when beating
        hbs->setLastBeat(m_time(nullptr));

        m_off_t inflightProgress = 0;
        if (us.mSync)
        {
            inflightProgress = us.mSync->getInflightProgress();
        }

        int8_t progress = (hbs->progress(inflightProgress) < 0) ? -1 : static_cast<int8_t>(std::lround(hbs->progress(inflightProgress)*100.0));

        hbs->mSending = true;
        auto newCommand = new CommandBackupPutHeartBeat(mClient, us.mConfig.getBackupId(),  static_cast<uint8_t>(hbs->status()),
                          progress, hbs->mPendingUps, hbs->mPendingDowns,
                          hbs->lastAction(), hbs->lastItemUpdated(),
                          [hbs](Error){
                               hbs->mSending = false;
                          });

#ifdef ENABLE_SYNC
        if (hbs->status() == HeartBeatSyncInfo::Status::UPTODATE && progress >= 100)
        {
            hbs->invalidateProgress(); // we invalidate progress, so as not to keep on reporting 100% progress after reached up to date
            // note: new transfer updates will modify the progress and make it valid again
        }
#endif

        mClient->reqs.add(newCommand);
    }
}

#endif

void BackupMonitor::beat()
{
#ifdef ENABLE_SYNC
    mClient->syncs.forEachUnifiedSync([&](UnifiedSync& us){
        beatBackupInfo(us);
    });
#endif
}

}<|MERGE_RESOLUTION|>--- conflicted
+++ resolved
@@ -304,21 +304,13 @@
 {
     switch (config.getType())
     {
-<<<<<<< HEAD
-    case TYPE_UP:
-            return BackupType::UP_SYNC;
-    case TYPE_DOWN:
-            return BackupType::DOWN_SYNC;
-    case TYPE_TWOWAY:
-=======
     case SyncConfig::TYPE_UP:
             return BackupType::UP_SYNC;
     case SyncConfig::TYPE_DOWN:
             return BackupType::DOWN_SYNC;
     case SyncConfig::TYPE_TWOWAY:
->>>>>>> 17b33023
             return BackupType::TWO_WAY;
-    case TYPE_BACKUP:
+    case SyncConfig::TYPE_BACKUP:
             return BackupType::BACKUP_UPLOAD;
     default:
             return BackupType::INVALID;
