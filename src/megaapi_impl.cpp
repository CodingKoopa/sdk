--- conflicted
+++ resolved
@@ -2657,11 +2657,8 @@
         case TYPE_CHAT_TRUNCATE: return "CHAT_TRUNCATE";
         case TYPE_SET_MAX_CONNECTIONS: return "SET_MAX_CONNECTIONS";
         case TYPE_CHAT_PRESENCE_URL: return "CHAT_PRESENCE_URL";
-<<<<<<< HEAD
         case TYPE_REGISTER_PUSH_NOTIFICATION: return "TYPE_REGISTER_PUSH_NOTIFICATION";
-=======
         case TYPE_GET_USER_EMAIL: return "GET_USER_EMAIL";
->>>>>>> bac948a0
     }
     return "UNKNOWN";
 }
