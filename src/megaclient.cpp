--- conflicted
+++ resolved
@@ -3342,53 +3342,14 @@
             // hard limit on puts/gets
             if (counters[tc.directionIndex()].total >= MAXTRANSFERS)
             {
-<<<<<<< HEAD
-                // generate fresh random encryption key/CTR IV for this file
-                byte keyctriv[SymmCipher::KEYLENGTH + sizeof(int64_t)];
-                rng.genblock(keyctriv, sizeof keyctriv);
-                memcpy(nexttransfer->transferkey.data(), keyctriv, SymmCipher::KEYLENGTH);
-                nexttransfer->ctriv = MemAccess::get<uint64_t>((const char*)keyctriv + SymmCipher::KEYLENGTH);
-=======
                 return false;
->>>>>>> 5347d86d
-            }
-
-<<<<<<< HEAD
-                // locate suitable template file
-                for (file_list::iterator it = nexttransfer->files.begin(); it != nexttransfer->files.end(); it++)
-                {
-                    if ((*it)->hprivate && !(*it)->hforeign)
-                    {
-                        // the size field must be valid right away for
-                        // MegaClient::moretransfers()
-                        if ((n = nodebyhandle((*it)->h)) && n->type == FILENODE)
-                        {
-                            k = (const byte*)n->nodekey().data();
-                            nexttransfer->size = n->size;
-                        }
-                    }
-                    else
-                    {
-                        k = (*it)->filekey;
-                        nexttransfer->size = (*it)->size;
-                    }
-
-                    if (k)
-                    {
-                        memcpy(nexttransfer->transferkey.data(), k, SymmCipher::KEYLENGTH);
-                        SymmCipher::xorblock(k + SymmCipher::KEYLENGTH, nexttransfer->transferkey.data());
-                        nexttransfer->ctriv = MemAccess::get<int64_t>((const char*)k + SymmCipher::KEYLENGTH);
-                        nexttransfer->metamac = MemAccess::get<int64_t>((const char*)k + SymmCipher::KEYLENGTH + sizeof(int64_t));
-                        break;
-                    }
-                }
-=======
+            }
+
             // only request half the max at most, to get a quicker response from the API and get overlap with transfers going
             if (counters[tc.directionIndex()].added >= MAXTRANSFERS/2)
             {
                 return false;
             }
->>>>>>> 5347d86d
 
             // If we have one very big file, that is enough to max out the bandwidth by itself; get that one done quickly (without preventing more small files).
             if (counters[tc.index()].hasVeryBig)
@@ -3450,7 +3411,7 @@
                     // generate fresh random encryption key/CTR IV for this file
                     byte keyctriv[SymmCipher::KEYLENGTH + sizeof(int64_t)];
                     rng.genblock(keyctriv, sizeof keyctriv);
-                    memcpy(nexttransfer->transferkey, keyctriv, SymmCipher::KEYLENGTH);
+                    memcpy(nexttransfer->transferkey.data(), keyctriv, SymmCipher::KEYLENGTH);
                     nexttransfer->ctriv = MemAccess::get<uint64_t>((const char*)keyctriv + SymmCipher::KEYLENGTH);
                 }
                 else
@@ -3484,8 +3445,8 @@
 
                         if (k)
                         {
-                            memcpy(nexttransfer->transferkey, k, SymmCipher::KEYLENGTH);
-                            SymmCipher::xorblock(k + SymmCipher::KEYLENGTH, nexttransfer->transferkey);
+                            memcpy(nexttransfer->transferkey.data(), k, SymmCipher::KEYLENGTH);
+                            SymmCipher::xorblock(k + SymmCipher::KEYLENGTH, nexttransfer->transferkey.data());
                             nexttransfer->ctriv = MemAccess::get<int64_t>((const char*)k + SymmCipher::KEYLENGTH);
                             nexttransfer->metamac = MemAccess::get<int64_t>((const char*)k + SymmCipher::KEYLENGTH + sizeof(int64_t));
                             break;
