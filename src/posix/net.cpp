/**
 * @file posix/net.cpp
 * @brief POSIX network access layer (using cURL + c-ares)
 *
 * (c) 2013-2017 by Mega Limited, Auckland, New Zealand
 *
 * This file is part of the MEGA SDK - Client Access Engine.
 *
 * Applications using the MEGA API must present a valid application key
 * and comply with the the rules set forth in the Terms of Service.
 *
 * The MEGA SDK is distributed in the hope that it will be useful,
 * but WITHOUT ANY WARRANTY; without even the implied warranty of
 * MERCHANTABILITY or FITNESS FOR A PARTICULAR PURPOSE.
 *
 * @copyright Simplified (2-clause) BSD License.
 *
 * You should have received a copy of the license along with this
 * program.
 */

#include "mega.h"
#include "mega/posix/meganet.h"
#include "mega/logging.h"

#if defined(__ANDROID__) && ARES_VERSION >= 0x010F00
#include <jni.h>
extern JavaVM *MEGAjvm;
#endif

#define IPV6_RETRY_INTERVAL_DS 72000
#define DNS_CACHE_TIMEOUT_DS 18000
#define DNS_CACHE_EXPIRES 0
#define MAX_SPEED_CONTROL_TIMEOUT_MS 500

namespace mega {


#if defined(_WIN32)

HANDLE SockInfo::sharedEventHandle()
{
    return mSharedEvent;
}

bool SockInfo::createAssociateEvent()
{
    int events = (mode & SockInfo::READ ? FD_READ : 0) | (mode & SockInfo::WRITE ? FD_WRITE : 0);

    if (associatedHandleEvents != events)
    {
        if (WSAEventSelect(fd, mSharedEvent, events))
        {
            auto err = WSAGetLastError();
            LOG_err << "WSAEventSelect failed " << fd << " " << mSharedEvent << " " << events << " " << err;
            closeEvent();
            return false;
        }
        associatedHandleEvents = events;
    }
    return true;
}

bool SockInfo::checkEvent(bool& read, bool& write, bool logErr)
{
    WSANETWORKEVENTS wne;
    memset(&wne, 0, sizeof(wne));
    auto err = WSAEnumNetworkEvents(fd, NULL, &wne);
    if (err)
    {
        if (logErr)
        {
            auto e = WSAGetLastError();
            LOG_err << "WSAEnumNetworkEvents error " << e;
        }
        return false;
    }

    read = 0 != (FD_READ & wne.lNetworkEvents);
    write = 0 != (FD_WRITE & wne.lNetworkEvents);

    // Even though the writeable network event occurred, double check there is no space available in the write buffer
    // Otherwise curl can report a spurious timeout error

    if (FD_WRITE & associatedHandleEvents)
    {
        // per https://curl.haxx.se/mail/lib-2009-10/0313.html check if the socket has any buffer space

        // The trick is that we want to wait on the event handle to know when we can read and write
        // that works fine for read, however for write the event is not signalled in the normal case
        // where curl wrote to the socket, but not enough to cause it to become unwriteable for now.
        // So, we need to signal curl to write again if it has more data to write, if the socket can take
        // more data.  This trick with WSASend for 0 bytes enables that - if it fails with would-block
        // then we can stop asking curl to write to the socket, and start waiting on the handle to
        // know when to try again.
        // If curl has finished writing to the socket, it will call us back to change the mode to read only.

        WSABUF buf{ 0, (CHAR*)&buf };
        DWORD bSent = 0;
        auto writeResult = WSASend(fd, &buf, 1, &bSent, 0, NULL, NULL);
        auto writeError = WSAGetLastError();
        write = writeResult == 0 || (writeError != WSAEWOULDBLOCK && writeError != WSAENOTCONN);
        if (writeResult != 0 && writeError != WSAEWOULDBLOCK && writeError != WSAENOTCONN)
        {
            LOG_err << "Unexpected WSASend check error: " << writeError;
        }
    }

    if (read || write)
    {
        signalledWrite = signalledWrite || write;
        return true;   // if we return true, both read and write must have been set.
    }
    return false;
}

void SockInfo::closeEvent(bool adjustSocket)
{
    if (adjustSocket)
    {
        int result = WSAEventSelect(fd, NULL, 0); // cancel association by specifying lNetworkEvents = 0
        if (result)
        {
            auto err = WSAGetLastError();
            LOG_err << "WSAEventSelect error: " << err;
        }
    }
    associatedHandleEvents = 0;
    signalledWrite = false;
}

SockInfo::SockInfo(SockInfo&& o)
    : fd(o.fd)
    , mode(o.mode)
    , signalledWrite(o.signalledWrite)
    , mSharedEvent(o.mSharedEvent)
    , associatedHandleEvents(o.associatedHandleEvents)
{
}

SockInfo::~SockInfo()
{
}
#endif

std::mutex CurlHttpIO::curlMutex;

#if defined(USE_OPENSSL) && !defined(OPENSSL_IS_BORINGSSL)

std::recursive_mutex **CurlHttpIO::sslMutexes = NULL;
static std::mutex lock_init_mutex;
void CurlHttpIO::locking_function(int mode, int lockNumber, const char *, int)
{
    std::recursive_mutex *mutex = sslMutexes[lockNumber];
    if (mutex == NULL)
    {
        // we still have to be careful about multiple threads getting to this point simultaneously
        lock_init_mutex.lock();
        if (!(mutex = sslMutexes[lockNumber]))
        {
            mutex = sslMutexes[lockNumber] = new std::recursive_mutex;
        }
        lock_init_mutex.unlock();
    }

    if (mode & CRYPTO_LOCK)
    {
        mutex->lock();
    }
    else
    {
        mutex->unlock();
    }
}

#if OPENSSL_VERSION_NUMBER >= 0x10000000 || defined (LIBRESSL_VERSION_NUMBER)
void CurlHttpIO::id_function(CRYPTO_THREADID* id)
{
    CRYPTO_THREADID_set_pointer(id, (void *)THREAD_CLASS::currentThreadId());
}
#else
unsigned long CurlHttpIO::id_function()
{
    return THREAD_CLASS::currentThreadId();
}
#endif

#endif

CurlHttpIO::CurlHttpIO()
{
#ifdef WIN32
    mSocketsWaitEvent = WSACreateEvent();
    if (mSocketsWaitEvent == WSA_INVALID_EVENT)
    {
        LOG_err << "Failed to create WSA event for cURL";
    }
#endif

    curl_version_info_data* data = curl_version_info(CURLVERSION_NOW);
    if (data->version)
    {
        LOG_debug << "cURL version: " << data->version;
    }

    if (data->ssl_version)
    {
        LOG_debug << "SSL version: " << data->ssl_version;

        string curlssl = data->ssl_version;
        tolower_string(curlssl);
        if (strstr(curlssl.c_str(), "gskit"))
        {
            LOG_fatal << "Unsupported SSL backend (GSKit). Aborting.";
            throw std::runtime_error("Unsupported SSL backend (GSKit). Aborting.");
        }

        if (data->version_num < 0x072c00 // At least cURL 7.44.0
        #ifdef USE_OPENSSL
                && !(strstr(curlssl.c_str(), "openssl") && data->version_num > 0x070b00)
                // or cURL 7.11.0 with OpenSSL
        #endif
            )
        {
            LOG_fatal << "cURL built without public key pinning support. Aborting.";
            throw std::runtime_error("cURL built without public key pinning support. Aborting.");
        }
    }

    if (data->libz_version)
    {
        LOG_debug << "libz version: " << data->libz_version;
    }

    int i;
    for (i = 0; data->protocols[i]; i++)
    {
        if (strstr(data->protocols[i], "http"))
        {
            break;
        }
    }

    if (!data->protocols[i] || !(data->features & CURL_VERSION_SSL))
    {
        LOG_fatal << "cURL built without HTTP/HTTPS support. Aborting.";
        throw std::runtime_error("cURL built without HTTP/HTTPS support. Aborting.");
    }

    curlipv6 = data->features & CURL_VERSION_IPV6;
    LOG_debug << "IPv6 enabled: " << curlipv6;

    dnsok = false;
    reset = false;
    statechange = false;
    disconnecting = false;
    maxspeed[GET] = 0;
    maxspeed[PUT] = 0;
    pkpErrors = 0;

    WAIT_CLASS::bumpds();
#ifdef MEGA_USE_C_ARES
    lastdnspurge = Waiter::ds + DNS_CACHE_TIMEOUT_DS / 2;
#endif

    curlMutex.lock();

#if defined(USE_OPENSSL) && !defined(OPENSSL_IS_BORINGSSL)

    if (!CRYPTO_get_locking_callback()
#if OPENSSL_VERSION_NUMBER >= 0x10000000  || defined (LIBRESSL_VERSION_NUMBER)
        && !CRYPTO_THREADID_get_callback())
#else
        && !CRYPTO_get_id_callback())
#endif
    {
        LOG_debug << "Initializing OpenSSL locking callbacks";
        int numLocks = CRYPTO_num_locks();
        sslMutexes = new std::recursive_mutex*[numLocks];
        memset(sslMutexes, 0, numLocks * sizeof(std::recursive_mutex*));
#if OPENSSL_VERSION_NUMBER >= 0x10000000  || defined (LIBRESSL_VERSION_NUMBER)
        CRYPTO_THREADID_set_callback(CurlHttpIO::id_function);
#else
        CRYPTO_set_id_callback(CurlHttpIO::id_function);
#endif
        CRYPTO_set_locking_callback(CurlHttpIO::locking_function);
    }

#endif

    if (++instanceCount == 1)
    {
        curl_global_init(CURL_GLOBAL_DEFAULT);
#ifdef MEGA_USE_C_ARES
        ares_library_init(ARES_LIB_INIT_ALL);
                
        const char *aresversion = ares_version(NULL);
        if (aresversion)
        {
            LOG_debug << "c-ares version: " << aresversion;
        }
#endif

#if (defined(ANDROID) || defined(__ANDROID__)) && ARES_VERSION >= 0x010F00
        initialize_android();
#endif
    };

    curlMutex.unlock();

    curlm[API] = curl_multi_init();
    curlm[GET] = curl_multi_init();
    curlm[PUT] = curl_multi_init();
    numconnections[API] = 0;
    numconnections[GET] = 0;
    numconnections[PUT] = 0;
    curlsocketsprocessed = true;

#ifdef MEGA_USE_C_ARES
    struct ares_options options;
    options.tries = 2;
    ares_init_options(&ares, &options, ARES_OPT_TRIES);
    arestimeout = -1;
#endif

#ifdef MEGA_USE_C_ARES
    filterDNSservers();
#endif

    curl_multi_setopt(curlm[API], CURLMOPT_SOCKETFUNCTION, api_socket_callback);
    curl_multi_setopt(curlm[API], CURLMOPT_SOCKETDATA, this);
    curl_multi_setopt(curlm[API], CURLMOPT_TIMERFUNCTION, api_timer_callback);
    curl_multi_setopt(curlm[API], CURLMOPT_TIMERDATA, this);
    curltimeoutreset[API] = -1;
    arerequestspaused[API] = false;

    curl_multi_setopt(curlm[GET], CURLMOPT_SOCKETFUNCTION, download_socket_callback);
    curl_multi_setopt(curlm[GET], CURLMOPT_SOCKETDATA, this);
    curl_multi_setopt(curlm[GET], CURLMOPT_TIMERFUNCTION, download_timer_callback);
    curl_multi_setopt(curlm[GET], CURLMOPT_TIMERDATA, this);
#ifdef _WIN32
    curl_multi_setopt(curlm[GET], CURLMOPT_MAXCONNECTS, 200);
#endif
    curltimeoutreset[GET] = -1;
    arerequestspaused[GET] = false;

    curl_multi_setopt(curlm[PUT], CURLMOPT_SOCKETFUNCTION, upload_socket_callback);
    curl_multi_setopt(curlm[PUT], CURLMOPT_SOCKETDATA, this);
    curl_multi_setopt(curlm[PUT], CURLMOPT_TIMERFUNCTION, upload_timer_callback);
    curl_multi_setopt(curlm[PUT], CURLMOPT_TIMERDATA, this);
#ifdef _WIN32
    curl_multi_setopt(curlm[PUT], CURLMOPT_MAXCONNECTS, 200);
#endif

    curltimeoutreset[PUT] = -1;
    arerequestspaused[PUT] = false;

    curlsh = curl_share_init();
    curl_share_setopt(curlsh, CURLSHOPT_SHARE, CURL_LOCK_DATA_DNS);
    curl_share_setopt(curlsh, CURLSHOPT_SHARE, CURL_LOCK_DATA_SSL_SESSION);

    contenttypejson = curl_slist_append(NULL, "Content-Type: application/json");
    contenttypejson = curl_slist_append(contenttypejson, "Expect:");

    contenttypebinary = curl_slist_append(NULL, "Content-Type: application/octet-stream");
    contenttypebinary = curl_slist_append(contenttypebinary, "Expect:");

    proxyinflight = 0;
    ipv6requestsenabled = false;
    ipv6proxyenabled = ipv6requestsenabled;
    ipv6deactivationtime = Waiter::ds;
    waiter = NULL;
    proxyport = 0;
}

bool CurlHttpIO::ipv6available()
{
    static int ipv6_works = -1;

    if (ipv6_works != -1)
    {
        return ipv6_works;
    }

    curl_socket_t s = socket(PF_INET6, SOCK_DGRAM, 0);

    if (s == -1)
    {
        ipv6_works = 0;
    }
    else
    {
        ipv6_works = curlipv6;
#ifdef _WIN32
        closesocket(s);
#else
        close(s);
#endif
    }

    return ipv6_works;
}

#ifdef MEGA_USE_C_ARES
void CurlHttpIO::filterDNSservers()
{
    string newservers;
    string serverlist;
    set<string> serverset;
    vector<string> filteredservers;

    ares_addr_node *servers;
    ares_addr_node *server;
    if (ares_get_servers(ares, &servers) == ARES_SUCCESS)
    {
        bool first = true;
        bool filtered = false;
        server = servers;
        while (server)
        {
            char straddr[INET6_ADDRSTRLEN];
            straddr[0] = 0;

            if (server->family == AF_INET6)
            {
                mega_inet_ntop(PF_INET6, &server->addr, straddr, sizeof(straddr));
            }
            else if (server->family == AF_INET)
            {
                mega_inet_ntop(PF_INET, &server->addr, straddr, sizeof(straddr));
            }
            else
            {
                LOG_warn << "Unknown IP address family: " << server->family;
            }

            if (straddr[0])
            {
                serverlist.append(straddr);
                serverlist.append(",");
            }

            if (straddr[0]
                    && serverset.find(straddr) == serverset.end()
                    && strncasecmp(straddr, "fec0:", 5)
                    && strncasecmp(straddr, "169.254.", 8))
            {
                if (!first)
                {
                    newservers.append(",");
                }

                newservers.append(straddr);
                serverset.insert(straddr);
                first = false;
            }
            else
            {
                filtered = true;
                if (!straddr[0])
                {
                    LOG_debug << "Filtering unkwnown address of DNS server";
                }
                else if (serverset.find(straddr) == serverset.end())
                {
                    serverset.insert(straddr);
                    filteredservers.push_back(straddr);
                }
            }

            server = server->next;
        }

        if (serverlist.size())
        {
            serverlist.resize(serverlist.size() - 1);
        }
        LOG_debug << "DNS servers: " << serverlist;

        if (filtered && (newservers.size() || filteredservers.size()))
        {
            for (unsigned int i = 0; i < filteredservers.size(); i++)
            {
                if (newservers.size())
                {
                    newservers.append(",");
                }

                newservers.append(filteredservers[i]);
            }

            LOG_debug << "Setting filtered DNS servers: " << newservers;
            ares_set_servers_csv(ares, newservers.c_str());
        }

        ares_free_data(servers);
    }
}

void CurlHttpIO::addaresevents(Waiter *waiter)
{
    CodeCounter::ScopeTimer ccst(countAddAresEventsCode);

    SockInfoMap prevAressockets;   // if there are SockInfo records that were in use, and won't be anymore, they will be deleted with this
    prevAressockets.swap(aressockets);

    ares_socket_t socks[ARES_GETSOCK_MAXNUM];
    int bitmask = ares_getsock(ares, socks, ARES_GETSOCK_MAXNUM);
    for (int i = 0; i < ARES_GETSOCK_MAXNUM; i++)
    {
        bool readable = ARES_GETSOCK_READABLE(bitmask, i);
        bool writeable = ARES_GETSOCK_WRITABLE(bitmask, i);

        if (readable || writeable)
        {
            // take the old record from the prior version of the map, if there is one, and then we will update it
            auto it = prevAressockets.find(socks[i]);
            if (it == prevAressockets.end())
            {
#ifdef WIN32
                auto pair = aressockets.emplace(socks[i], SockInfo(mSocketsWaitEvent));
#else
                auto pair = aressockets.emplace(socks[i], SockInfo());
#endif
                it = pair.first;
            }
            else
            {
                auto pair = aressockets.emplace(socks[i], std::move(it->second));
                prevAressockets.erase(it);
                it = pair.first;
            }
            SockInfo& info = it->second;
            info.mode = 0;

            if (readable)
            {
                info.fd = socks[i];
                info.mode |= SockInfo::READ;
            }

            if (writeable)
            {
                info.fd = socks[i];
                info.mode |= SockInfo::WRITE;
            }

#if defined(_WIN32)
            info.createAssociateEvent();
#else
            if (readable)
            {
                MEGA_FD_SET(info.fd, &((PosixWaiter *)waiter)->rfds);
                ((PosixWaiter *)waiter)->bumpmaxfd(info.fd);
            }
            if (writeable)
            {
                MEGA_FD_SET(info.fd, &((PosixWaiter *)waiter)->wfds);
                ((PosixWaiter *)waiter)->bumpmaxfd(info.fd);
            }
#endif
        }
    }

#if defined(_WIN32)
    for (auto& mapPair : prevAressockets)
    {
        // We pass false for c-ares becase we can't be sure if c-ares closed the socket or not
        // If it's not using the socket, the event should not be triggered, and even if it is
        // then we just do one extra loop.
        mapPair.second.closeEvent(false);
    }
#endif
}

#endif // #ifdef MEGA_USE_C_ARES

void CurlHttpIO::addcurlevents(Waiter *waiter, direction_t d)
{
    CodeCounter::ScopeTimer ccst(countAddCurlEventsCode);

#if defined(_WIN32)
    bool anyWriters = false;
#endif

    SockInfoMap &socketmap = curlsockets[d];
    for (SockInfoMap::iterator it = socketmap.begin(); it != socketmap.end(); it++)
    {
        SockInfo &info = it->second;
        if (!info.mode)
        {
            continue;
        }

#if defined(_WIN32)
        anyWriters = anyWriters || info.signalledWrite;
        info.signalledWrite = false;
        info.createAssociateEvent();
#else

        if (info.mode & SockInfo::READ)
        {
            MEGA_FD_SET(info.fd, &((PosixWaiter *)waiter)->rfds);
            ((PosixWaiter *)waiter)->bumpmaxfd(info.fd);
        }

        if (info.mode & SockInfo::WRITE)
        {
            MEGA_FD_SET(info.fd, &((PosixWaiter *)waiter)->wfds);
            ((PosixWaiter *)waiter)->bumpmaxfd(info.fd);
        }
#endif
   }

#if defined(_WIN32)
    if (anyWriters)
    {
        // so long as we are writing at least one socket, keep looping until the socket is full, then start waiting on its associated event
        static_cast<WinWaiter*>(waiter)->maxds = 0;
    }
#endif
}

int CurlHttpIO::checkevents(Waiter*)
{
#ifdef WIN32
    ResetEvent(mSocketsWaitEvent);
#endif
    return 0;
}

#ifdef MEGA_USE_C_ARES
void CurlHttpIO::closearesevents()
{
#if defined(_WIN32)
    for (auto& mapPair : aressockets)
    {
        mapPair.second.closeEvent(false);
    }
#endif
    aressockets.clear();
}
#endif

void CurlHttpIO::closecurlevents(direction_t d)
{
    SockInfoMap &socketmap = curlsockets[d];
#if defined(_WIN32)
    for (SockInfoMap::iterator it = socketmap.begin(); it != socketmap.end(); it++)
    {
        it->second.closeEvent(false);
    }
#endif
    socketmap.clear();
}

#ifdef MEGA_USE_C_ARES
void CurlHttpIO::processaresevents()
{
    CodeCounter::ScopeTimer ccst(countProcessAresEventsCode);

#ifndef _WIN32
    auto *rfds = &((PosixWaiter *)waiter)->rfds;
    auto *wfds = &((PosixWaiter *)waiter)->wfds;
#endif

    for (auto& mapPair : aressockets)
    {
        SockInfo &info = mapPair.second;
        if (!info.mode)
        {
            continue;
        }

#if defined(_WIN32)
        bool read, write;
        if (info.checkEvent(read, write, false))  // if checkEvent returns true, both `read` and `write` have been set.
        {
            ares_process_fd(ares, read ? info.fd : ARES_SOCKET_BAD, write ? info.fd : ARES_SOCKET_BAD);
        }
#else
        if (((info.mode & SockInfo::READ) && MEGA_FD_ISSET(info.fd, rfds)) || ((info.mode & SockInfo::WRITE) && MEGA_FD_ISSET(info.fd, wfds)))
        {
            ares_process_fd(ares,
                            ((info.mode & SockInfo::READ) && MEGA_FD_ISSET(info.fd, rfds)) ? info.fd : ARES_SOCKET_BAD,
                            ((info.mode & SockInfo::WRITE) && MEGA_FD_ISSET(info.fd, wfds)) ? info.fd : ARES_SOCKET_BAD);
        }
#endif
    }

    if (arestimeout >= 0 && arestimeout <= Waiter::ds)
    {
        arestimeout = -1;
        ares_process_fd(ares, ARES_SOCKET_BAD, ARES_SOCKET_BAD);
    }
}
#endif

void CurlHttpIO::processcurlevents(direction_t d)
{
    CodeCounter::ScopeTimer ccst(countProcessCurlEventsCode);

#ifndef _WIN32
    auto *rfds = &((PosixWaiter *)waiter)->rfds;
    auto *wfds = &((PosixWaiter *)waiter)->wfds;
#endif

    int dummy = 0;
    SockInfoMap *socketmap = &curlsockets[d];
    bool *paused = &arerequestspaused[d];

    for (SockInfoMap::iterator it = socketmap->begin(); !(*paused) && it != socketmap->end();)
    {
        SockInfo &info = (it++)->second;
        if (!info.mode)
        {
            continue;
        }

#if defined(_WIN32)
        bool read, write;
        if (info.checkEvent(read, write)) // if checkEvent returns true, both `read` and `write` have been set.
        {
            curl_multi_socket_action(curlm[d], info.fd,
                                     (read ? CURL_CSELECT_IN : 0)
                                   | (write ? CURL_CSELECT_OUT : 0), &dummy);
        }
#else
        if (((info.mode & SockInfo::READ) && MEGA_FD_ISSET(info.fd, rfds)) || ((info.mode & SockInfo::WRITE) && MEGA_FD_ISSET(info.fd, wfds)))
        {
            curl_multi_socket_action(curlm[d], info.fd,
                                     (((info.mode & SockInfo::READ) && MEGA_FD_ISSET(info.fd, rfds)) ? CURL_CSELECT_IN : 0)
                                     | (((info.mode & SockInfo::WRITE) && MEGA_FD_ISSET(info.fd, wfds)) ? CURL_CSELECT_OUT : 0),
                                     &dummy);
        }
#endif
    }

    if (curltimeoutreset[d] >= 0 && curltimeoutreset[d] <= Waiter::ds)
    {
        curltimeoutreset[d] = -1;
        LOG_debug << "Informing cURL of timeout reached for " << d << " at " << Waiter::ds;
        curl_multi_socket_action(curlm[d], CURL_SOCKET_TIMEOUT, 0, &dummy);
    }

    for (SockInfoMap::iterator it = socketmap->begin(); it != socketmap->end();)
    {
        SockInfo &info = it->second;
        if (!info.mode)
        {
            socketmap->erase(it++);
        }
        else
        {
            it++;
        }
    }
}

CurlHttpIO::~CurlHttpIO()
{
    disconnecting = true;
#ifdef MEGA_USE_C_ARES
    ares_destroy(ares);
#endif
    curl_multi_cleanup(curlm[API]);
    curl_multi_cleanup(curlm[GET]);
    curl_multi_cleanup(curlm[PUT]);
    curl_share_cleanup(curlsh);

#ifdef MEGA_USE_C_ARES
    closearesevents();
#endif
    closecurlevents(API);
    closecurlevents(GET);
    closecurlevents(PUT);

#ifdef WIN32
    WSACloseEvent(mSocketsWaitEvent);
#endif

    curlMutex.lock();
    if (--instanceCount == 0)
    {
#ifdef MEGA_USE_C_ARES
        ares_library_cleanup();
#endif
        curl_global_cleanup();
    }
    curlMutex.unlock();

    curl_slist_free_all(contenttypejson);
    curl_slist_free_all(contenttypebinary);
}

int CurlHttpIO::instanceCount = 0;

void CurlHttpIO::setuseragent(string* u)
{
    useragent = *u;
}

#ifdef MEGA_USE_C_ARES
void CurlHttpIO::setdnsservers(const char* servers)
{
    if (servers)
    {
        lastdnspurge = Waiter::ds + DNS_CACHE_TIMEOUT_DS / 2;
        if (DNS_CACHE_EXPIRES)
        {
            dnscache.clear();
        }

        dnsservers = servers;

        LOG_debug << "Using custom DNS servers: " << dnsservers;
        ares_set_servers_csv(ares, servers);
    }
}
#endif

void CurlHttpIO::disconnect()
{
    LOG_debug << "Reinitializing the network layer";
    disconnecting = true;
    assert(!numconnections[API] && !numconnections[GET] && !numconnections[PUT]);

#ifdef MEGA_USE_C_ARES
    ares_destroy(ares);
#endif
    curl_multi_cleanup(curlm[API]);
    curl_multi_cleanup(curlm[GET]);
    curl_multi_cleanup(curlm[PUT]);

    if (numconnections[API] || numconnections[GET] || numconnections[PUT])
    {
        LOG_err << "Disconnecting without cancelling all requests first";
        numconnections[API] = 0;
        numconnections[GET] = 0;
        numconnections[PUT] = 0;
    }

#ifdef MEGA_USE_C_ARES
    closearesevents();
#endif
    closecurlevents(API);
    closecurlevents(GET);
    closecurlevents(PUT);

#ifdef MEGA_USE_C_ARES
    lastdnspurge = Waiter::ds + DNS_CACHE_TIMEOUT_DS / 2;
    if (DNS_CACHE_EXPIRES)
    {
        dnscache.clear();
    }
    else
    {
        for (auto &dnsPair: dnscache)
        {
            dnsPair.second.mNeedsResolvingAgain= true;
        }
    }
#endif

    curlm[API] = curl_multi_init();
    curlm[GET] = curl_multi_init();
    curlm[PUT] = curl_multi_init();
#ifdef MEGA_USE_C_ARES
    struct ares_options options;
    options.tries = 2;
    ares_init_options(&ares, &options, ARES_OPT_TRIES);
    arestimeout = -1;
#endif

    curl_multi_setopt(curlm[API], CURLMOPT_SOCKETFUNCTION, api_socket_callback);
    curl_multi_setopt(curlm[API], CURLMOPT_SOCKETDATA, this);
    curl_multi_setopt(curlm[API], CURLMOPT_TIMERFUNCTION, api_timer_callback);
    curl_multi_setopt(curlm[API], CURLMOPT_TIMERDATA, this);
    curltimeoutreset[API] = -1;
    arerequestspaused[API] = false;

    curl_multi_setopt(curlm[GET], CURLMOPT_SOCKETFUNCTION, download_socket_callback);
    curl_multi_setopt(curlm[GET], CURLMOPT_SOCKETDATA, this);
    curl_multi_setopt(curlm[GET], CURLMOPT_TIMERFUNCTION, download_timer_callback);
    curl_multi_setopt(curlm[GET], CURLMOPT_TIMERDATA, this);
#ifdef _WIN32
    curl_multi_setopt(curlm[GET], CURLMOPT_MAXCONNECTS, 200);
#endif
    curltimeoutreset[GET] = -1;
    arerequestspaused[GET] = false;


    curl_multi_setopt(curlm[PUT], CURLMOPT_SOCKETFUNCTION, upload_socket_callback);
    curl_multi_setopt(curlm[PUT], CURLMOPT_SOCKETDATA, this);
    curl_multi_setopt(curlm[PUT], CURLMOPT_TIMERFUNCTION, upload_timer_callback);
    curl_multi_setopt(curlm[PUT], CURLMOPT_TIMERDATA, this);
#ifdef _WIN32
    curl_multi_setopt(curlm[PUT], CURLMOPT_MAXCONNECTS, 200);
#endif
    curltimeoutreset[PUT] = -1;
    arerequestspaused[PUT] = false;

    disconnecting = false;
#ifdef MEGA_USE_C_ARES
    if (dnsservers.size())
    {
        LOG_debug << "Using custom DNS servers: " << dnsservers;
        ares_set_servers_csv(ares, dnsservers.c_str());
    }
    else
    {
        filterDNSservers();
    }
#endif

    if (proxyurl.size() && !proxyip.size())
    {
        LOG_debug << "Unresolved proxy name. Resolving...";
        request_proxy_ip();
    }
}

bool CurlHttpIO::setmaxdownloadspeed(m_off_t bpslimit)
{
    maxspeed[GET] = bpslimit;
    return true;
}

bool CurlHttpIO::setmaxuploadspeed(m_off_t bpslimit)
{
    maxspeed[PUT] = bpslimit;
    return true;
}

m_off_t CurlHttpIO::getmaxdownloadspeed()
{
    return maxspeed[GET];
}

m_off_t CurlHttpIO::getmaxuploadspeed()
{
    return maxspeed[PUT];
}

// wake up from cURL I/O
void CurlHttpIO::addevents(Waiter* w, int)
{
    CodeCounter::ScopeTimer ccst(countCurlHttpIOAddevents);

    waiter = (WAIT_CLASS*)w;
    long curltimeoutms = -1;

#ifdef MEGA_USE_C_ARES
    addaresevents(waiter);
#endif
    addcurlevents(waiter, API);

#ifdef WIN32
    ((WinWaiter *)waiter)->addhandle(mSocketsWaitEvent, Waiter::NEEDEXEC);
#endif

    if (curltimeoutreset[API] >= 0)
    {
        m_time_t ds = curltimeoutreset[API] - Waiter::ds;
        if (ds <= 0)
        {
            curltimeoutms = 0;
        }
        else
        {
            if (curltimeoutms < 0 || curltimeoutms > ds * 100)
            {
                curltimeoutms = long(ds * 100);
            }
        }
    }

    for (int d = GET; d == GET || d == PUT; d += PUT - GET)
    {
        if (arerequestspaused[d])
        {
            if (curltimeoutms < 0 || curltimeoutms > 100)
            {
                curltimeoutms = 100;
            }
        }
        else
        {
            addcurlevents(waiter, (direction_t)d);
            if (curltimeoutreset[d] >= 0)
            {
                m_time_t ds = curltimeoutreset[d] - Waiter::ds;
                if (ds <= 0)
                {
                    curltimeoutms = 0;
                }
                else
                {
                    if (curltimeoutms < 0 || curltimeoutms > ds * 100)
                    {
                        curltimeoutms = long(ds * 100);
                    }
                }
            }
        }
    }

    if ((curltimeoutms < 0 || curltimeoutms > MAX_SPEED_CONTROL_TIMEOUT_MS)
            && (downloadSpeed || uploadSpeed))
    {
        curltimeoutms = MAX_SPEED_CONTROL_TIMEOUT_MS;
    }

    if (curltimeoutms >= 0)
    {
        m_time_t timeoutds = curltimeoutms / 100;
        if (curltimeoutms % 100)
        {
            timeoutds++;
        }

        if ((unsigned long)timeoutds < waiter->maxds)
        {
            waiter->maxds = dstime(timeoutds);
        }
    }
    curlsocketsprocessed = false;

#ifdef MEGA_USE_C_ARES
    timeval tv;
    if (ares_timeout(ares, NULL, &tv))
    {
        arestimeout = tv.tv_sec * 10 + tv.tv_usec / 100000;
        if (!arestimeout && tv.tv_usec)
        {
            arestimeout = 1;
        }

        if (arestimeout < waiter->maxds)
        {
            waiter->maxds = dstime(arestimeout);
        }
        arestimeout += Waiter::ds;
    }
    else
    {
        arestimeout = -1;
    }
#endif
}

#ifdef MEGA_USE_C_ARES
void CurlHttpIO::proxy_ready_callback(void* arg, int status, int, hostent* host)
{
    // the name of a proxy has been resolved
    CurlHttpContext* httpctx = (CurlHttpContext*)arg;
    CurlHttpIO* httpio = httpctx->httpio;

    LOG_debug << "c-ares info received (proxy)";

    httpctx->ares_pending--;
    if (!httpctx->ares_pending)
    {
        httpio->proxyinflight--;
    }

    if (!httpio->proxyhost.size() // the proxy was disabled during the name resolution.
            || httpio->proxyip.size())   // or we already have the correct ip
    {
        if (!httpctx->ares_pending)
        {
            LOG_debug << "Proxy ready";

            // name resolution finished.
            // nothing more to do.
            // free resources and continue sending requests.
            delete httpctx;
            httpio->send_pending_requests();
        }
        else
        {
            LOG_debug << "Proxy ready. Waiting for c-ares";
        }

        return;
    }

    // check if result is valid
    // IPv6 takes precedence over IPv4
    // discard the IP if it's IPv6 and IPv6 isn't available
    if (status == ARES_SUCCESS && host && host->h_addr_list[0]
            && httpio->proxyhost == httpctx->hostname
            && (!httpctx->hostip.size() || host->h_addrtype == PF_INET6)
            && (host->h_addrtype != PF_INET6 || httpio->ipv6available()))
    {
        LOG_debug << "Received a valid IP for the proxy";

        // save the IP of the proxy
        char ip[INET6_ADDRSTRLEN];

        mega_inet_ntop(host->h_addrtype, host->h_addr_list[0], ip, sizeof ip);
        httpctx->hostip = ip;
        httpctx->isIPv6 = host->h_addrtype == PF_INET6;

        if (httpctx->isIPv6 && ip[0] != '[')
        {
            httpctx->hostip.insert(0, "[");
            httpctx->hostip.append("]");
        }
    }
    else if (status != ARES_SUCCESS)
    {
        LOG_warn << "c-ares error (proxy) " << status;
    }

    if (!httpctx->ares_pending)
    {
        LOG_debug << "c-ares request finished (proxy)";

        // name resolution finished
        // if the IP is valid, use it and continue sending requests.
        if (httpio->proxyhost == httpctx->hostname && httpctx->hostip.size())
        {
            std::ostringstream oss;

            oss << httpctx->hostip << ":" << httpio->proxyport;
            httpio->proxyip = oss.str();

            LOG_info << "Updated proxy URL: " << httpio->proxyip;

            httpio->inetstatus(true);

            httpio->send_pending_requests();
        }
        else if (!httpio->proxyinflight)
        {
            LOG_err << "Invalid proxy IP";

            httpio->inetstatus(false);

            // the IP isn't up to date and there aren't pending
            // name resolutions for proxies. Abort requests.
            httpio->drop_pending_requests();

            if (status != ARES_EDESTRUCTION)
            {
                // reinitialize c-ares to prevent persistent hangs
                httpio->reset = true;
            }
        }
        else
        {
            LOG_debug << "Waiting for the IP of the proxy";
        }

        // nothing more to do - free resources
        delete httpctx;
    }
    else
    {
        LOG_debug << "Waiting for the completion of the c-ares request (proxy)";
    }
}

void CurlHttpIO::ares_completed_callback(void* arg, int status, int, struct hostent* host)
{
    CurlHttpContext* httpctx = (CurlHttpContext*)arg;
    CurlHttpIO* httpio = httpctx->httpio;
    HttpReq* req = httpctx->req;
    bool invalidcache = false;
    httpctx->ares_pending--;

    LOG_debug << "c-ares info received";

    // check if result is valid
    if (status == ARES_SUCCESS && host && host->h_addr_list[0])
    {
        char ip[INET6_ADDRSTRLEN];
        mega_inet_ntop(host->h_addrtype, host->h_addr_list[0], ip, sizeof(ip));

        LOG_debug << "Received a valid IP for "<< httpctx->hostname << ": " << ip;

        httpio->inetstatus(true);

        // add to DNS cache
        CurlDNSEntry& dnsEntry = httpio->dnscache[httpctx->hostname];

        int i = 0;
        bool incache = false;
        if ((host->h_addrtype == PF_INET6 && dnsEntry.ipv6.size())
                || (host->h_addrtype != PF_INET6 && dnsEntry.ipv4.size()))
        {
            invalidcache = true;
            while (host->h_addr_list[i] != NULL)
            {
                char checkip[INET6_ADDRSTRLEN];
                mega_inet_ntop(host->h_addrtype, host->h_addr_list[i], checkip, sizeof(checkip));
                if (host->h_addrtype == PF_INET6)
                {
                    if (!strcmp(dnsEntry.ipv6.c_str(), checkip))
                    {
                        incache = true;
                        invalidcache = false;
                        break;
                    }
                }
                else
                {
                    if (!strcmp(dnsEntry.ipv4.c_str(), checkip))
                    {
                        incache = true;
                        invalidcache = false;
                        break;
                    }
                }
                i++;
            }
        }

        if (incache)
        {
            LOG_debug << "The current DNS cache record is still valid";
        }
        else if (invalidcache)
        {
            LOG_warn << "The current DNS cache record is invalid";
        }

        if (host->h_addrtype == PF_INET6)
        {
            if (!incache)
            {
                dnsEntry.ipv6 = ip;
            }
            dnsEntry.ipv6timestamp = Waiter::ds;
        }
        else
        {
            if (!incache)
            {
                dnsEntry.ipv4 = ip;
            }
            dnsEntry.ipv4timestamp = Waiter::ds;
        }

        // IPv6 takes precedence over IPv4
        if (!httpctx->hostip.size() || (host->h_addrtype == PF_INET6 && !httpctx->curl))
        {
            httpctx->isIPv6 = host->h_addrtype == PF_INET6;

            //save the IP for this request
            std::ostringstream oss;
            if (httpctx->isIPv6)
            {
                oss << "[" << ip << "]";
            }
            else
            {
                oss << ip;
            }

            httpctx->hostip = oss.str();
        }
    }
    else if (status != ARES_SUCCESS)
    {
        LOG_warn << "c-ares error. code: " << status;
    }
    else
    {
        LOG_err << "Unknown c-ares error";
    }

    if (!req) // the request was cancelled
    {
        if (!httpctx->ares_pending)
        {
            LOG_debug << "Request cancelled";
            delete httpctx;
        }

        return;
    }

    if (httpctx->curl)
    {
        LOG_debug << "Request already sent using a previous DNS response";
        if (invalidcache && httpctx->isIPv6 == (host->h_addrtype == PF_INET6))
        {
            LOG_warn << "Cancelling request due to the detection of an invalid DNS cache record";
            httpio->cancel(req);
        }
        return;
    }

    // check for fatal errors
    if ((httpio->proxyurl.size() && !httpio->proxyhost.size() && req->method != METHOD_NONE) //malformed proxy string
            || (!httpctx->ares_pending && !httpctx->hostip.size())) // or unable to get the IP for this request
    {
        if (!httpio->proxyinflight || req->method == METHOD_NONE)
        {
            req->status = REQ_FAILURE;
            httpio->statechange = true;

            if (!httpctx->ares_pending && !httpctx->hostip.size())
            {
                LOG_debug << "Unable to get the IP for " << httpctx->hostname;

                // unable to get the IP.
                httpio->inetstatus(false);

                if (status != ARES_EDESTRUCTION)
                {
                    // reinitialize c-ares to prevent permanent hangs
                    httpio->reset = true;
                }
            }

            req->httpiohandle = NULL;

            httpctx->req = NULL;
            if (!httpctx->ares_pending)
            {
                delete httpctx;
            }
        }
        else if(!httpctx->ares_pending)
        {
            httpio->pendingrequests.push(httpctx);
            LOG_debug << "Waiting for the IP of the proxy (1)";
        }

        return;
    }

    bool ares_pending = httpctx->ares_pending;
    if (httpctx->hostip.size())
    {
        LOG_debug << "Name resolution finished";

        // if there is no proxy or we already have the IP of the proxy, send the request.
        // otherwise, queue the request until we get the IP of the proxy
        if (!httpio->proxyurl.size() || httpio->proxyip.size() || req->method == METHOD_NONE)
        {
            send_request(httpctx);
        }
        else if (!httpctx->ares_pending)
        {
            httpio->pendingrequests.push(httpctx);

            if (!httpio->proxyinflight)
            {
                LOG_err << "Unable to get the IP of the proxy";

                // c-ares failed to get the IP of the proxy.
                // queue this request and retry.
                httpio->ipv6proxyenabled = !httpio->ipv6proxyenabled && httpio->ipv6available();
                httpio->request_proxy_ip();
                return;
            }
            else
            {
                LOG_debug << "Waiting for the IP of the proxy (2)";
            }
        }
    }

    if (ares_pending)
    {
        LOG_debug << "Waiting for the completion of the c-ares request";
    }
}
#endif

struct curl_slist* CurlHttpIO::clone_curl_slist(struct curl_slist* inlist)
{
    struct curl_slist* outlist = NULL;
    struct curl_slist* tmp;

    while (inlist)
    {
        tmp = curl_slist_append(outlist, inlist->data);

        if (!tmp)
        {
            curl_slist_free_all(outlist);
            return NULL;
        }

        outlist = tmp;
        inlist = inlist->next;
    }

    return outlist;
}

void CurlHttpIO::send_request(CurlHttpContext* httpctx)
{
    CurlHttpIO* httpio = httpctx->httpio;
    HttpReq* req = httpctx->req;
    auto len = httpctx->len;
    const char* data = httpctx->data;

    LOG_debug << httpctx->req->logname << "POST target URL: " << getSafeUrl(req->posturl);

    if (req->binary)
    {
        LOG_debug << httpctx->req->logname << "[sending " << (data ? len : req->out->size()) << " bytes of raw data]";
    }
    else
    {
        if (req->out->size() < size_t(SimpleLogger::maxPayloadLogSize))
        {
            LOG_debug << httpctx->req->logname << "Sending " << req->out->size() << ": " << DirectMessage(req->out->c_str(), req->out->size());
        }
        else
        {
            LOG_debug << httpctx->req->logname << "Sending " << req->out->size() << ": "
                      << DirectMessage(req->out->c_str(), static_cast<size_t>(SimpleLogger::maxPayloadLogSize / 2))
                      << " [...] "
                      << DirectMessage(req->out->c_str() + req->out->size() - SimpleLogger::maxPayloadLogSize / 2, static_cast<size_t>(SimpleLogger::maxPayloadLogSize / 2));
        }
    }

    httpctx->headers = clone_curl_slist(req->type == REQ_JSON ? httpio->contenttypejson : httpio->contenttypebinary);
    httpctx->posturl = req->posturl;

#ifdef MEGA_USE_C_ARES
    if(httpio->proxyip.size())
    {
        LOG_debug << "Using the hostname instead of the IP";
    }
    else if(httpctx->hostip.size())
    {
        LOG_debug << "Using the IP of the hostname: " << httpctx->hostip;
        httpctx->posturl.replace(httpctx->posturl.find(httpctx->hostname), httpctx->hostname.size(), httpctx->hostip);
        httpctx->headers = curl_slist_append(httpctx->headers, httpctx->hostheader.c_str());
    }
<<<<<<< HEAD
=======

#ifndef TARGET_OS_IPHONE
>>>>>>> a7a46f01
    else
    {
        LOG_err << "No IP nor proxy available";
        req->status = REQ_FAILURE;
        req->httpiohandle = NULL;
        curl_slist_free_all(httpctx->headers);

        httpctx->req = NULL;
        if (!httpctx->ares_pending)
        {
            delete httpctx;
        }
        httpio->statechange = true;
        return;
    }
#endif

    CURL* curl;
    if ((curl = curl_easy_init()))
    {
        switch (req->method)
        {
        case METHOD_POST:
            curl_easy_setopt(curl, CURLOPT_POST, 1L);
            curl_easy_setopt(curl, CURLOPT_POSTFIELDSIZE, data ? len : req->out->size());
            break;
        case METHOD_GET:
            curl_easy_setopt(curl, CURLOPT_HTTPGET, 1L);
            break;
        case METHOD_NONE:
            curl_easy_setopt(curl, CURLOPT_NOBODY, 1L);
            break;
        }

        if (req->timeoutms)
        {
            curl_easy_setopt(curl, CURLOPT_TIMEOUT_MS, req->timeoutms);
        }

        curl_easy_setopt(curl, CURLOPT_URL, httpctx->posturl.c_str());
        curl_easy_setopt(curl, CURLOPT_READFUNCTION, read_data);
        curl_easy_setopt(curl, CURLOPT_READDATA, (void*)req);
        curl_easy_setopt(curl, CURLOPT_SEEKFUNCTION, seek_data);
        curl_easy_setopt(curl, CURLOPT_SEEKDATA, (void*)req);
        curl_easy_setopt(curl, CURLOPT_USERAGENT, httpio->useragent.c_str());
        curl_easy_setopt(curl, CURLOPT_HTTPHEADER, httpctx->headers);
        curl_easy_setopt(curl, CURLOPT_ENCODING, "");
        curl_easy_setopt(curl, CURLOPT_SHARE, httpio->curlsh);
        curl_easy_setopt(curl, CURLOPT_WRITEFUNCTION, write_data);
        curl_easy_setopt(curl, CURLOPT_WRITEDATA, (void*)req);
        curl_easy_setopt(curl, CURLOPT_HEADERFUNCTION, check_header);
        curl_easy_setopt(curl, CURLOPT_HEADERDATA, (void*)req);
        curl_easy_setopt(curl, CURLOPT_PRIVATE, (void*)req);
        curl_easy_setopt(curl, CURLOPT_SSLVERSION, CURL_SSLVERSION_TLSv1);
        curl_easy_setopt(curl, CURLOPT_NOSIGNAL, true);
        curl_easy_setopt(curl, CURLOPT_CONNECTTIMEOUT, HttpIO::CONNECTTIMEOUT / 10);
        curl_easy_setopt(curl, CURLOPT_TCP_KEEPALIVE, 1L);
        curl_easy_setopt(curl, CURLOPT_TCP_KEEPIDLE,  90L);
        curl_easy_setopt(curl, CURLOPT_TCP_KEEPINTVL, 60L);
        curl_easy_setopt(curl, CURLOPT_SOCKOPTFUNCTION, sockopt_callback);
        curl_easy_setopt(curl, CURLOPT_SOCKOPTDATA, (void*)req);
        curl_easy_setopt(curl, CURLOPT_FAILONERROR, 1L);

        if (httpio->maxspeed[GET] && httpio->maxspeed[GET] <= 102400)
        {
            curl_easy_setopt(curl, CURLOPT_BUFFERSIZE, 4096L);
        }

        if (req->minspeed)
        {
            curl_easy_setopt(curl, CURLOPT_LOW_SPEED_TIME, 60L);
            curl_easy_setopt(curl, CURLOPT_LOW_SPEED_LIMIT, 30L);
        }

        if (!MegaClient::disablepkp && req->protect)
        {
        #if LIBCURL_VERSION_NUM >= 0x072c00 // At least cURL 7.44.0
            if (curl_easy_setopt(curl, CURLOPT_PINNEDPUBLICKEY,
                  !memcmp(req->posturl.data(), MegaClient::APIURL.data(), MegaClient::APIURL.size())
                    ? "sha256//0W38e765pAfPqS3DqSVOrPsC4MEOvRBaXQ7nY1AJ47E=;" //API 1
                      "sha256//gSRHRu1asldal0HP95oXM/5RzBfP1OIrPjYsta8og80="  //API 2
                    : (!memcmp(req->posturl.data(), MegaClient::CHATSTATSURL.data(), MegaClient::CHATSTATSURL.size())
                       || !memcmp(req->posturl.data(), MegaClient::GELBURL.data(), MegaClient::GELBURL.size()))
                                 ? "sha256//a1vEOQRTsb7jMsyAhr4X/6YSF774gWlht8JQZ58DHlQ="  //CHAT
                                 : nullptr) ==  CURLE_OK)
            {
                curl_easy_setopt(curl, CURLOPT_SSL_VERIFYPEER, 0);
                if (httpio->pkpErrors)
                {
                    curl_easy_setopt(curl, CURLOPT_CERTINFO, 1L);
                }
            }
            else
        #endif
            {
            #ifdef USE_OPENSSL
                curl_easy_setopt(curl, CURLOPT_SSL_CTX_FUNCTION, ssl_ctx_function);
                curl_easy_setopt(curl, CURLOPT_SSL_CTX_DATA, (void*)req);
                curl_easy_setopt(curl, CURLOPT_SSL_VERIFYPEER, 1);
            #else
                LOG_fatal << "cURL built without support for public key pinning. Aborting.";
                throw std::runtime_error("ccURL built without support for public key pinning. Aborting.");
            #endif
            }
        }
        else
        {
            curl_easy_setopt(curl, CURLOPT_SSL_VERIFYPEER, 0);
            if (MegaClient::disablepkp)
            {
                LOG_warn << "Public key pinning disabled.";
            }
        }

        curl_easy_setopt(curl, CURLOPT_SSL_VERIFYHOST, 0);
        curl_easy_setopt(curl, CURLOPT_CAINFO, NULL);
        curl_easy_setopt(curl, CURLOPT_CAPATH, NULL);

        curl_easy_setopt(curl, CURLOPT_DEBUGFUNCTION, debug_callback);
        curl_easy_setopt(curl, CURLOPT_DEBUGDATA, (void*)req);
        curl_easy_setopt(curl, CURLOPT_VERBOSE, 1);

        if (httpio->proxyip.size())
        {
            if(!httpio->proxyscheme.size() || !httpio->proxyscheme.compare(0, 4, "http"))
            {
                LOG_debug << "Using HTTP proxy";
                curl_easy_setopt(curl, CURLOPT_PROXYTYPE, CURLPROXY_HTTP);
            }
            else if(!httpio->proxyscheme.compare(0, 5, "socks"))
            {
                LOG_debug << "Using SOCKS proxy";
                curl_easy_setopt(curl, CURLOPT_PROXYTYPE, CURLPROXY_SOCKS5_HOSTNAME);
            }
            else
            {
                LOG_warn << "Unknown proxy type";
            }

            curl_easy_setopt(curl, CURLOPT_PROXY, httpio->proxyip.c_str());
            curl_easy_setopt(curl, CURLOPT_PROXYAUTH, CURLAUTH_ANY);

            if (httpio->proxyusername.size())
            {
                LOG_debug << "Using proxy authentication " << httpio->proxyusername.size() << " " << httpio->proxypassword.size();
                curl_easy_setopt(curl, CURLOPT_PROXYUSERNAME, httpio->proxyusername.c_str());
                curl_easy_setopt(curl, CURLOPT_PROXYPASSWORD, httpio->proxypassword.c_str());
            }
            else
            {
                LOG_debug << "NOT using proxy authentication";
            }

            if(httpctx->port == 443)
            {
                curl_easy_setopt(curl, CURLOPT_HTTPPROXYTUNNEL, 1L);
            }
        }

        httpio->numconnections[httpctx->d]++;
        curl_multi_add_handle(httpio->curlm[httpctx->d], curl);
        httpctx->curl = curl;
    }
    else
    {
        req->status = REQ_FAILURE;
        req->httpiohandle = NULL;
        curl_slist_free_all(httpctx->headers);

        httpctx->req = NULL;

#ifdef MEGA_USE_C_ARES
        if (!httpctx->ares_pending)
#endif
        {
            delete httpctx;
        }
    }

    httpio->statechange = true;
}

void CurlHttpIO::request_proxy_ip()
{
    if (!proxyhost.size())
    {
        return;
    }

    proxyinflight++;
    proxyip.clear();

    CurlHttpContext* httpctx = new CurlHttpContext;
    httpctx->httpio = this;
    httpctx->hostname = proxyhost;
<<<<<<< HEAD
=======
    httpctx->ares_pending = 1;
>>>>>>> a7a46f01


#ifndef MEGA_USE_C_ARES
    send_request(httpctx);
#else
    httpctx->ares_pending = 1;

    if (ipv6proxyenabled)
    {
        httpctx->ares_pending++;
        LOG_debug << "Resolving IPv6 address for proxy: " << proxyhost;
        ares_gethostbyname(ares, proxyhost.c_str(), PF_INET6, proxy_ready_callback, httpctx);
    }

    LOG_debug << "Resolving IPv4 address for proxy: " << proxyhost;
    ares_gethostbyname(ares, proxyhost.c_str(), PF_INET, proxy_ready_callback, httpctx);
#endif
}

bool CurlHttpIO::crackurl(string* url, string* scheme, string* hostname, int* port)
{
    if (!url || !url->size() || !scheme || !hostname || !port)
    {
        return false;
    }

    *port = 0;
    scheme->clear();
    hostname->clear();

    size_t starthost, endhost = 0, startport, endport;

    starthost = url->find("://");

    if (starthost != string::npos)
    {
        *scheme = url->substr(0, starthost);
        starthost += 3;
    }
    else
    {
        starthost = 0;
    }

    if ((*url)[starthost] == '[' && url->size() > 0)
    {
        starthost++;
    }

    startport = url->find("]:", starthost);

    if (startport == string::npos)
    {
        startport = url->find(":", starthost);

        if (startport != string::npos)
        {
            endhost = startport;
        }
    }
    else
    {
        endhost = startport;
        startport++;
    }

    if (startport != string::npos)
    {
        startport++;

        endport = url->find("/", startport);

        if (endport == string::npos)
        {
            endport = url->size();
        }

        if (endport <= startport || endport - startport > 5)
        {
            *port = -1;
        }
        else
        {
            for (size_t i = startport; i < endport; i++)
            {
                int c = url->data()[i];

                if (c < '0' || c > '9')
                {
                    *port = -1;
                    break;
                }
            }
        }

        if (!*port)
        {
            *port = atoi(url->data() + startport);

            if (*port > 65535)
            {
                *port = -1;
            }
        }
    }
    else
    {
        endhost = url->find("]/", starthost);

        if (endhost == string::npos)
        {
            endhost = url->find("/", starthost);

            if (endhost == string::npos)
            {
                endhost = url->size();
            }
        }
    }

    if (!*port)
    {
        if (!scheme->compare("https"))
        {
            *port = 443;
        }
        else if (!scheme->compare("http"))
        {
            *port = 80;
        }
        else if (!scheme->compare(0, 5, "socks"))
        {
            *port = 1080;
        }
        else
        {
            *port = -1;
        }
    }

    *hostname = url->substr(starthost, endhost - starthost);

    if (*port <= 0 || starthost == string::npos || starthost >= endhost)
    {
        *port = 0;
        scheme->clear();
        hostname->clear();
        return false;
    }

    return true;
}

int CurlHttpIO::debug_callback(CURL*, curl_infotype type, char* data, size_t size, void* debugdata)
{
    if (type == CURLINFO_TEXT && size)
    {
        data[size - 1] = 0;
        LOG_verbose << (debugdata ? static_cast<HttpReq*>(debugdata)->logname : string()) << "cURL: " << data;
    }

    return 0;
}

// POST request to URL
void CurlHttpIO::post(HttpReq* req, const char* data, unsigned len)
{
    CurlHttpContext* httpctx = new CurlHttpContext;
    httpctx->curl = NULL;
    httpctx->httpio = this;
    httpctx->req = req;
    httpctx->len = len;
    httpctx->data = data;
    httpctx->headers = NULL;
    httpctx->isIPv6 = false;
    httpctx->isCachedIp = false;
#ifdef MEGA_USE_C_ARES
    httpctx->ares_pending = 0;
#endif
    httpctx->d = (req->type == REQ_JSON || req->method == METHOD_NONE) ? API : ((data ? len : req->out->size()) ? PUT : GET);
    req->httpiohandle = (void*)httpctx;

    bool validrequest = true;
    if ((proxyurl.size() && !proxyhost.size()) // malformed proxy string
            || !(validrequest = crackurl(&req->posturl, &httpctx->scheme, &httpctx->hostname, &httpctx->port))) // invalid request
    {
        if (validrequest)
        {
            LOG_err << "Malformed proxy string: " << proxyurl;
        }
        else
        {
            LOG_err << "Invalid request: " << req->posturl;
        }

        delete httpctx;
        req->httpiohandle = NULL;
        req->status = REQ_FAILURE;
        statechange = true;
        return;
    }

    if (!ipv6requestsenabled && ipv6available() && Waiter::ds - ipv6deactivationtime > IPV6_RETRY_INTERVAL_DS)
    {
        ipv6requestsenabled = true;
    }

#ifdef MEGA_USE_C_ARES
    if (reset)
    {
        LOG_debug << "Error in c-ares. Reinitializing...";
        reset = false;
        ares_destroy(ares);
        struct ares_options options;
        options.tries = 2;
        ares_init_options(&ares, &options, ARES_OPT_TRIES);

        if (dnsservers.size())
        {
            LOG_info << "Using custom DNS servers: " << dnsservers;
            ares_set_servers_csv(ares, dnsservers.c_str());
        }
        else if (!dnsok)
        {
            getMEGADNSservers(&dnsservers, false);
            ares_set_servers_csv(ares, dnsservers.c_str());
        }

        if (proxyurl.size() && !proxyip.size())
        {
            LOG_debug << "Unresolved proxy name. Resolving...";
            request_proxy_ip();
        }
    }

    // purge DNS cache if needed
    if (DNS_CACHE_EXPIRES && (Waiter::ds - lastdnspurge) > DNS_CACHE_TIMEOUT_DS)
    {
        std::map<string, CurlDNSEntry>::iterator it = dnscache.begin();

        while (it != dnscache.end())
        {
            CurlDNSEntry& entry = it->second;

            if (entry.ipv6.size() && entry.isIPv6Expired())
            {
                entry.ipv6timestamp = 0;
                entry.ipv6.clear();
            }

            if (entry.ipv4.size() && entry.isIPv4Expired())
            {
                entry.ipv4timestamp = 0;
                entry.ipv4.clear();
            }

            if (!entry.ipv6.size() && !entry.ipv4.size())
            {
                LOG_debug << "DNS cache record expired for " << it->first;
                dnscache.erase(it++);
            }
            else
            {
                it++;
            }
        }

        lastdnspurge = Waiter::ds;
    }
#endif

    req->in.clear();
    req->status = REQ_INFLIGHT;

    if (proxyip.size() && req->method != METHOD_NONE)
    {
        // we are using a proxy, don't resolve the IP
        LOG_debug << "Sending the request through the proxy";
        send_request(httpctx);
        return;
    }

    if (proxyurl.size() && proxyinflight)
    {
        // we are waiting for a proxy, queue the request
        pendingrequests.push(httpctx);
        LOG_debug << "Queueing request for the proxy";
        return;
    }

    httpctx->hostheader = "Host: ";
    httpctx->hostheader.append(httpctx->hostname);


#ifndef MEGA_USE_C_ARES
    send_request(httpctx);
#else

    httpctx->ares_pending = 1;

    CurlDNSEntry* dnsEntry = NULL;
    map<string, CurlDNSEntry>::iterator it = dnscache.find(httpctx->hostname);
    if (it != dnscache.end())
    {
        dnsEntry = &it->second;
    }

    if (ipv6requestsenabled)
    {
        if (dnsEntry && dnsEntry->ipv6.size() && !dnsEntry->isIPv6Expired())
        {
            LOG_debug << "DNS cache hit for " << httpctx->hostname << " (IPv6) " << dnsEntry->ipv6;
            std::ostringstream oss;
            httpctx->isIPv6 = true;
            httpctx->isCachedIp = true;
            oss << "[" << dnsEntry->ipv6 << "]";
            httpctx->hostip = oss.str();
            httpctx->ares_pending = 0;
            send_request(httpctx);
            return;
        }
    }

    if (dnsEntry && dnsEntry->ipv4.size() && !dnsEntry->isIPv4Expired())
    {
        LOG_debug << "DNS cache hit for " << httpctx->hostname << " (IPv4) " << dnsEntry->ipv4;
        httpctx->isIPv6 = false;
        httpctx->isCachedIp = true;
        httpctx->hostip = dnsEntry->ipv4;
        httpctx->ares_pending = 0;
        send_request(httpctx);
        return;
    }

    if (ipv6requestsenabled)
    {
        httpctx->ares_pending++;
        LOG_debug << "Resolving IPv6 address for " << httpctx->hostname;
        ares_gethostbyname(ares, httpctx->hostname.c_str(), PF_INET6, ares_completed_callback, httpctx);
    }

    LOG_debug << "Resolving IPv4 address for " << httpctx->hostname;
    ares_gethostbyname(ares, httpctx->hostname.c_str(), PF_INET, ares_completed_callback, httpctx);
#endif
}

void CurlHttpIO::setproxy(Proxy* proxy)
{
    // clear the previous proxy IP
    proxyip.clear();

    if (proxy->getProxyType() != Proxy::CUSTOM || !proxy->getProxyURL().size())
    {
        // automatic proxy is not supported
        // invalidate inflight proxy changes
        proxyscheme.clear();
        proxyhost.clear();

        // don't use a proxy
        proxyurl.clear();

        // send pending requests without a proxy
        send_pending_requests();
        return;
    }

    proxyurl = proxy->getProxyURL();
    proxyusername = proxy->getUsername();
    proxypassword = proxy->getPassword();

    LOG_debug << "Setting proxy: " << proxyurl;

    if (!crackurl(&proxyurl, &proxyscheme, &proxyhost, &proxyport))
    {
        LOG_err << "Malformed proxy string: " << proxyurl;

        // invalidate inflight proxy changes

        // mark the proxy as invalid (proxyurl set but proxyhost not set)
        proxyhost.clear();
        proxyscheme.clear();

        // drop all pending requests
        drop_pending_requests();
        return;
    }

    ipv6requestsenabled = false;
    ipv6proxyenabled = ipv6requestsenabled;
    request_proxy_ip();
}

// cancel pending HTTP request
void CurlHttpIO::cancel(HttpReq* req)
{
    if (req->httpiohandle)
    {
        CurlHttpContext* httpctx = (CurlHttpContext*)req->httpiohandle;
        if (httpctx->curl)
        {
            numconnections[httpctx->d]--;
            pausedrequests[httpctx->d].erase(httpctx->curl);
            curl_multi_remove_handle(curlm[httpctx->d], httpctx->curl);
            curl_easy_cleanup(httpctx->curl);
            curl_slist_free_all(httpctx->headers);
        }

        httpctx->req = NULL;

        if ((req->status == REQ_FAILURE || httpctx->curl)
#ifdef MEGA_USE_C_ARES
            && !httpctx->ares_pending
#endif
            )
        {
            delete httpctx;
        }

        req->httpstatus = 0;

        if (req->status != REQ_FAILURE)
        {
            req->status = REQ_FAILURE;
            statechange = true;
        }

        req->httpiohandle = NULL;
    }
}

// real-time progress information on POST data
m_off_t CurlHttpIO::postpos(void* handle)
{
    double bytes = 0;
    CurlHttpContext* httpctx = (CurlHttpContext*)handle;

    if (httpctx->curl)
    {
        curl_easy_getinfo(httpctx->curl, CURLINFO_SIZE_UPLOAD, &bytes);
    }

    return (m_off_t)bytes;
}

// process events
bool CurlHttpIO::doio()
{
    bool result;
    statechange = false;

#ifdef MEGA_USE_C_ARES
    processaresevents();
#endif

    result = statechange;
    statechange = false;

    if (curlsocketsprocessed)
    {
        return result;
    }

    processcurlevents(API);
    result |= multidoio(curlm[API]);

    for (int d = GET; d == GET || d == PUT; d += PUT - GET)
    {
        partialdata[d] = 0;
        if (arerequestspaused[d])
        {
            arerequestspaused[d] = false;
            set<CURL *>::iterator it = pausedrequests[d].begin();
            while (!arerequestspaused[d] && it != pausedrequests[d].end())
            {
                CURL *easy_handle = *it;
                pausedrequests[d].erase(it++);
                curl_easy_pause(easy_handle, CURLPAUSE_CONT);
            }

            if (!arerequestspaused[d])
            {
                int dummy;
                curl_multi_socket_action(curlm[d], CURL_SOCKET_TIMEOUT, 0, &dummy);
            }
        }

        if (!arerequestspaused[d])
        {
            processcurlevents((direction_t)d);
            result |= multidoio(curlm[d]);
        }
    }

    curlsocketsprocessed = true;
    return result;
}

bool CurlHttpIO::multidoio(CURLM *curlmhandle)
{
    int dummy = 0;
    CURLMsg* msg;
    bool result;

    while ((msg = curl_multi_info_read(curlmhandle, &dummy)))
    {
        HttpReq* req = NULL;
        if (curl_easy_getinfo(msg->easy_handle, CURLINFO_PRIVATE, (char**)&req) == CURLE_OK && req)
        {
            req->httpio = NULL;

            if (msg->msg == CURLMSG_DONE)
            {
                CURLcode errorCode = msg->data.result;
                if (errorCode != CURLE_OK)
                {
                    LOG_debug << req->logname << "CURLMSG_DONE with error " << errorCode << ": " << curl_easy_strerror(errorCode);

                #if LIBCURL_VERSION_NUM >= 0x072c00 // At least cURL 7.44.0
                    if (errorCode == CURLE_SSL_PINNEDPUBKEYNOTMATCH)
                    {
                        pkpErrors++;
                        LOG_warn << "Invalid public key?";

                        if (pkpErrors == 3)
                        {
                            pkpErrors = 0;

                            LOG_err << "Invalid public key. Possible MITM attack!!";
                            req->sslcheckfailed = true;

                            struct curl_certinfo *ci;
                            if (curl_easy_getinfo(msg->easy_handle, CURLINFO_CERTINFO, &ci) == CURLE_OK)
                            {
                                LOG_warn << "Fake SSL certificate data:";
                                for (int i = 0; i < ci->num_of_certs; i++)
                                {
                                    struct curl_slist *slist = ci->certinfo[i];
                                    while (slist)
                                    {
                                        LOG_warn << i << ": " << slist->data;
                                        if (i == 0 && !memcmp("Issuer:", slist->data, 7))
                                        {
                                            const char *issuer = NULL;
                                            if ((issuer = strstr(slist->data, "CN = ")))
                                            {
                                                issuer += 5;
                                            }
                                            else if ((issuer = strstr(slist->data, "CN=")))
                                            {
                                                issuer += 3;
                                            }

                                            if (issuer)
                                            {
                                                req->sslfakeissuer = issuer;
                                            }
                                        }
                                        slist = slist->next;
                                    }
                                }

                                if (req->sslfakeissuer.size())
                                {
                                    LOG_debug << "Fake certificate issuer: " << req->sslfakeissuer;
                                }
                            }
                        }
                    }
                #endif
                }
                else if (req->protect)
                {
                    pkpErrors = 0;
                }

                long httpstatus;
                curl_easy_getinfo(msg->easy_handle, CURLINFO_RESPONSE_CODE, &httpstatus);
                req->httpstatus = int(httpstatus);

                LOG_debug << "CURLMSG_DONE with HTTP status: " << req->httpstatus << " from "
                          << (req->httpiohandle ? (((CurlHttpContext*)req->httpiohandle)->hostname + " - " + ((CurlHttpContext*)req->httpiohandle)->hostip) : "(unknown) ");
                if (req->httpstatus)
                {
                    if (req->method == METHOD_NONE)
                    {
                        char *ip = NULL;
                        CurlHttpContext* httpctx = (CurlHttpContext*)req->httpiohandle;
                        if (curl_easy_getinfo(msg->easy_handle, CURLINFO_PRIMARY_IP, &ip) == CURLE_OK
                              && ip && !strstr(httpctx->hostip.c_str(), ip))
                        {
                            LOG_err << "cURL has changed the original IP! " << httpctx ->hostip << " -> " << ip;
                            req->in = strstr(ip, ":") ? (string("[") + ip + "]") : string(ip);
                        }
                        else
                        {
                            req->in = httpctx->hostip;
                        }
                        req->httpstatus = 200;
                    }

                    if (req->binary)
                    {
                        LOG_debug << "[received " << (req->buf ? req->bufpos : (int)req->in.size()) << " bytes of raw data]";
                    }
                    else
                    {
                        if (req->in.size() < size_t(SimpleLogger::maxPayloadLogSize))
                        {
                            LOG_debug << req->logname << "Received " << req->in.size() << ": " << DirectMessage(req->in.c_str(), req->in.size());
                        }
                        else
                        {
                            LOG_debug << req->logname << "Received " << req->in.size() << ": "
                                      << DirectMessage(req->in.c_str(), static_cast<size_t>(SimpleLogger::maxPayloadLogSize / 2))
                                      << " [...] "
                                      << DirectMessage(req->in.c_str() + req->in.size() - SimpleLogger::maxPayloadLogSize / 2, static_cast<size_t>(SimpleLogger::maxPayloadLogSize / 2));
                        }
                    }
                }

                // check httpstatus and response length
                req->status = (req->httpstatus == 200
                               && (req->contentlength < 0
                                   || req->contentlength == (req->buf ? req->bufpos : (int)req->in.size())))
                        ? REQ_SUCCESS : REQ_FAILURE;

                if (req->status == REQ_SUCCESS)
                {
                    dnsok = true;
                    lastdata = Waiter::ds;
                    req->lastdata = Waiter::ds;
                }
                else
                {
                    LOG_warn << req->logname << "REQ_FAILURE. Status: " << req->httpstatus << "  Content-Length: " << req->contentlength
                             << "  buffer? " << (req->buf != NULL) << "  bufferSize: " << (req->buf ? req->bufpos : (int)req->in.size());
                }

                if (req->httpstatus)
                {
                    success = true;
                }
            }
            else
            {
                req->status = REQ_FAILURE;
            }

            statechange = true;

            if (req->status == REQ_FAILURE && !req->httpstatus)
            {
#ifdef MEGA_USE_C_ARES
                CurlHttpContext* httpctx = (CurlHttpContext*)req->httpiohandle;
                if (httpctx)
                {
                    // remove the IP from the DNS cache
                    CurlDNSEntry &dnsEntry = dnscache[httpctx->hostname];

                    if (httpctx->isIPv6)
                    {
                        dnsEntry.ipv6.clear();
                        dnsEntry.ipv6timestamp = 0;
                    }
                    else
                    {
                        dnsEntry.ipv4.clear();
                        dnsEntry.ipv4timestamp = 0;
                    }

                    ipv6requestsenabled = !httpctx->isIPv6 && ipv6available();

                    if (ipv6requestsenabled)
                    {
                        // change the protocol of the proxy after fails contacting
                        // MEGA servers with both protocols (IPv4 and IPv6)
                        ipv6proxyenabled = !ipv6proxyenabled && ipv6available();
                        request_proxy_ip();
                    }
                    else if (httpctx->isIPv6)
                    {
                        ipv6deactivationtime = Waiter::ds;

                        // for IPv6 errors, try IPv4 before sending an error to the engine
                        if ((dnsEntry.ipv4.size() && !dnsEntry.isIPv4Expired())
                                || (!httpctx->isCachedIp && httpctx->ares_pending))
                        {
                            numconnections[httpctx->d]--;
                            pausedrequests[httpctx->d].erase(msg->easy_handle);
                            curl_multi_remove_handle(curlmhandle, msg->easy_handle);
                            curl_easy_cleanup(msg->easy_handle);
                            curl_slist_free_all(httpctx->headers);
                            httpctx->isCachedIp = false;
                            httpctx->headers = NULL;
                            httpctx->curl = NULL;
                            req->httpio = this;
                            req->in.clear();
                            req->status = REQ_INFLIGHT;

                            if (dnsEntry.ipv4.size() && !dnsEntry.isIPv4Expired())
                            {
                                LOG_debug << "Retrying using IPv4 from cache";
                                httpctx->isIPv6 = false;
                                httpctx->hostip = dnsEntry.ipv4;
                                send_request(httpctx);
                            }
                            else
                            {
                                httpctx->hostip.clear();
                                LOG_debug << "Retrying with the pending DNS response";
                            }
                            return true;
                        }
                    }
                }
#endif
            }
        }
        else
        {
            req = NULL;
        }

        curl_multi_remove_handle(curlmhandle, msg->easy_handle);
        curl_easy_cleanup(msg->easy_handle);

        if (req)
        {
            inetstatus(req->httpstatus);

            CurlHttpContext* httpctx = (CurlHttpContext*)req->httpiohandle;
            if (httpctx)
            {
                numconnections[httpctx->d]--;
                pausedrequests[httpctx->d].erase(httpctx->curl);

                curl_slist_free_all(httpctx->headers);
                req->httpiohandle = NULL;

                httpctx->req = NULL;
#ifdef MEGA_USE_C_ARES
                if (!httpctx->ares_pending)
#endif
                {
                    delete httpctx;
                }
            }
        }
    }

    result = statechange;
    statechange = false;
    return result;
}

// callback for incoming HTTP payload
void CurlHttpIO::send_pending_requests()
{
    while (pendingrequests.size())
    {
        CurlHttpContext* httpctx = pendingrequests.front();
        if (httpctx->req)
        {
            send_request(httpctx);
        }
        else
        {
            delete httpctx;
        }

        pendingrequests.pop();
    }
}

void CurlHttpIO::drop_pending_requests()
{
    while (pendingrequests.size())
    {
        CurlHttpContext* httpctx = pendingrequests.front();
        if (httpctx->req)
        {
            httpctx->req->status = REQ_FAILURE;
            httpctx->req->httpiohandle = NULL;
            statechange = true;
        }

        httpctx->req = NULL;
#ifdef MEGA_USE_C_ARES
        if (!httpctx->ares_pending)
#endif
        {
            delete httpctx;
        }
        pendingrequests.pop();
    }
}

size_t CurlHttpIO::read_data(void* ptr, size_t size, size_t nmemb, void* source)
{
    const char *buf;
    size_t totalsize;
    HttpReq *req = (HttpReq*)source;
    CurlHttpContext* httpctx = (CurlHttpContext*)req->httpiohandle;
    size_t len = size * nmemb;
    CurlHttpIO* httpio = (CurlHttpIO*)req->httpio;

    if (httpctx->data)
    {
        buf = httpctx->data;
        totalsize = httpctx->len;
    }
    else
    {
        buf = req->out->data();
        totalsize = req->out->size();
    }

    buf += req->outpos;
    size_t nread = totalsize - req->outpos;
    if (nread > len)
    {
        nread = len;
    }

    if (!nread)
    {
        return 0;
    }

    req->lastdata = Waiter::ds;

    if (httpio->maxspeed[PUT])
    {
        bool isApi = (req->type == REQ_JSON);
        if (!isApi)
        {
            long maxbytes = long( (httpio->maxspeed[PUT] - httpio->uploadSpeed) * (SpeedController::SPEED_MEAN_MAX_INTERVAL_DS / 10) - httpio->partialdata[PUT] );
            if (maxbytes <= 0)
            {
                httpio->pausedrequests[PUT].insert(httpctx->curl);
                httpio->arerequestspaused[PUT] = true;
                return CURL_READFUNC_PAUSE;
            }

            if (nread > (size_t)maxbytes)
            {
                nread = maxbytes;
            }
            httpio->partialdata[PUT] += nread;
        }
    }

    memcpy(ptr, buf, nread);
    req->outpos += nread;
    //LOG_debug << req->logname << "Supplying " << nread << " bytes to cURL to send";
    return nread;
}

size_t CurlHttpIO::write_data(void* ptr, size_t size, size_t nmemb, void* target)
{
    int len = int(size * nmemb);
    HttpReq *req = (HttpReq*)target;
    CurlHttpIO* httpio = (CurlHttpIO*)req->httpio;
    if (httpio)
    {
        if (httpio->maxspeed[GET])
        {
            CurlHttpContext* httpctx = (CurlHttpContext*)req->httpiohandle;
            bool isUpload = httpctx->data ? httpctx->len : req->out->size();
            bool isApi = (req->type == REQ_JSON);
            if (!isApi && !isUpload)
            {
                if ((httpio->downloadSpeed + 10 * (httpio->partialdata[GET] + len) / SpeedController::SPEED_MEAN_MAX_INTERVAL_DS) > httpio->maxspeed[GET])
                {
                    CurlHttpContext* httpctx = (CurlHttpContext*)req->httpiohandle;
                    httpio->pausedrequests[GET].insert(httpctx->curl);
                    httpio->arerequestspaused[GET] = true;
                    return CURL_WRITEFUNC_PAUSE;
                }
                httpio->partialdata[GET] += len;
            }
        }

        if (len)
        {
            req->put(ptr, len, true);
        }

        httpio->lastdata = Waiter::ds;
        req->lastdata = Waiter::ds;
    }

    return len;
}

// set contentlength according to Original-Content-Length header
size_t CurlHttpIO::check_header(void* ptr, size_t size, size_t nmemb, void* target)
{
    HttpReq *req = (HttpReq*)target;
    size_t len = size * nmemb;
    if (len > 2)
    {
        LOG_verbose << req->logname << "Header: " << string((const char *)ptr, len - 2);
    }

    if (len > 5 && !memcmp(ptr, "HTTP/", 5))
    {
        if (req->contentlength >= 0)
        {
            // For authentication with some proxies, cURL sends two requests in the context of a single one
            // Content-Length is reset here to not take into account the header from the first response

            LOG_warn << "Receiving a second response. Resetting Content-Length";
            req->contentlength = -1;
        }

        return size * nmemb;
    }
    else if (len > 15 && !memcmp(ptr, "Content-Length:", 15))
    {
        if (req->contentlength < 0)
        {
            req->setcontentlength(atoll((char*)ptr + 15));
        }
    }
    else if (len > 24 && !memcmp(ptr, "Original-Content-Length:", 24))
    {
        req->setcontentlength(atoll((char*)ptr + 24));
    }
    else if (len > 17 && !memcmp(ptr, "X-MEGA-Time-Left:", 17))
    {
        req->timeleft = atol((char*)ptr + 17);
    }
    else if (len > 15 && !memcmp(ptr, "Content-Type:", 13))
    {
        req->contenttype.assign((char *)ptr + 13, len - 15);
    }
    else
    {
        return len;
    }

    if (req->httpio)
    {
        req->httpio->lastdata = Waiter::ds;
        req->lastdata = Waiter::ds;
    }

    return len;
}

int CurlHttpIO::seek_data(void *userp, curl_off_t offset, int origin)
{
    HttpReq *req = (HttpReq*)userp;
    CurlHttpContext* httpctx = (CurlHttpContext*)req->httpiohandle;
    curl_off_t newoffset;
    size_t totalsize;

    if (httpctx->data)
    {
        totalsize = httpctx->len;
    }
    else
    {
        totalsize = req->out->size();
    }

    switch (origin)
    {
    case SEEK_SET:
        newoffset = offset;
        break;
    case SEEK_CUR:
        newoffset = req->outpos + offset;
        break;
    case SEEK_END:
        newoffset = totalsize + offset;
        break;
    default:
        LOG_err << "Invalid origin in seek function: " << origin;
        return CURL_SEEKFUNC_FAIL;
    }

    if (newoffset > (int) totalsize || newoffset < 0)
    {
        LOG_err << "Invalid offset " << origin << " " << offset << " " << totalsize
                << " " << req->outbuf << " " << newoffset;
        return CURL_SEEKFUNC_FAIL;
    }
    req->outpos = size_t(newoffset);
    LOG_debug << "Successful seek to position " << newoffset << " of " << totalsize;
    return CURL_SEEKFUNC_OK;
}

int CurlHttpIO::socket_callback(CURL *, curl_socket_t s, int what, void *userp, void *, direction_t d)
{
    CurlHttpIO *httpio = (CurlHttpIO *)userp;
    SockInfoMap &socketmap = httpio->curlsockets[d];

    if (what == CURL_POLL_REMOVE)
    {
        auto it = socketmap.find(s);
        if (it != socketmap.end())
        {
            LOG_debug << "Removing socket " << s;

#if defined(_WIN32)
            it->second.closeEvent();
#endif
            it->second.mode = 0;
        }
    }
    else
    {
        auto it = socketmap.find(s);
        if (it == socketmap.end())
        {
            LOG_debug << "Adding curl socket " << s << " to " << what;
#ifdef WIN32
            auto pair = socketmap.emplace(s, SockInfo(httpio->mSocketsWaitEvent));
#else
            auto pair = socketmap.emplace(s, SockInfo());
#endif
            it = pair.first;
        }
        else
        {
            // Networking seems to be fine after performance improvments, no need for this logging anymore - but keep it in comments for a while to inform people debugging older logs
            //LOG_debug << "Setting curl socket " << s << " to " << what;
        }

        auto& info = it->second;
        info.fd = s;
        info.mode = what;
#if defined(_WIN32)
        info.createAssociateEvent();
#endif
    }

    return 0;
}

// This one was causing us to issue additional c-ares requests, when normal usage already sends those requests
// CURL doco: When set, this callback function gets called by libcurl when the socket has been created, but before the connect call to allow applications to change specific socket options.The callback's purpose argument identifies the exact purpose for this particular socket:

int CurlHttpIO::sockopt_callback(void *clientp, curl_socket_t, curlsocktype)
{
#ifdef MEGA_USE_C_ARES
    HttpReq *req = (HttpReq*)clientp;
    CurlHttpIO* httpio = (CurlHttpIO*)req->httpio;
    CurlHttpContext* httpctx = (CurlHttpContext*)req->httpiohandle;
    if (httpio && !httpio->disconnecting
            && httpctx && httpctx->isCachedIp && !httpctx->ares_pending && httpio->dnscache[httpctx->hostname].mNeedsResolvingAgain)
    {
        httpio->dnscache[httpctx->hostname].mNeedsResolvingAgain = false;
        httpctx->ares_pending = 1;

        if (httpio->ipv6requestsenabled)
        {
            httpctx->ares_pending++;
            LOG_debug << "Resolving IPv6 address for " << httpctx->hostname << " during connection";
            ares_gethostbyname(httpio->ares, httpctx->hostname.c_str(), PF_INET6, ares_completed_callback, httpctx);
        }

        LOG_debug << "Resolving IPv4 address for " << httpctx->hostname << " during connection";
        ares_gethostbyname(httpio->ares, httpctx->hostname.c_str(), PF_INET, ares_completed_callback, httpctx);
    }
#endif

    return CURL_SOCKOPT_OK;
}

int CurlHttpIO::api_socket_callback(CURL *e, curl_socket_t s, int what, void *userp, void *socketp)
{
    return socket_callback(e, s, what, userp, socketp, API);
}

int CurlHttpIO::download_socket_callback(CURL *e, curl_socket_t s, int what, void *userp, void *socketp)
{
    return socket_callback(e, s, what, userp, socketp, GET);
}

int CurlHttpIO::upload_socket_callback(CURL *e, curl_socket_t s, int what, void *userp, void *socketp)
{
    return socket_callback(e, s, what, userp, socketp, PUT);
}

int CurlHttpIO::timer_callback(CURLM *, long timeout_ms, void *userp, direction_t d)
{
    CurlHttpIO *httpio = (CurlHttpIO *)userp;
    //auto oldValue = httpio->curltimeoutreset[d];
    if (timeout_ms < 0)
    {
        httpio->curltimeoutreset[d] = -1;
    }
    else
    {
        m_time_t timeoutds = timeout_ms / 100;
        if (timeout_ms % 100)
        {
            timeoutds++;
        }

        httpio->curltimeoutreset[d] = Waiter::ds + timeoutds;
    }

    // Networking seems to be fine after performance improvments, no need for this logging anymore - but keep it in comments for a while to inform people debugging older logs
    //if (oldValue != httpio->curltimeoutreset[d])
    //{
    //    LOG_debug << "Set cURL timeout[" << d << "] to " << httpio->curltimeoutreset[d] << " from " << timeout_ms << "(ms) at ds: " << Waiter::ds;
    //}
    return 0;
}

int CurlHttpIO::api_timer_callback(CURLM *multi, long timeout_ms, void *userp)
{
    return timer_callback(multi, timeout_ms, userp, API);
}

int CurlHttpIO::download_timer_callback(CURLM *multi, long timeout_ms, void *userp)
{
    return timer_callback(multi, timeout_ms, userp, GET);
}

int CurlHttpIO::upload_timer_callback(CURLM *multi, long timeout_ms, void *userp)
{
    return timer_callback(multi, timeout_ms, userp, PUT);
}

#ifdef USE_OPENSSL
CURLcode CurlHttpIO::ssl_ctx_function(CURL*, void* sslctx, void*req)
{
    SSL_CTX_set_cert_verify_callback((SSL_CTX*)sslctx, cert_verify_callback, req);
    return CURLE_OK;
}

#if (OPENSSL_VERSION_NUMBER < 0x10100000L) || defined (LIBRESSL_VERSION_NUMBER) || defined (OPENSSL_IS_BORINGSSL)
   #define X509_STORE_CTX_get0_cert(ctx) (ctx->cert)
   #define X509_STORE_CTX_get0_untrusted(ctx) (ctx->untrusted)
   #define EVP_PKEY_get0_DSA(_pkey_) ((_pkey_)->pkey.dsa)
   #define EVP_PKEY_get0_RSA(_pkey_) ((_pkey_)->pkey.rsa)
#endif

#if (OPENSSL_VERSION_NUMBER < 0x1010100fL) || defined (LIBRESSL_VERSION_NUMBER)
const BIGNUM *RSA_get0_n(const RSA *rsa)
{
#if (OPENSSL_VERSION_NUMBER < 0x10100000L) || defined (LIBRESSL_VERSION_NUMBER)
    return rsa->n;
#else
    const BIGNUM *result;
    RSA_get0_key(rsa, &result, NULL, NULL);
    return result;
#endif
}

const BIGNUM *RSA_get0_e(const RSA *rsa)
{
#if (OPENSSL_VERSION_NUMBER < 0x10100000L) || defined (LIBRESSL_VERSION_NUMBER)
    return rsa->e;
#else
    const BIGNUM *result;
    RSA_get0_key(rsa, NULL, &result, NULL);
    return result;
#endif
}

const BIGNUM *RSA_get0_d(const RSA *rsa)
{
#if (OPENSSL_VERSION_NUMBER < 0x10100000L) || defined (LIBRESSL_VERSION_NUMBER)
    return rsa->d;
#else
    const BIGNUM *result;
    RSA_get0_key(rsa, NULL, NULL, &result);
    return result;
#endif
}
#endif

// SSL public key pinning
int CurlHttpIO::cert_verify_callback(X509_STORE_CTX* ctx, void* req)
{
    HttpReq *request = (HttpReq *)req;
    CurlHttpIO *httpio = (CurlHttpIO *)request->httpio;
    unsigned char buf[sizeof(APISSLMODULUS1) - 1];
    EVP_PKEY* evp = nullptr;
    int ok = 0;

    if (MegaClient::disablepkp)
    {
        LOG_warn << "Public key pinning disabled.";
        return 1;
    }

    if (EVP_PKEY_id(evp) == EVP_PKEY_RSA
            && (evp = X509_PUBKEY_get(X509_get_X509_PUBKEY(X509_STORE_CTX_get0_cert(ctx)))))
    {
        if (BN_num_bytes(RSA_get0_n(EVP_PKEY_get0_RSA(evp))) == sizeof APISSLMODULUS1 - 1
                && BN_num_bytes(RSA_get0_e(EVP_PKEY_get0_RSA(evp))) == sizeof APISSLEXPONENT - 1)
        {
            BN_bn2bin(RSA_get0_n(EVP_PKEY_get0_RSA(evp)), buf);

            if ((!memcmp(request->posturl.data(), MegaClient::APIURL.data(), MegaClient::APIURL.size())
                    && (!memcmp(buf, APISSLMODULUS1, sizeof APISSLMODULUS1 - 1) || !memcmp(buf, APISSLMODULUS2, sizeof APISSLMODULUS2 - 1)))
                || ((!memcmp(request->posturl.data(), MegaClient::CHATSTATSURL.data(), MegaClient::CHATSTATSURL.size())
                     || !memcmp(request->posturl.data(), MegaClient::GELBURL.data(), MegaClient::GELBURL.size()))
                    && !memcmp(buf, CHATSSLMODULUS, sizeof CHATSSLMODULUS - 1)))
            {
                BN_bn2bin(RSA_get0_e(EVP_PKEY_get0_RSA(evp)), buf);

                if (!memcmp(buf, APISSLEXPONENT, sizeof APISSLEXPONENT - 1))
                {
                    LOG_debug << "SSL public key OK";
                    ok = 1;
                }
            }
            else
            {
                LOG_warn << "Public key mismatch for " << request->posturl;
            }
        }
        else
        {
            LOG_warn << "Public key size mismatch " << BN_num_bytes(RSA_get0_n(EVP_PKEY_get0_RSA(evp))) << " " << BN_num_bytes(RSA_get0_e(EVP_PKEY_get0_RSA(evp)));
        }

        EVP_PKEY_free(evp);
    }
    else
    {
        LOG_warn << "Public key not found";
    }

    if (!ok)
    {
        httpio->pkpErrors++;
        LOG_warn << "Invalid public key?";

        if (httpio->pkpErrors == 3)
        {
            httpio->pkpErrors = 0;

            LOG_err << "Invalid public key. Possible MITM attack!!";
            request->sslcheckfailed = true;
            request->sslfakeissuer.resize(256);
            int len = X509_NAME_get_text_by_NID (X509_get_issuer_name (X509_STORE_CTX_get0_cert(ctx)),
                                                 NID_commonName,
                                                 (char *)request->sslfakeissuer.data(),
                                                 int(request->sslfakeissuer.size()));
            request->sslfakeissuer.resize(len > 0 ? len : 0);
            LOG_debug << "Fake certificate issuer: " << request->sslfakeissuer;
        }
    }

    return ok;
}
#endif

#ifdef MEGA_USE_C_ARES
CurlDNSEntry::CurlDNSEntry()
{
    ipv4timestamp = 0;
    ipv6timestamp = 0;
}

bool CurlDNSEntry::isIPv4Expired()
{
    return (DNS_CACHE_EXPIRES && (Waiter::ds - ipv4timestamp) >= DNS_CACHE_TIMEOUT_DS);
}

bool CurlDNSEntry::isIPv6Expired()
{
    return (DNS_CACHE_EXPIRES && (Waiter::ds - ipv6timestamp) >= DNS_CACHE_TIMEOUT_DS);
}
#endif

#if (defined(ANDROID) || defined(__ANDROID__)) && ARES_VERSION >= 0x010F00

void CurlHttpIO::initialize_android()
{
    bool initialized = ares_library_android_initialized() == ARES_SUCCESS;
    if (initialized)
    {
            LOG_warn << "initialize_android: already initialized";
            crashlytics_log("initialize_android: already initialized");
            return;
    }

    if (!MEGAjvm)
    {
        LOG_err << "No JVM found";
        crashlytics_log("No JVM found");
        return;
    }

    bool detach = false;
    try
    {
        JNIEnv *env;
        int result = MEGAjvm->GetEnv((void **)&env, JNI_VERSION_1_6);
        if (result == JNI_EDETACHED)
        {
            if (MEGAjvm->AttachCurrentThread(&env, NULL) != JNI_OK)
            {
                LOG_err << "Unable to attach the current thread";
                crashlytics_log("Unable to attach the current thread");
                return;
            }
            detach = true;
        }
        else if (result != JNI_OK)
        {
            LOG_err << "Unable to get JNI environment";
            crashlytics_log("Unable to get JNI environment");
            return;
        }

        jclass appGlobalsClass = env->FindClass("android/app/AppGlobals");
        if (!appGlobalsClass)
        {
            env->ExceptionClear();
            LOG_err << "Failed to get android/app/AppGlobals";
            crashlytics_log("Failed to get android/app/AppGlobals");
            if (detach)
            {
                MEGAjvm->DetachCurrentThread();
            }
            return;
        }

        jmethodID getInitialApplicationMID = env->GetStaticMethodID(appGlobalsClass,"getInitialApplication","()Landroid/app/Application;");
        if (!getInitialApplicationMID)
        {
            env->ExceptionClear();
            LOG_err << "Failed to get getInitialApplication()";
            crashlytics_log("Failed to get getInitialApplication()");
            if (detach)
            {
                MEGAjvm->DetachCurrentThread();
            }
            return;
        }

        jobject context = env->CallStaticObjectMethod(appGlobalsClass, getInitialApplicationMID);
        if (!context)
        {
            env->ExceptionClear();
            LOG_err << "Failed to get context";
            crashlytics_log("Failed to get context");
            if (detach)
            {
                MEGAjvm->DetachCurrentThread();
            }
            return;
        }

        jclass contextClass = env->FindClass("android/content/Context");
        if (!contextClass)
        {
            env->ExceptionClear();
            LOG_err << "Failed to get android/content/Context";
            crashlytics_log("Failed to get android/content/Context");
            if (detach)
            {
                MEGAjvm->DetachCurrentThread();
            }
            return;
        }

        jmethodID getSystemServiceMID = env->GetMethodID(contextClass, "getSystemService", "(Ljava/lang/String;)Ljava/lang/Object;");
        if (!getSystemServiceMID)
        {
            env->ExceptionClear();
            LOG_err << "Failed to get getSystemService()";
            crashlytics_log("Failed to get getSystemService()");
            if (detach)
            {
                MEGAjvm->DetachCurrentThread();
            }
            return;
        }

        jfieldID fid = env->GetStaticFieldID(contextClass, "CONNECTIVITY_SERVICE", "Ljava/lang/String;");
        if (!fid)
        {
            env->ExceptionClear();
            LOG_err << "Failed to get CONNECTIVITY_SERVICE";
            crashlytics_log("Failed to get CONNECTIVITY_SERVICE");
            if (detach)
            {
                MEGAjvm->DetachCurrentThread();
            }
            return;
        }

        jstring str = (jstring)env->GetStaticObjectField(contextClass, fid);
        if (!str)
        {
            env->ExceptionClear();
            LOG_err << "Failed to get CONNECTIVITY_SERVICE value";
            crashlytics_log("Failed to get CONNECTIVITY_SERVICE value");
            if (detach)
            {
                MEGAjvm->DetachCurrentThread();
            }
            return;
        }

        jobject connectivityManager = env->CallObjectMethod(context, getSystemServiceMID, str);
        if (!connectivityManager)
        {
            env->ExceptionClear();
            LOG_err << "Failed to get connectivityManager";
            crashlytics_log("Failed to get connectivityManager");
            if (detach)
            {
                MEGAjvm->DetachCurrentThread();
            }
            return;
        }

        // ares_library_init_jvm(MEGAjvm); --> already done at JNI_OnLoad()
        ares_library_init_android(connectivityManager);
        initialized = ares_library_android_initialized() == ARES_SUCCESS;
        assert(initialized);
        if (!initialized)
        {
            crashlytics_log("Failed to initialize c-ares for Android");
        }

        if (detach)
        {
            MEGAjvm->DetachCurrentThread();
        }
    }
    catch (...)
    {
        try
        {
            if (detach)
            {
                MEGAjvm->DetachCurrentThread();
            }
        }
        catch (...) { }
    }
}
#endif

} // namespace<|MERGE_RESOLUTION|>--- conflicted
+++ resolved
@@ -1436,11 +1436,6 @@
         httpctx->posturl.replace(httpctx->posturl.find(httpctx->hostname), httpctx->hostname.size(), httpctx->hostip);
         httpctx->headers = curl_slist_append(httpctx->headers, httpctx->hostheader.c_str());
     }
-<<<<<<< HEAD
-=======
-
-#ifndef TARGET_OS_IPHONE
->>>>>>> a7a46f01
     else
     {
         LOG_err << "No IP nor proxy available";
@@ -1636,11 +1631,6 @@
     CurlHttpContext* httpctx = new CurlHttpContext;
     httpctx->httpio = this;
     httpctx->hostname = proxyhost;
-<<<<<<< HEAD
-=======
-    httpctx->ares_pending = 1;
->>>>>>> a7a46f01
-
 
 #ifndef MEGA_USE_C_ARES
     send_request(httpctx);
