--- conflicted
+++ resolved
@@ -45,21 +45,13 @@
     // pipe to be able to leave the select() call
     if (pipe(m_pipe) < 0)
     {
-<<<<<<< HEAD
-        cout << "Error creating pipe" << endl;
-=======
         LOG_fatal << "Error creating pipe";
         exit(EXIT_FAILURE);
->>>>>>> ee57368d
     }
 
     if (fcntl(m_pipe[0], F_SETFL, O_NONBLOCK) < 0)
     {
-<<<<<<< HEAD
-        cout << "fcntl error" << endl;
-=======
         LOG_err << "fcntl error";
->>>>>>> ee57368d
     }
 }
 
@@ -114,7 +106,7 @@
     int numfd;
     timeval tv;
 
-    // pipe added to rfds to be able to leave select() when needed
+    //Pipe added to rfds to be able to leave select() when needed
     FD_SET(m_pipe[0], &rfds);
     bumpmaxfd(m_pipe[0]);
 
