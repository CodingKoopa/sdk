--- conflicted
+++ resolved
@@ -803,14 +803,6 @@
     for (file_list::iterator it = files.begin(); it != files.end(); )
     {
         File *f = (*it);
-
-        // prevent deletion of associated Transfer object in completed()
-<<<<<<< HEAD
-        ids.push_back((*it)->dbid);
-        client->app->file_complete(*it);
-        (*it)->transfer = NULL;
-        (*it)->completed(this, NULL);
-=======
         ids.push_back(f->dbid);
         if (f->temporaryfile)
         {
@@ -821,9 +813,9 @@
             pfs->push_back(f->localname);
         }
 
+        client->app->file_complete(f);
         f->transfer = NULL;
         f->completed(this, NULL);
->>>>>>> 2d5989e0
         files.erase(it++);
     }
     ids.push_back(dbid);
