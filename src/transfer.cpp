/**
 * @file transfer.cpp
 * @brief Pending/active up/download ordered by file fingerprint
 *
 * (c) 2013-2014 by Mega Limited, Auckland, New Zealand
 *
 * This file is part of the MEGA SDK - Client Access Engine.
 *
 * Applications using the MEGA API must present a valid application key
 * and comply with the the rules set forth in the Terms of Service.
 *
 * The MEGA SDK is distributed in the hope that it will be useful,
 * but WITHOUT ANY WARRANTY; without even the implied warranty of
 * MERCHANTABILITY or FITNESS FOR A PARTICULAR PURPOSE.
 *
 * @copyright Simplified (2-clause) BSD License.
 *
 * You should have received a copy of the license along with this
 * program.
 */

#include "mega/transfer.h"
#include "mega/megaclient.h"
#include "mega/transferslot.h"
#include "mega/megaapp.h"
#include "mega/sync.h"
#include "mega/logging.h"
#include "mega/base64.h"
#include "mega/mediafileattribute.h"
#include "megawaiter.h"
#include "mega/utils.h"

namespace mega {

TransferCategory::TransferCategory(direction_t d, filesizetype_t s) 
    : direction(d)
    , sizetype(s) 
{
}

TransferCategory::TransferCategory(Transfer* t)
    : direction(t->type)
    , sizetype(t->size > 131072 ? LARGEFILE : SMALLFILE)  // Conservative starting point: 131072 is the smallest chunk, we will certainly only use one socket to upload/download
{
}

unsigned TransferCategory::index() 
{
    assert(direction == GET || direction == PUT);
    assert(sizetype == LARGEFILE || sizetype == SMALLFILE);
    return 2 + direction * 2 + sizetype;
}

unsigned TransferCategory::directionIndex() 
{
    assert(direction == GET || direction == PUT);
    return direction;
}

Transfer::Transfer(MegaClient* cclient, direction_t ctype)
    : bt(cclient->rng, cclient->transferRetryBackoffs[ctype])
{
    type = ctype;
    client = cclient;
    size = 0;
    failcount = 0;
    uploadhandle = 0;
    minfa = 0;
    pos = 0;
    ctriv = 0;
    metamac = 0;
    tag = 0;
    slot = NULL;
    asyncopencontext = NULL;
    progresscompleted = 0;
    hasprevmetamac = false;
    hascurrentmetamac = false;
    finished = false;
    lastaccesstime = 0;
    ultoken = NULL;

    priority = 0;
    state = TRANSFERSTATE_NONE;

    skipserialization = false;

    faputcompletion_it = client->faputcompletion.end();
    transfers_it = client->transfers[type].end();
}

// delete transfer with underlying slot, notify files
Transfer::~Transfer()
{
    if (faputcompletion_it != client->faputcompletion.end())
    {
        client->faputcompletion.erase(faputcompletion_it);
    }

    for (file_list::iterator it = files.begin(); it != files.end(); it++)
    {
        if (finished)
        {
            client->filecachedel(*it, nullptr);
        }

        (*it)->transfer = NULL;
        (*it)->terminated();
    }

    if (transfers_it != client->transfers[type].end())
    {
        client->transfers[type].erase(transfers_it);
    }
    client->transferlist.removetransfer(this);

    if (slot)
    {
        delete slot;
    }

    if (asyncopencontext)
    {
        delete asyncopencontext;
        asyncopencontext = NULL;
        client->asyncfopens--;
    }

    if (ultoken)
    {
        delete [] ultoken;
    }

    if (finished)
    {
        if (type == GET && localfilename.size())
        {
            client->fsaccess->unlinklocal(&localfilename);
        }
        client->transfercachedel(this, nullptr);
    }
}

bool Transfer::serialize(string *d)
{
    unsigned short ll;

    d->append((const char*)&type, sizeof(type));

    ll = (unsigned short)localfilename.size();
    d->append((char*)&ll, sizeof(ll));
    d->append(localfilename.data(), ll);

    d->append((const char*)filekey, sizeof(filekey));
    d->append((const char*)&ctriv, sizeof(ctriv));
    d->append((const char*)&metamac, sizeof(metamac));
    d->append((const char*)transferkey.data(), sizeof (transferkey));

    chunkmacs.serialize(*d);

    if (!FileFingerprint::serialize(d))
    {
        LOG_err << "Error serializing Transfer: Unable to serialize FileFingerprint";
        return false;
    }

    if (!badfp.serialize(d))
    {
        LOG_err << "Error serializing Transfer: Unable to serialize badfp";
        return false;
    }

    d->append((const char*)&lastaccesstime, sizeof(lastaccesstime));

    char hasUltoken;
    if (ultoken)
    {
        hasUltoken = 2;
        d->append((const char*)&hasUltoken, sizeof(char));
        d->append((const char*)ultoken, NewNode::UPLOADTOKENLEN);
    }
    else
    {
        hasUltoken = 0;
        d->append((const char*)&hasUltoken, sizeof(char));
    }

    // store raid URL string(s) in the same record as non-raid, 0-delimited in the case of raid
    std::string combinedUrls;
    for (std::vector<std::string>::const_iterator i = tempurls.begin(); i != tempurls.end(); ++i)
    {
        combinedUrls.append("", i == tempurls.begin() ? 0 : 1); // '\0' separator
        combinedUrls.append(*i);
    }
    ll = (unsigned short)combinedUrls.size();
    d->append((char*)&ll, sizeof(ll));
    d->append(combinedUrls.data(), ll);

    char s = static_cast<char>(state);
    d->append((const char*)&s, sizeof(s));
    d->append((const char*)&priority, sizeof(priority));
    d->append("", 1);
    return true;
}

Transfer *Transfer::unserialize(MegaClient *client, string *d, transfer_map* transfers)
{
    unsigned short ll;
    const char* ptr = d->data();
    const char* end = ptr + d->size();

    if (ptr + sizeof(direction_t) + sizeof(ll) > end)
    {
        LOG_err << "Transfer unserialization failed - serialized string too short (direction)";
        return NULL;
    }

    direction_t type;
    type = MemAccess::get<direction_t>(ptr);
    ptr += sizeof(direction_t);

    ll = MemAccess::get<unsigned short>(ptr);
    ptr += sizeof(ll);

    if (ptr + ll + FILENODEKEYLENGTH + sizeof(int64_t)
            + sizeof(int64_t) + SymmCipher::KEYLENGTH
            + sizeof(ll) > end)
    {
        LOG_err << "Transfer unserialization failed - serialized string too short (filepath)";
        return NULL;
    }

    const char *filepath = ptr;
    ptr += ll;

    Transfer *t = new Transfer(client, type);

    memcpy(t->filekey, ptr, sizeof t->filekey);
    ptr += sizeof(t->filekey);

    t->ctriv = MemAccess::get<int64_t>(ptr);
    ptr += sizeof(int64_t);

    t->metamac = MemAccess::get<int64_t>(ptr);
    ptr += sizeof(int64_t);

    memcpy(t->transferkey.data(), ptr, SymmCipher::KEYLENGTH);
    ptr += SymmCipher::KEYLENGTH;

    t->localfilename.assign(filepath, ll);

    if (!t->chunkmacs.unserialize(ptr, end))
    {
        LOG_err << "Transfer unserialization failed - chunkmacs too long";
        delete t;
        return NULL;
    }

    d->erase(0, ptr - d->data());

    FileFingerprint *fp = FileFingerprint::unserialize(d);
    if (!fp)
    {
        LOG_err << "Error unserializing Transfer: Unable to unserialize FileFingerprint";
        delete t;
        return NULL;
    }

    *(FileFingerprint *)t = *(FileFingerprint *)fp;
    delete fp;

    fp = FileFingerprint::unserialize(d);
    t->badfp = *fp;
    delete fp;

    ptr = d->data();
    end = ptr + d->size();

    if (ptr + sizeof(m_time_t) + sizeof(char) > end)
    {
        LOG_err << "Transfer unserialization failed - fingerprint too long";
        delete t;
        return NULL;
    }

    t->lastaccesstime = MemAccess::get<m_time_t>(ptr);
    ptr += sizeof(m_time_t);


    char hasUltoken = MemAccess::get<char>(ptr);
    ptr += sizeof(char);

    ll = hasUltoken ? ((hasUltoken == 1) ? NewNode::OLDUPLOADTOKENLEN + 1 : NewNode::UPLOADTOKENLEN) : 0;
    if (hasUltoken < 0 || hasUltoken > 2
            || (ptr + ll + sizeof(unsigned short) > end))
    {
        LOG_err << "Transfer unserialization failed - invalid ultoken";
        delete t;
        return NULL;
    }

    if (hasUltoken)
    {
        t->ultoken = new byte[NewNode::UPLOADTOKENLEN]();
        memcpy(t->ultoken, ptr, ll);
        ptr += ll;
    }

    ll = MemAccess::get<unsigned short>(ptr);
    ptr += sizeof(ll);

    if (ptr + ll + 10 > end)
    {
        LOG_err << "Transfer unserialization failed - temp URL too long";
        delete t;
        return NULL;
    }

    std::string combinedUrls;
    combinedUrls.assign(ptr, ll);
    for (size_t p = 0; p < ll; )
    {
        size_t n = combinedUrls.find('\0');
        t->tempurls.push_back(combinedUrls.substr(p, n));
        assert(!t->tempurls.back().empty());
        p += (n == std::string::npos) ? ll : (n + 1);
    }
    if (!t->tempurls.empty() && t->tempurls.size() != 1 && t->tempurls.size() != RAIDPARTS)
    {
        LOG_err << "Transfer unserialization failed - temp URL incorrect components";
        delete t;
        return NULL;
    }
    ptr += ll;

    char state = MemAccess::get<char>(ptr);
    ptr += sizeof(char);
    if (state == TRANSFERSTATE_PAUSED)
    {
        LOG_debug << "Unserializing paused transfer";
        t->state = TRANSFERSTATE_PAUSED;
    }

    t->priority =  MemAccess::get<uint64_t>(ptr);
    ptr += sizeof(uint64_t);

    if (*ptr)
    {
        LOG_err << "Transfer unserialization failed - invalid version";
        delete t;
        return NULL;
    }
    ptr++;

    t->chunkmacs.calcprogress(t->size, t->pos, t->progresscompleted);

    transfers[type].insert(pair<FileFingerprint*, Transfer*>(t, t));
    return t;
}

SymmCipher *Transfer::transfercipher()
{
    client->tmptransfercipher.setkey(transferkey.data());
    return &client->tmptransfercipher;
}

void Transfer::removeTransferFile(error e, File* f, DBTableTransactionCommitter* committer)
{
    Transfer *transfer = f->transfer;
    client->filecachedel(f, committer);
    transfer->files.erase(f->file_it);
    client->app->file_removed(f, e);
    f->transfer = NULL;
    f->terminated();
}

// transfer attempt failed, notify all related files, collect request on
// whether to abort the transfer, kill transfer if unanimous
<<<<<<< HEAD
void Transfer::failed(Error e, DBTableTransactionCommitter& committer, dstime timeleft, handle targetHandle)
=======
void Transfer::failed(error e, DBTableTransactionCommitter& committer, dstime timeleft)
>>>>>>> ce469e17
{
    bool defer = false;

    LOG_debug << "Transfer failed with error " << e;

    if (e == API_EOVERQUOTA)
    {
        if (!slot)
        {
            bt.backoff(timeleft ? timeleft : NEVER);
            client->activateoverquota(timeleft);
            client->app->transfer_failed(this, e, timeleft);
            ++client->performanceStats.transferTempErrors;
        }
        else
        {
            bool allForeignTargets = true;
            for (auto &file : files)
            {
                if (client->isPrivateNode(file->h))
                {
                    allForeignTargets = false;
                    break;
                }
            }

            /* If all targets are foreign and there's not a bandwidth overquota, transfer must fail.
             * Otherwise we need to activate overquota.
             */
            if (!timeleft && allForeignTargets)
            {
                client->app->transfer_failed(this, e);
            }
            else
            {
                bt.backoff(timeleft ? timeleft : NEVER);
                client->activateoverquota(timeleft);
            }
        }
    }
    else if (e == API_EARGS || (e == API_EBLOCKED && type == GET) || (e == API_ETOOMANY && type == GET && e.hasExtraInfo()))
    {
        client->app->transfer_failed(this, e);
    }
    else if (e != API_EBUSINESSPASTDUE)
    {
        bt.backoff();
        state = TRANSFERSTATE_RETRYING;
        client->app->transfer_failed(this, e, timeleft);
        client->looprequested = true;
        ++client->performanceStats.transferTempErrors;
    }

    for (file_list::iterator it = files.begin(); it != files.end();)
    {
        // Remove files with foreign targets, if transfer failed with a (foreign) storage overquota
        if (e == API_EOVERQUOTA
                && !timeleft
                && client->isForeignNode((*it)->h))
        {
            File *f = (*it++);
            removeTransferFile(API_EOVERQUOTA, f, &committer);
            continue;
        }

        /*
         * If the transfer failed with API_EARGS, the target handle is invalid. For a sync-transfer,
         * the actionpacket will eventually remove the target and the sync-engine will force to
         * disable the synchronization of the folder. For non-sync-transfers, remove the file directly.
         */
        if (e == API_EARGS || (e == API_EBLOCKED && type == GET) || (e == API_ETOOMANY && type == GET && e.hasExtraInfo()))
        {
             File *f = (*it++);
             if (f->syncxfer && e == API_EARGS)
             {
                defer = true;
             }
             else
             {
                removeTransferFile(e, f, &committer);
             }
             continue;
        }

        if (((*it)->failed(e) && (e != API_EBUSINESSPASTDUE))
                || (e == API_ENOENT // putnodes returned -9, file-storage server unavailable
                    && type == PUT
                    && tempurls.empty()
                    && failcount < 16) )
        {
            defer = true;
        }

        it++;
    }

    tempurls.clear();
    if (type == PUT)
    {
        chunkmacs.clear();
        progresscompleted = 0;
        delete [] ultoken;
        ultoken = NULL;
        pos = 0;

        if (slot && slot->fa && (slot->fa->mtime != mtime || slot->fa->size != size))
        {
            LOG_warn << "Modification detected during active upload. Size: " << size << "  Mtime: " << mtime
                     << "    FaSize: " << slot->fa->size << "  FaMtime: " << slot->fa->mtime;
            defer = false;
        }
    }

    if (defer)
    {        
        failcount++;
        delete slot;
        slot = NULL;
        client->transfercacheadd(this, &committer);

        LOG_debug << "Deferring transfer " << failcount << " during " << (bt.retryin() * 100) << " ms";
    }
    else
    {
        LOG_debug << "Removing transfer";
        state = TRANSFERSTATE_FAILED;
        finished = true;

        for (file_list::iterator it = files.begin(); it != files.end(); it++)
        {
#ifdef ENABLE_SYNC
            if((*it)->syncxfer
                && e != API_EBUSINESSPASTDUE
                && e != API_EOVERQUOTA)
            {
                client->syncdownrequired = true;
            }
#endif
            client->app->file_removed(*it, e);
        }
        client->app->transfer_removed(this);
        ++client->performanceStats.transferFails;
        delete this;
    }
}

#ifdef USE_MEDIAINFO
static uint32_t* fileAttributeKeyPtr(byte filekey[FILENODEKEYLENGTH])
{
    // returns the last half, beyond the actual key, ie the nonce+crc
    return (uint32_t*)(filekey + FILENODEKEYLENGTH / 2);
}
#endif

void Transfer::addAnyMissingMediaFileAttributes(Node* node, /*const*/ std::string& localpath)
{
    assert(type == PUT || (node && node->type == FILENODE));

#ifdef USE_MEDIAINFO
    char ext[8];
    if (((type == PUT && size >= 16) || (node && node->nodekey().size() == FILENODEKEYLENGTH && node->size >= 16)) &&
        client->fsaccess->getextension(&localpath, ext, sizeof(ext)) &&
        MediaProperties::isMediaFilenameExt(ext) &&
        !client->mediaFileInfo.mediaCodecsFailed)
    {
        // for upload, the key is in the transfer.  for download, the key is in the node.
        uint32_t* attrKey = fileAttributeKeyPtr((type == PUT) ? filekey : (byte*)node->nodekey().data());

        if (type == PUT || !node->hasfileattribute(fa_media) || client->mediaFileInfo.timeToRetryMediaPropertyExtraction(node->fileattrstring, attrKey))
        {
            // if we don't have the codec id mappings yet, send the request
            client->mediaFileInfo.requestCodecMappingsOneTime(client, NULL);

            // always get the attribute string; it may indicate this version of the mediaInfo library was unable to interpret the file
            MediaProperties vp;
            vp.extractMediaPropertyFileAttributes(localpath, client->fsaccess);

            if (type == PUT)
            {
                minfa += client->mediaFileInfo.queueMediaPropertiesFileAttributesForUpload(vp, attrKey, client, uploadhandle);
            }
            else
            {
                client->mediaFileInfo.sendOrQueueMediaPropertiesFileAttributesForExistingFile(vp, attrKey, client, node->nodehandle);
            }
        }
    }
#endif
}

// transfer completion: copy received file locally, set timestamp(s), verify
// fingerprint, notify app, notify files
void Transfer::complete(DBTableTransactionCommitter& committer)
{
    CodeCounter::ScopeTimer ccst(client->performanceStats.transferComplete);

    state = TRANSFERSTATE_COMPLETING;
    client->app->transfer_update(this);

    if (type == GET)
    {
        LOG_debug << "Download complete: " << (files.size() ? LOG_NODEHANDLE(files.front()->h) : "NO_FILES") << " " << files.size();

        bool transient_error = false;
        string tmplocalname;
        string localname;
        bool success;

        // disconnect temp file from slot...
        slot->fa.reset();

        // FIXME: multiple overwrite race conditions below (make copies
        // from open file instead of closing/reopening!)

        // set timestamp (subsequent moves & copies are assumed not to alter mtime)
        success = client->fsaccess->setmtimelocal(&localfilename, mtime);

#ifdef ENABLE_SYNC
        if (!success)
        {
            transient_error = client->fsaccess->transient_error;
            LOG_debug << "setmtimelocal failed " << transient_error;
        }
#endif

        // verify integrity of file
        auto fa = client->fsaccess->newfileaccess();
        FileFingerprint fingerprint;
        Node* n = nullptr;
        bool fixfingerprint = false;
        bool fixedfingerprint = false;
        bool syncxfer = false;

        for (file_list::iterator it = files.begin(); it != files.end(); it++)
        {
            if ((*it)->syncxfer)
            {
                syncxfer = true;
            }

            if (!fixedfingerprint && (n = client->nodebyhandle((*it)->h))
                 && !(*(FileFingerprint*)this == *(FileFingerprint*)n))
            {
                LOG_debug << "Wrong fingerprint already fixed";
                fixedfingerprint = true;
            }

            if (syncxfer && fixedfingerprint)
            {
                break;
            }
        }

        if (!fixedfingerprint && success && fa->fopen(&localfilename, true, false))
        {
            fingerprint.genfingerprint(fa.get());
            if (isvalid && !(fingerprint == *(FileFingerprint*)this))
            {
                LOG_err << "Fingerprint mismatch";

                // enforce the verification of the fingerprint for sync transfers only
                if (syncxfer && (!badfp.isvalid || !(badfp == fingerprint)))
                {
                    badfp = fingerprint;
                    fa.reset();
                    chunkmacs.clear();
                    client->fsaccess->unlinklocal(&localfilename);
                    return failed(API_EWRITE, committer);
                }
                else
                {
                    // We consider that mtime is different if the difference is >2
                    // due to the resolution of mtime in some filesystems (like FAT).
                    // This check prevents changes in the fingerprint due to silent
                    // errors in setmtimelocal (returning success but not setting the
                    // modification time) that seem to happen in some Android devices.
                    if (abs(mtime - fingerprint.mtime) <= 2)
                    {
                        fixfingerprint = true;
                    }
                    else
                    {
                        LOG_warn << "Silent failure in setmtimelocal";
                    }
                }
            }
        }
#ifdef ENABLE_SYNC
        else
        {
            if (syncxfer && !fixedfingerprint && success)
            {
                transient_error = fa->retry;
                LOG_debug << "Unable to validate fingerprint " << transient_error;
            }
        }
#endif
        fa.reset();

        char me64[12];
        Base64::btoa((const byte*)&client->me, MegaClient::USERHANDLE, me64);

        if (!transient_error)
        {
            if (fingerprint.isvalid)
            {
                // set FileFingerprint on source node(s) if missing
                set<handle> nodes;
                for (file_list::iterator it = files.begin(); it != files.end(); it++)
                {
                    if ((*it)->hprivate && !(*it)->hforeign && (n = client->nodebyhandle((*it)->h))
                            && nodes.find(n->nodehandle) == nodes.end())
                    {
                        nodes.insert(n->nodehandle);

                        if ((!n->isvalid || fixfingerprint)
                                && !(fingerprint == *(FileFingerprint*)n)
                                && fingerprint.size == this->size)
                        {
                            LOG_debug << "Fixing fingerprint";
                            *(FileFingerprint*)n = fingerprint;

                            n->serializefingerprint(&n->attrs.map['c']);
                            client->setattr(n);
                        }
                    }
                }
            }

            // ...and place it in all target locations. first, update the files'
            // local target filenames, in case they have changed during the upload
            for (file_list::iterator it = files.begin(); it != files.end(); it++)
            {
                (*it)->updatelocalname();
            }

            set<string> keys;
            // place file in all target locations - use up to one renames, copy
            // operations for the rest
            // remove and complete successfully completed files
            for (file_list::iterator it = files.begin(); it != files.end(); )
            {
                transient_error = false;
                success = false;
                localname = (*it)->localname;

                if (localname != localfilename)
                {
                    fa = client->fsaccess->newfileaccess();
                    if (fa->fopen(&localname) || fa->type == FOLDERNODE)
                    {
                        // the destination path already exists
        #ifdef ENABLE_SYNC
                        if((*it)->syncxfer)
                        {
                            sync_list::iterator it2;
                            for (it2 = client->syncs.begin(); it2 != client->syncs.end(); it2++)
                            {
                                Sync *sync = (*it2);
                                LocalNode *localNode = sync->localnodebypath(NULL, &localname);
                                if (localNode)
                                {
                                    LOG_debug << "Overwriting a local synced file. Moving the previous one to debris";

                                    // try to move to local debris
                                    if(!sync->movetolocaldebris(&localname))
                                    {
                                        transient_error = client->fsaccess->transient_error;
                                    }

                                    break;
                                }
                            }

                            if(it2 == client->syncs.end())
                            {
                                LOG_err << "LocalNode for destination file not found";

                                if(client->syncs.size())
                                {
                                    // try to move to debris in the first sync
                                    if(!client->syncs.front()->movetolocaldebris(&localname))
                                    {
                                        transient_error = client->fsaccess->transient_error;
                                    }
                                }
                            }
                        }
                        else
        #endif
                        {
                            LOG_debug << "The destination file exist (not synced). Saving with a different name";

                            // the destination path isn't synced, save with a (x) suffix
                            string utf8fullname;
                            client->fsaccess->local2path(&localname, &utf8fullname);
                            size_t dotindex = utf8fullname.find_last_of('.');
                            string name;
                            string extension;
                            if (dotindex == string::npos)
                            {
                                name = utf8fullname;
                            }
                            else
                            {
                                string separator;
                                client->fsaccess->local2path(&client->fsaccess->localseparator, &separator);
                                size_t sepindex = utf8fullname.find_last_of(separator);
                                if(sepindex == string::npos || sepindex < dotindex)
                                {
                                    name = utf8fullname.substr(0, dotindex);
                                    extension = utf8fullname.substr(dotindex);
                                }
                                else
                                {
                                    name = utf8fullname;
                                }
                            }

                            string suffix;
                            string newname;
                            string localnewname;
                            int num = 0;
                            do
                            {
                                num++;
                                ostringstream oss;
                                oss << " (" << num << ")";
                                suffix = oss.str();
                                newname = name + suffix + extension;
                                client->fsaccess->path2local(&newname, &localnewname);
                            } while (fa->fopen(&localnewname) || fa->type == FOLDERNODE);


                            (*it)->localname = localnewname;
                            localname = localnewname;
                        }
                    }
                    else
                    {
                        transient_error = fa->retry;
                    }

                    if (transient_error)
                    {
                        LOG_warn << "Transient error checking if the destination file exist";
                        it++;
                        continue;
                    }
                }

                if (files.size() == 1 && !tmplocalname.size())
                {
                    if (localfilename != localname)
                    {
                        LOG_debug << "Renaming temporary file to target path";
                        if (client->fsaccess->renamelocal(&localfilename, &localname))
                        {
                            tmplocalname = localname;
                            success = true;
                        }
                        else if (client->fsaccess->transient_error)
                        {
                            transient_error = true;
                        }
                    }
                    else
                    {
                        tmplocalname = localname;
                        success = true;
                    }
                }

                if (!success)
                {
                    if((tmplocalname.size() ? tmplocalname : localfilename) == localname)
                    {
                        LOG_debug << "Identical node downloaded to the same folder";
                        success = true;
                    }
                    else if (client->fsaccess->copylocal(tmplocalname.size() ? &tmplocalname : &localfilename,
                                                   &localname, mtime))
                    {
                        success = true;
                    }
                    else if (client->fsaccess->transient_error)
                    {
                        transient_error = true;
                    }
                }

                if (success)
                {
                    // set missing node attributes
                    if ((*it)->hprivate && !(*it)->hforeign && (n = client->nodebyhandle((*it)->h)))
                    {
                        if (!client->gfxdisabled && client->gfx && client->gfx->isgfx(&localname) &&
                                keys.find(n->nodekey()) == keys.end() &&    // this file hasn't been processed yet
                                client->checkaccess(n, OWNER))
                        {
                            keys.insert(n->nodekey());

                            // check if restoration of missing attributes failed in the past (no access)
                            if (n->attrs.map.find('f') == n->attrs.map.end() || n->attrs.map['f'] != me64)
                            {
                                // check for missing imagery
                                int missingattr = 0;
                                if (!n->hasfileattribute(GfxProc::THUMBNAIL)) missingattr |= 1 << GfxProc::THUMBNAIL;
                                if (!n->hasfileattribute(GfxProc::PREVIEW)) missingattr |= 1 << GfxProc::PREVIEW;

                                if (missingattr)
                                {
                                    client->gfx->gendimensionsputfa(NULL, &localname, n->nodehandle, n->nodecipher(), missingattr);
                                }

                                addAnyMissingMediaFileAttributes(n, localname);
                            }
                        }
                    }
                }

                if (success || !transient_error)
                {
                    if (success)
                    {
                        // prevent deletion of associated Transfer object in completed()
                        client->filecachedel(*it, &committer);
                        client->app->file_complete(*it);
                        (*it)->transfer = NULL;
                        (*it)->completed(this, NULL);
                    }

                    if (success || !(*it)->failed(API_EAGAIN))
                    {
                        File* f = (*it);
                        files.erase(it++);
                        if (!success)
                        {
                            LOG_warn << "Unable to complete transfer due to a persistent error";
                            client->filecachedel(f, &committer);
#ifdef ENABLE_SYNC
                            if (f->syncxfer)
                            {
                                client->syncdownrequired = true;
                            }
#endif
                            client->app->file_removed(f, API_EWRITE);
                            f->transfer = NULL;
                            f->terminated();
                        }
                    }
                    else
                    {
                        failcount++;
                        LOG_debug << "Persistent error completing file. Failcount: " << failcount;
                        it++;
                    }
                }
                else
                {
                    LOG_debug << "Transient error completing file";
                    it++;
                }
            }

            if (!tmplocalname.size() && !files.size())
            {
                client->fsaccess->unlinklocal(&localfilename);
            }
        }

        if (!files.size())
        {
            state = TRANSFERSTATE_COMPLETED;
            localfilename = localname;
            finished = true;
            client->looprequested = true;
            client->app->transfer_complete(this);
            localfilename.clear();
            delete this;
        }
        else
        {
            // some files are still pending completion, close fa and set retry timer
            slot->fa.reset();

            LOG_debug << "Files pending completion: " << files.size() << ". Waiting for a retry.";
            LOG_debug << "First pending file: " << files.front()->name;

            slot->retrying = true;
            slot->retrybt.backoff(11);
        }
    }
    else
    {
        LOG_debug << "Upload complete: " << (files.size() ? files.front()->name : "NO_FILES") << " " << files.size();

        if (slot->fa)
        {
            slot->fa.reset();
        }

        // files must not change during a PUT transfer
        for (file_list::iterator it = files.begin(); it != files.end(); )
        {
            File *f = (*it);
            string *localpath = &f->localname;

#ifdef ENABLE_SYNC
            string synclocalpath;
            LocalNode *ll = dynamic_cast<LocalNode *>(f);
            if (ll)
            {
                LOG_debug << "Verifying sync upload";
                ll->getlocalpath(&synclocalpath, true);
                localpath = &synclocalpath;
            }
            else
            {
                LOG_debug << "Verifying regular upload";
            }
#endif

            auto fa = client->fsaccess->newfileaccess();
            bool isOpen = fa->fopen(localpath);
            if (!isOpen)
            {
                if (client->fsaccess->transient_error)
                {
                    LOG_warn << "Retrying upload completion due to a transient error";
                    slot->retrying = true;
                    slot->retrybt.backoff(11);
                    return;
                }
            }

            if (!isOpen || f->genfingerprint(fa.get()))
            {
                if (!isOpen)
                {
                    LOG_warn << "Deletion detected after upload";
                }
                else
                {
                    LOG_warn << "Modification detected after upload";
                }

#ifdef ENABLE_SYNC
                if (f->syncxfer)
                {
                    client->syncdownrequired = true;
                }
#endif
                it++; // the next line will remove the current item and invalidate that iterator
                removeTransferFile(API_EREAD, f, &committer);
            }
            else
            {
                it++;
            }
        }

        if (!files.size())
        {
            return failed(API_EREAD, committer);
        }


        if (!client->gfxdisabled)
        {
            // prepare file attributes for video/audio files if the file is suitable
            addAnyMissingMediaFileAttributes(NULL, localfilename);
        }

        // if this transfer is put on hold, do not complete
        client->checkfacompletion(uploadhandle, this);
        return;
    }
}

void Transfer::completefiles()
{
    // notify all files and give them an opportunity to self-destruct
    vector<uint32_t> &ids = client->pendingtcids[tag];
    vector<string> *pfs = NULL;

    for (file_list::iterator it = files.begin(); it != files.end(); )
    {
        File *f = (*it);
        ids.push_back(f->dbid);
        if (f->temporaryfile)
        {
            if (!pfs)
            {
                pfs = &client->pendingfiles[tag];
            }
            pfs->push_back(f->localname);
        }

        client->app->file_complete(f);
        f->transfer = NULL;
        f->completed(this, NULL);
        files.erase(it++);
    }
    ids.push_back(dbid);
}

DirectReadNode::DirectReadNode(MegaClient* cclient, handle ch, bool cp, SymmCipher* csymmcipher, int64_t cctriv, const char *privauth, const char *pubauth, const char *cauth)
{
    client = cclient;

    p = cp;
    h = ch;

    if (privauth)
    {
        privateauth = privauth;
    }

    if (pubauth)
    {
        publicauth = pubauth;
    }

    if (cauth)
    {
        chatauth = cauth;
    }

    symmcipher = *csymmcipher;
    ctriv = cctriv;

    retries = 0;
    size = 0;
    
    pendingcmd = NULL;
    
    dsdrn_it = client->dsdrns.end();
}

DirectReadNode::~DirectReadNode()
{
    schedule(NEVER);

    if (pendingcmd)
    {
        pendingcmd->cancel();
    }

    for (dr_list::iterator it = reads.begin(); it != reads.end(); )
    {
        delete *(it++);
    }
    
    client->hdrns.erase(hdrn_it);
}

void DirectReadNode::dispatch()
{    
    if (reads.empty())
    {
        LOG_debug << "Removing DirectReadNode";
        delete this;
    }
    else
    {
        for (dr_list::iterator it = reads.begin(); it != reads.end(); it++)
        {
            assert((*it)->drq_it == client->drq.end());
            assert(!(*it)->drs);
        }

        schedule(DirectReadSlot::TIMEOUT_DS);
        if (!pendingcmd)
        {
            pendingcmd = new CommandDirectRead(client, this);
            client->reqs.add(pendingcmd);
        }
    }
}

// abort all active reads, remove pending reads and reschedule with app-supplied backoff
void DirectReadNode::retry(const Error& e, dstime timeleft)
{
    if (reads.empty())
    {
        LOG_warn << "Removing DirectReadNode. No reads to retry.";
        delete this;
        return;
    }

    dstime minretryds = NEVER;

    retries++;

    LOG_warn << "Streaming transfer retry due to error " << e;
    if (client->autodownport)
    {
        client->usealtdownport = !client->usealtdownport;
    }

    // signal failure to app , obtain minimum desired retry time
    for (dr_list::iterator it = reads.begin(); it != reads.end(); it++)
    {
        (*it)->abort();

        if (e)
        {
            dstime retryds = client->app->pread_failure(e, retries, (*it)->appdata, timeleft);

            if (retryds < minretryds && !(e == API_ETOOMANY && e.hasExtraInfo()))
            {
                minretryds = retryds;
            }
        }
    }

    if (e == API_EOVERQUOTA && timeleft)
    {
        // don't retry at least until the end of the overquota state
        client->overquotauntil = Waiter::ds + timeleft;
        if (minretryds < timeleft)
        {
            minretryds = timeleft;
        }
    }

    tempurls.clear();

    if (!e || !minretryds)
    {
        // immediate retry desired
        dispatch();        
    }
    else
    {
        if (EVER(minretryds))
        {
            // delayed retry desired
            schedule(minretryds);
        }
        else
        {
            // cancellation desired
            LOG_debug << "Removing DirectReadNode. Too many errors.";
            delete this;
        }
    }
}

void DirectReadNode::cmdresult(const Error &e, dstime timeleft)
{
    pendingcmd = NULL;

    if (e == API_OK)
    {
        // feed all pending reads to the global read queue
        for (dr_list::iterator it = reads.begin(); it != reads.end(); it++)
        {
            DirectRead* dr = *it;
            assert(dr->drq_it == client->drq.end());

            if (dr->drbuf.tempUrlVector().empty())
            {
                // DirectRead starting
                dr->drbuf.setIsRaid(dr->drn->tempurls, dr->offset, dr->offset + dr->count, dr->drn->size, 2097152);  // 2 MB max buffer usage approx for streaming
            }
            else
            {
                // URLs have been re-requested, eg. due to temp URL expiry.  Keep any parts downloaded already
                dr->drbuf.updateUrlsAndResetPos(dr->drn->tempurls);
            }

            dr->drq_it = client->drq.insert(client->drq.end(), *it);
        }

        schedule(DirectReadSlot::TIMEOUT_DS);
    }
    else
    {
        retry(e, timeleft);
    }
}

void DirectReadNode::schedule(dstime deltads)
{            
    WAIT_CLASS::bumpds();
    if (dsdrn_it != client->dsdrns.end())
    {
        client->dsdrns.erase(dsdrn_it);
    }

    if (EVER(deltads))
    {
        dsdrn_it = client->dsdrns.insert(pair<dstime, DirectReadNode*>(Waiter::ds + deltads, this));
    }
    else
    {
        dsdrn_it = client->dsdrns.end();
    }
}

void DirectReadNode::enqueue(m_off_t offset, m_off_t count, int reqtag, void* appdata)
{
    new DirectRead(this, count, offset, reqtag, appdata);
}

bool DirectReadSlot::processAnyOutputPieces()
{
    bool continueDirectRead = true;
    std::shared_ptr<TransferBufferManager::FilePiece> outputPiece;
    while (continueDirectRead && (outputPiece = dr->drbuf.getAsyncOutputBufferPointer(0)))
    {
        size_t len = outputPiece->buf.datalen();
        speed = speedController.calculateSpeed();
        meanSpeed = speedController.getMeanSpeed();
        dr->drn->client->httpio->updatedownloadspeed(len);
        continueDirectRead = dr->drn->client->app->pread_data(outputPiece->buf.datastart(), len, pos, speed, meanSpeed, dr->appdata);

        dr->drbuf.bufferWriteCompleted(0, true);

        if (continueDirectRead)
        {
            pos += len;
            dr->drn->partiallen += len;
            dr->progress += len;
        }
    }
    return continueDirectRead;
}

bool DirectReadSlot::doio()
{
    for (unsigned connectionNum = unsigned(reqs.size()); connectionNum--; )
    {
        HttpReq* req = reqs[connectionNum];

        if (req->status == REQ_INFLIGHT || req->status == REQ_SUCCESS)
        {
            if (req->in.size())
            {
                unsigned n = unsigned(req->in.size());

                if (req->status == REQ_INFLIGHT)
                {
                    // raid reassembly logic needs to operate on whole raidlines
                    n -= n % RAIDSECTOR;
                }

                if (n)
                {

                    RaidBufferManager::FilePiece* np = new RaidBufferManager::FilePiece(req->pos, n);
                    memcpy(np->buf.datastart(), req->in.data(), n);

                    req->in.erase(0, n);
                    req->contentlength -= n;
                    req->bufpos = 0;
                    req->pos += n;

                    dr->drbuf.submitBuffer(connectionNum, np);

                    if (req->httpio)
                    {
                        req->httpio->lastdata = Waiter::ds;
                        req->lastdata = Waiter::ds;
                    }

                    dr->drn->schedule(DirectReadSlot::TIMEOUT_DS);

                    // we might have a raid-reassembled block to write now, or this very block in non-raid
                    if (!processAnyOutputPieces())
                    {
                        // app-requested abort
                        delete dr;
                        return true;
                    }
                }
            }

            if (req->status == REQ_SUCCESS)
            {
                req->status = REQ_READY;
            }
        }
        
        if (req->status == REQ_READY)
        {
            bool newBufferSupplied = false, pauseForRaid = false;
            std::pair<m_off_t, m_off_t> posrange = dr->drbuf.nextNPosForConnection(connectionNum, newBufferSupplied, pauseForRaid);

            // we might have a raid-reassembled block to write, or a previously loaded block, or a skip block to process.
            processAnyOutputPieces();

            if (!newBufferSupplied && !pauseForRaid)
            {
                if (posrange.first >= posrange.second)
                {
                    req->status = REQ_DONE;
                    bool allDone = true;
                    for (size_t i = reqs.size(); i--; )
                    {
                        if (reqs[i]->status != REQ_DONE)
                        {
                            allDone = false;
                        }
                    }
                    if (allDone)
                    {
                        dr->drn->schedule(DirectReadSlot::TEMPURL_TIMEOUT_DS);

                        // remove and delete completed read request, then remove slot
                        delete dr;
                        return true;
                    }
                }
                else
                {
                    char buf[128];
                    sprintf(buf, "/%" PRIu64 "-", posrange.first);
                    if (dr->count)
                    {
                        sprintf(strchr(buf, 0), "%" PRIu64, posrange.second - 1);
                    }

                    req->pos = posrange.first;
                    req->posturl = adjustURLPort(dr->drbuf.tempURL(connectionNum));
                    req->posturl.append(buf);
                    LOG_debug << "POST URL: " << req->posturl;
                    req->post(dr->drn->client);  // status will go to inflight or fail

                    dr->drbuf.transferPos(connectionNum) = posrange.second;
                }
            }
        }
        
        if (req->status == REQ_FAILURE)
        {
            if (req->httpstatus == 509)
            {
                if (req->timeleft < 0)
                {
                    int creqtag = dr->drn->client->reqtag;
                    dr->drn->client->reqtag = 0;
                    dr->drn->client->sendevent(99408, "Overquota without timeleft");
                    dr->drn->client->reqtag = creqtag;
                }

                dstime backoff;

                LOG_warn << "Bandwidth overquota from storage server for streaming transfer";
                if (req->timeleft > 0)
                {
                    backoff = dstime(req->timeleft * 10);
                }
                else
                {
                    // default retry interval
                    backoff = MegaClient::DEFAULT_BW_OVERQUOTA_BACKOFF_SECS * 10;
                }

                dr->drn->retry(API_EOVERQUOTA, backoff);
            }
            else
            {
                // a failure triggers a complete abort and retry of all pending reads for this node, including getting updated URL(s)
                dr->drn->retry(API_EREAD);
            }
            return true;
        }

        if (Waiter::ds - dr->drn->partialstarttime > MEAN_SPEED_INTERVAL_DS)
        {
            m_off_t meanspeed = (10 * dr->drn->partiallen) / (Waiter::ds - dr->drn->partialstarttime);

            LOG_debug << "Mean speed (B/s): " << meanspeed;
            int minspeed = dr->drn->client->minstreamingrate;
            if (minspeed < 0)
            {
                minspeed = MIN_BYTES_PER_SECOND;
            }
            if (minspeed != 0 && meanspeed < minspeed)
            {
                LOG_warn << "Transfer speed too low for streaming. Retrying";
                dr->drn->retry(API_EAGAIN);
                return true;
            }
            else
            {
                dr->drn->partiallen = 0;
                dr->drn->partialstarttime = Waiter::ds;
            }
        }
    }

    return false;
}

// abort active read, remove from pending queue
void DirectRead::abort()
{
    delete drs;
    drs = NULL;

    if (drq_it != drn->client->drq.end())
    {
        drn->client->drq.erase(drq_it);
        drq_it = drn->client->drq.end();
    }
}

DirectRead::DirectRead(DirectReadNode* cdrn, m_off_t ccount, m_off_t coffset, int creqtag, void* cappdata)
    : drbuf(this)
{
    drn = cdrn;

    count = ccount;
    offset = coffset;
    progress = 0;
    reqtag = creqtag;
    appdata = cappdata;

    drs = NULL;

    reads_it = drn->reads.insert(drn->reads.end(), this);
    
    if (!drn->tempurls.empty())
    {
        // we already have tempurl(s): queue for immediate fetching
        drbuf.setIsRaid(drn->tempurls, offset, offset + count, drn->size, 2097152);  // 2 MB max buffer usage approx
        drq_it = drn->client->drq.insert(drn->client->drq.end(), this);
    }
    else
    {
        // no tempurl yet or waiting for a retry
        drq_it = drn->client->drq.end();
    }
}

DirectRead::~DirectRead()
{
    abort();

    if (reads_it != drn->reads.end())
    {
        drn->reads.erase(reads_it);
    }
}

std::string DirectReadSlot::adjustURLPort(std::string url)
{
    if (!memcmp(url.c_str(), "http:", 5))
    {
        size_t portendindex = url.find("/", 8);
        size_t portstartindex = url.find(":", 8);

        if (portendindex != string::npos)
        {
            if (portstartindex == string::npos)
            {
                if (dr->drn->client->usealtdownport)
                {
                    LOG_debug << "Enabling alternative port for streaming transfer";
                    url.insert(portendindex, ":8080");
                }
            }
            else
            {
                if (!dr->drn->client->usealtdownport)
                {
                    LOG_debug << "Disabling alternative port for streaming transfer";
                    url.erase(portstartindex, portendindex - portstartindex);
                }
            }
        }
    }
    return url;
}

// request DirectRead's range via tempurl
DirectReadSlot::DirectReadSlot(DirectRead* cdr)
{
    dr = cdr;

    pos = dr->offset + dr->progress;
    dr->nextrequestpos = pos;

    speed = meanSpeed = 0;

    assert(reqs.empty());
    for (size_t i = dr->drbuf.tempUrlVector().size(); i--; )
    {
        reqs.push_back(new HttpReq(true));
        reqs.back()->status = REQ_READY;
        reqs.back()->type = REQ_BINARY;
    }

    drs_it = dr->drn->client->drss.insert(dr->drn->client->drss.end(), this);

    dr->drn->partiallen = 0;
    dr->drn->partialstarttime = Waiter::ds;
}

DirectReadSlot::~DirectReadSlot()
{
    dr->drn->client->drss.erase(drs_it);

    LOG_debug << "Deleting DirectReadSlot";
    for (size_t i = reqs.size(); i--; )
    {
        delete reqs[i];
    }
}

bool priority_comparator(Transfer* i, Transfer *j)
{
    return (i->priority < j->priority);
}

TransferList::TransferList()
{
    currentpriority = PRIORITY_START;
}

void TransferList::addtransfer(Transfer *transfer, DBTableTransactionCommitter& committer, bool startFirst)
{
    if (transfer->state != TRANSFERSTATE_PAUSED)
    {
        transfer->state = TRANSFERSTATE_QUEUED;
    }

    if (!transfer->priority)
    {
        if (startFirst && transfers[transfer->type].size())
        {
            transfer_list::iterator dstit = transfers[transfer->type].begin();
            transfer->priority = (*dstit)->priority - PRIORITY_STEP;
            prepareIncreasePriority(transfer, transfers[transfer->type].end(), dstit, committer);
            transfers[transfer->type].push_front(transfer);
        }
        else
        {
            currentpriority += PRIORITY_STEP;
            transfer->priority = currentpriority;
            assert(!transfers[transfer->type].size() || transfers[transfer->type][transfers[transfer->type].size() - 1]->priority < transfer->priority);
            transfers[transfer->type].push_back(transfer);
        }

        client->transfercacheadd(transfer, &committer);
    }
    else
    {
        transfer_list::iterator it = std::lower_bound(transfers[transfer->type].begin(), transfers[transfer->type].end(), transfer, priority_comparator);
        assert(it == transfers[transfer->type].end() || (*it)->priority != transfer->priority);
        transfers[transfer->type].insert(it, transfer);
    }
}

void TransferList::removetransfer(Transfer *transfer)
{
    transfer_list::iterator it = iterator(transfer);
    if (it != transfers[transfer->type].end())
    {
        transfers[transfer->type].erase(it);
    }
}

void TransferList::movetransfer(Transfer *transfer, Transfer *prevTransfer, DBTableTransactionCommitter& committer)
{
    transfer_list::iterator dstit = iterator(prevTransfer);
    if (dstit == transfers[prevTransfer->type].end())
    {
        return;
    }
    movetransfer(transfer, dstit, committer);
}

void TransferList::movetransfer(Transfer *transfer, unsigned int position, DBTableTransactionCommitter& committer)
{
    transfer_list::iterator it = iterator(transfer);
    if (it == transfers[transfer->type].end())
    {
        return;
    }

    transfer_list::iterator dstit;
    if (position >= transfers[transfer->type].size())
    {
        dstit = transfers[transfer->type].end();
    }
    else
    {
        dstit = transfers[transfer->type].begin() + position;
    }

    movetransfer(it, dstit, committer);
}

void TransferList::movetransfer(Transfer *transfer, transfer_list::iterator dstit, DBTableTransactionCommitter& committer)
{
    transfer_list::iterator it = iterator(transfer);
    if (it == transfers[transfer->type].end())
    {
        return;
    }
    movetransfer(it, dstit, committer);
}

void TransferList::movetransfer(transfer_list::iterator it, transfer_list::iterator dstit, DBTableTransactionCommitter& committer)
{
    if (it == dstit)
    {
        LOG_warn << "Trying to move before the same transfer";
        return;
    }

    if ((it + 1) == dstit)
    {
        LOG_warn << "Trying to move to the same position";
        return;
    }

    Transfer *transfer = (*it);
    if (dstit == transfers[transfer->type].end())
    {
        LOG_debug << "Moving transfer to the last position";
        prepareDecreasePriority(transfer, it, dstit);

        transfers[transfer->type].erase(it);
        currentpriority += PRIORITY_STEP;
        transfer->priority = currentpriority;
        assert(!transfers[transfer->type].size() || transfers[transfer->type][transfers[transfer->type].size() - 1]->priority < transfer->priority);
        transfers[transfer->type].push_back(transfer);
        client->transfercacheadd(transfer, &committer);
        client->app->transfer_update(transfer);
        return;
    }

    int srcindex = int(std::distance(transfers[transfer->type].begin(), it));
    int dstindex = int(std::distance(transfers[transfer->type].begin(), dstit));
    LOG_debug << "Moving transfer from " << srcindex << " to " << dstindex;

    uint64_t prevpriority = 0;
    uint64_t nextpriority = 0;

    nextpriority = (*dstit)->priority;
    if (dstit != transfers[transfer->type].begin())
    {
        transfer_list::iterator previt = dstit - 1;
        prevpriority = (*previt)->priority;
    }
    else
    {
        prevpriority = nextpriority - 2 * PRIORITY_STEP;
    }

    uint64_t newpriority = (prevpriority + nextpriority) / 2;
    LOG_debug << "Moving transfer between priority " << prevpriority << " and " << nextpriority << ". New: " << newpriority;
    if (prevpriority == newpriority)
    {
        LOG_warn << "There is no space for the move. Adjusting priorities.";
        int positions = dstindex;
        uint64_t fixedPriority = transfers[transfer->type][0]->priority - PRIORITY_STEP * (positions + 1);
        for (int i = 0; i < positions; i++)
        {
            Transfer *t = transfers[transfer->type][i];
            LOG_debug << "Adjusting priority of transfer " << i << " to " << fixedPriority;
            t->priority = fixedPriority;
            client->transfercacheadd(t, &committer);
            client->app->transfer_update(t);
            fixedPriority += PRIORITY_STEP;
        }
        newpriority = fixedPriority;
        LOG_debug << "Fixed priority: " << fixedPriority;
    }

    transfer->priority = newpriority;
    if (srcindex > dstindex)
    {
        prepareIncreasePriority(transfer, it, dstit, committer);
    }
    else
    {
        prepareDecreasePriority(transfer, it, dstit);
        dstindex--;
    }

    transfers[transfer->type].erase(it);
    transfer_list::iterator fit = transfers[transfer->type].begin() + dstindex;
    assert(fit == transfers[transfer->type].end() || (*fit)->priority != transfer->priority);
    transfers[transfer->type].insert(fit, transfer);
    client->transfercacheadd(transfer, &committer);
    client->app->transfer_update(transfer);
}

void TransferList::movetofirst(Transfer *transfer, DBTableTransactionCommitter& committer)
{
    movetransfer(transfer, transfers[transfer->type].begin(), committer);
}

void TransferList::movetofirst(transfer_list::iterator it, DBTableTransactionCommitter& committer)
{
    Transfer *transfer = (*it);
    movetransfer(it, transfers[transfer->type].begin(), committer);
}

void TransferList::movetolast(Transfer *transfer, DBTableTransactionCommitter& committer)
{
    movetransfer(transfer, transfers[transfer->type].end(), committer);
}

void TransferList::movetolast(transfer_list::iterator it, DBTableTransactionCommitter& committer)
{
    Transfer *transfer = (*it);
    movetransfer(it, transfers[transfer->type].end(), committer);
}

void TransferList::moveup(Transfer *transfer, DBTableTransactionCommitter& committer)
{
    transfer_list::iterator it = iterator(transfer);
    if (it == transfers[transfer->type].begin())
    {
        return;
    }
    transfer_list::iterator dstit = it - 1;
    movetransfer(it, dstit, committer);
}

void TransferList::moveup(transfer_list::iterator it, DBTableTransactionCommitter& committer)
{
    if (it == transfers[(*it)->type].begin())
    {
        return;
    }

    transfer_list::iterator dstit = it - 1;
    movetransfer(it, dstit, committer);
}

void TransferList::movedown(Transfer *transfer, DBTableTransactionCommitter& committer)
{
    transfer_list::iterator it = iterator(transfer);
    if (it == transfers[transfer->type].end())
    {
        return;
    }

    transfer_list::iterator dstit = it + 1;
    if (dstit == transfers[transfer->type].end())
    {
        return;
    }

    dstit++;
    movetransfer(it, dstit, committer);
}

void TransferList::movedown(transfer_list::iterator it, DBTableTransactionCommitter& committer)
{
    if (it == transfers[(*it)->type].end())
    {
        return;
    }

    transfer_list::iterator dstit = it + 1;
    movetransfer(it, dstit, committer);
}

error TransferList::pause(Transfer *transfer, bool enable, DBTableTransactionCommitter& committer)
{
    if (!transfer)
    {
        return API_ENOENT;
    }

    if ((enable && transfer->state == TRANSFERSTATE_PAUSED) ||
            (!enable && transfer->state != TRANSFERSTATE_PAUSED))
    {
        return API_OK;
    }

    if (!enable)
    {
        transfer_list::iterator it = iterator(transfer);
        transfer->state = TRANSFERSTATE_QUEUED;
        prepareIncreasePriority(transfer, it, it, committer);
        client->transfercacheadd(transfer, &committer);
        client->app->transfer_update(transfer);
        return API_OK;
    }

    if (transfer->state == TRANSFERSTATE_ACTIVE
            || transfer->state == TRANSFERSTATE_QUEUED
            || transfer->state == TRANSFERSTATE_RETRYING)
    {
        if (transfer->slot)
        {
            if (transfer->client->ststatus != STORAGE_RED || transfer->type == GET)
            {
                transfer->bt.arm();
            }
            delete transfer->slot;  
            transfer->slot = NULL;
        }
        transfer->state = TRANSFERSTATE_PAUSED;
        client->transfercacheadd(transfer, &committer);
        client->app->transfer_update(transfer);
        return API_OK;
    }

    return API_EFAILED;
}

transfer_list::iterator TransferList::begin(direction_t direction)
{
    return transfers[direction].begin();
}

transfer_list::iterator TransferList::end(direction_t direction)
{
    return transfers[direction].end();
}

transfer_list::iterator TransferList::iterator(Transfer *transfer)
{
    if (!transfer)
    {
        LOG_err << "Getting iterator of a NULL transfer";
        return transfer_list::iterator();
    }

    transfer_list::iterator it = std::lower_bound(transfers[transfer->type].begin(), transfers[transfer->type].end(), transfer, priority_comparator);
    if (it != transfers[transfer->type].end() && (*it) == transfer)
    {
        return it;
    }
    LOG_debug << "Transfer not found";
    return transfers[transfer->type].end();
}

std::array<vector<Transfer*>, 6> TransferList::nexttransfers(std::function<bool(Transfer*)>& continuefunction)
{
    std::array<vector<Transfer*>, 6> chosenTransfers;

    static direction_t putget[] = { PUT, GET };

    for (direction_t direction : putget)
    {
        for (Transfer *transfer : transfers[direction])
        {
            bool continueLarge = true;
            bool continueSmall = true;

            if ((!transfer->slot && isReady(transfer))
                || (transfer->asyncopencontext
                    && transfer->asyncopencontext->finished))
            {
                TransferCategory tc(transfer);
                
                if (tc.sizetype == LARGEFILE && continueLarge)
                {
                    continueLarge = continuefunction(transfer);
                    if (continueLarge)
                    {
                        chosenTransfers[tc.index()].push_back(transfer);
                    }
                }
                else if (tc.sizetype == SMALLFILE && continueSmall)
                {
                    continueSmall = continuefunction(transfer);
                    if (continueSmall)
                    {
                        chosenTransfers[tc.index()].push_back(transfer);
                    }
                }
                if (!continueLarge && !continueSmall)
                {
                    break;
                }
            }
        }
    }
    return chosenTransfers;
}

Transfer *TransferList::transferat(direction_t direction, unsigned int position)
{
    if (transfers[direction].size() > position)
    {
        return transfers[direction][position];
    }
    return NULL;
}

void TransferList::prepareIncreasePriority(Transfer *transfer, transfer_list::iterator /*srcit*/, transfer_list::iterator dstit, DBTableTransactionCommitter& committer)
{
    if (dstit == transfers[transfer->type].end())
    {
        return;
    }

    if (!transfer->slot && transfer->state != TRANSFERSTATE_PAUSED)
    {
        Transfer *lastActiveTransfer = NULL;
        for (transferslot_list::iterator it = client->tslots.begin(); it != client->tslots.end(); it++)
        {
            Transfer *t = (*it)->transfer;
            if (t && t->type == transfer->type && t->slot
                    && t->state == TRANSFERSTATE_ACTIVE
                    && t->priority > transfer->priority
                    && (!lastActiveTransfer || t->priority > lastActiveTransfer->priority))
            {
                lastActiveTransfer = t;
            }
        }

        if (lastActiveTransfer)
        {
            if (lastActiveTransfer->client->ststatus != STORAGE_RED || lastActiveTransfer->type == GET)
            {
                lastActiveTransfer->bt.arm();
            }
            delete lastActiveTransfer->slot; 
            lastActiveTransfer->slot = NULL;
            lastActiveTransfer->state = TRANSFERSTATE_QUEUED;
            client->transfercacheadd(lastActiveTransfer, &committer);
            client->app->transfer_update(lastActiveTransfer);
        }
    }
}

void TransferList::prepareDecreasePriority(Transfer *transfer, transfer_list::iterator it, transfer_list::iterator dstit)
{
    if (transfer->slot && transfer->state == TRANSFERSTATE_ACTIVE)
    {
        transfer_list::iterator cit = it + 1;
        while (cit != transfers[transfer->type].end())
        {
            if (!(*cit)->slot && isReady(*cit))
            {
                if (transfer->client->ststatus != STORAGE_RED || transfer->type == GET)
                {
                    transfer->bt.arm();
                }
                delete transfer->slot; 
                transfer->slot = NULL;
                transfer->state = TRANSFERSTATE_QUEUED;
                break;
            }

            if (cit == dstit)
            {
                break;
            }

            cit++;
        }
    }
}

bool TransferList::isReady(Transfer *transfer)
{
    return ((transfer->state == TRANSFERSTATE_QUEUED || transfer->state == TRANSFERSTATE_RETRYING)
            && transfer->bt.armed());
}

} // namespace<|MERGE_RESOLUTION|>--- conflicted
+++ resolved
@@ -375,11 +375,7 @@
 
 // transfer attempt failed, notify all related files, collect request on
 // whether to abort the transfer, kill transfer if unanimous
-<<<<<<< HEAD
-void Transfer::failed(Error e, DBTableTransactionCommitter& committer, dstime timeleft, handle targetHandle)
-=======
-void Transfer::failed(error e, DBTableTransactionCommitter& committer, dstime timeleft)
->>>>>>> ce469e17
+void Transfer::failed(const Error& e, DBTableTransactionCommitter& committer, dstime timeleft)
 {
     bool defer = false;
 
