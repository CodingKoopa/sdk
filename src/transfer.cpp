--- conflicted
+++ resolved
@@ -53,7 +53,7 @@
     finished = false;
     lastaccesstime = 0;
     ultoken = NULL;
-    foreignTarget = false;
+    mForeignTarget = false;
 
     priority = 0;
     state = TRANSFERSTATE_NONE;
@@ -359,7 +359,7 @@
     {
         if (e == API_EOVERQUOTA)
         {
-            if (slot && !slot->transfer->foreignTarget)
+            if (slot && !slot->transfer->mForeignTarget)
             {
                 bt.backoff(timeleft ? timeleft : NEVER);
                 client->activateoverquota(timeleft);
@@ -367,6 +367,7 @@
             else
             {
                 client->app->transfer_failed(this, e, timeleft);
+                ++client->performanceStats.transferTempErrors;
             }
         }
         else
@@ -377,19 +378,6 @@
             client->looprequested = true;
             ++client->performanceStats.transferTempErrors;
         }
-<<<<<<< HEAD
-=======
-        else
-        {
-            bt.backoff(timeleft ? timeleft : NEVER);
-            client->activateoverquota(timeleft);
-            if (!slot)
-            {
-                client->app->transfer_failed(this, e, timeleft);
-                ++client->performanceStats.transferTempErrors;
-            }
-        }
->>>>>>> e150ac9c
     }
 
     for (file_list::iterator it = files.begin(); it != files.end(); it++)
