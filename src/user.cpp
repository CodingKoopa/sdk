--- conflicted
+++ resolved
@@ -892,12 +892,9 @@
         case ATTR_GEOLOCATION:
         case ATTR_MY_CHAT_FILES_FOLDER:
         case ATTR_PUSH_SETTINGS:
-<<<<<<< HEAD
+        case ATTR_MY_BACKUPS_FOLDER:
         case ATTR_XBACKUP_CONFIG_NAME:
         case ATTR_XBACKUP_CONFIG_KEY:
-=======
-        case ATTR_MY_BACKUPS_FOLDER:
->>>>>>> e27ba13e
             return 0;
 
         case ATTR_LAST_INT:
