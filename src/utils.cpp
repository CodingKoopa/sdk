/**
 * @file utils.cpp
 * @brief Mega SDK various utilities and helper classes
 *
 * (c) 2013-2014 by Mega Limited, Auckland, New Zealand
 *
 * This file is part of the MEGA SDK - Client Access Engine.
 *
 * Applications using the MEGA API must present a valid application key
 * and comply with the the rules set forth in the Terms of Service.
 *
 * The MEGA SDK is distributed in the hope that it will be useful,
 * but WITHOUT ANY WARRANTY; without even the implied warranty of
 * MERCHANTABILITY or FITNESS FOR A PARTICULAR PURPOSE.
 *
 * @copyright Simplified (2-clause) BSD License.
 *
 * You should have received a copy of the license along with this
 * program.
 */

#include "mega/utils.h"
#include "mega/logging.h"
#include "mega/megaclient.h"
#include "mega/base64.h"

#include <iomanip>

namespace mega {

string toNodeHandle(handle nodeHandle)
{
    char base64Handle[12];
    Base64::btoa((byte*)&(nodeHandle), MegaClient::NODEHANDLE, base64Handle);
    return string(base64Handle);
}

string toHandle(handle h)
{
    char base64Handle[14];
    Base64::btoa((byte*)&(h), sizeof h, base64Handle);
    return string(base64Handle);
}

Cachable::Cachable()
{
    dbid = 0;
    notified = 0;
}

CacheableWriter::CacheableWriter(string& d)
    : dest(d)
{
}

void CacheableWriter::serializebinary(byte* data, size_t len)
{
    dest.append((char*)data, len);
}

void CacheableWriter::serializechunkmacs(const chunkmac_map& m)
{
    m.serialize(dest);
}

void CacheableWriter::serializecstr(const char* field, bool storeNull)
{
    unsigned short ll = (unsigned short)(field ? strlen(field) + (storeNull ? 1 : 0) : 0);
    dest.append((char*)&ll, sizeof(ll));
    dest.append(field, ll);
}

void CacheableWriter::serializestring(const string& field)
{
    unsigned short ll = (unsigned short)field.size();
    dest.append((char*)&ll, sizeof(ll));
    dest.append(field.data(), ll);
}

void CacheableWriter::serializei64(int64_t field)
{
    dest.append((char*)&field, sizeof(field));
}

void CacheableWriter::serializeu32(uint32_t field)
{
    dest.append((char*)&field, sizeof(field));
}

void CacheableWriter::serializehandle(handle field)
{
    dest.append((char*)&field, sizeof(field));
}

void CacheableWriter::serializebool(bool field)
{
<<<<<<< HEAD
    byte b = field ? 1 : 0;
    dest.append((char*)&b, sizeof(byte));
=======
    dest.append((char*)&field, sizeof(field));
>>>>>>> ee315ec9
}

void CacheableWriter::serializebyte(byte field)
{
    dest.append((char*)&field, sizeof(field));
}

void CacheableWriter::serializeexpansionflags(bool b0, bool b1, bool b2, bool b3, bool b4, bool b5, bool b6, bool b7)
{
    unsigned char b[8];
    b[0] = b0;
    b[1] = b1;
    b[2] = b2;
    b[3] = b3;
    b[4] = b4;
    b[5] = b5;
    b[6] = b6;
    b[7] = b7;
    dest.append((char*)b, 8);
}

<<<<<<< HEAD
CacheableReader::CacheableReader(const string& d)
{
    ptr = d.data();
    end = ptr + d.size();
    fieldnum = 0;
=======

CacheableReader::CacheableReader(const string& d)
    : ptr(d.data())
    , end(ptr + d.size())
    , fieldnum(0)
{
}

void CacheableReader::eraseused(string& d)
{
    assert(end == d.data() + d.size());
    d.erase(0, ptr - d.data());
>>>>>>> ee315ec9
}

bool CacheableReader::unserializecstr(string& s, bool removeNull)
{
    if (ptr + sizeof(unsigned short) > end)
    {
        return false;
    }

    unsigned short len = MemAccess::get<unsigned short>(ptr);
    ptr += sizeof(len);

    if (ptr + len > end)
    {
        return false;
    }

    if (len)
    {
        s.assign(ptr, len - (removeNull ? 1 : 0));
    }
    ptr += len;
    fieldnum += 1;
    return true;
}


bool CacheableReader::unserializestring(string& s)
{
    if (ptr + sizeof(unsigned short) > end)
    {
        return false;
    }

    unsigned short len = MemAccess::get<unsigned short>(ptr);
    ptr += sizeof(len);

    if (ptr + len > end)
    {
        return false;
    }

    if (len)
    {
        s.assign(ptr, len);
    }
    ptr += len;
    fieldnum += 1;
    return true;
}

bool CacheableReader::unserializebinary(byte* data, size_t len)
{
    if (ptr + len > end)
    {
        return false;
    }

    memcpy(data, ptr, len);
    ptr += len;
    fieldnum += 1;
    return true;
}

bool CacheableReader::unserializechunkmacs(chunkmac_map& m)
{
<<<<<<< HEAD
    return m.unserialize(ptr, end);   // ptr is adjusted by reference
=======
    if (m.unserialize(ptr, end))   // ptr is adjusted by reference
    {
        fieldnum += 1;
        return true;
    }
    return false;
>>>>>>> ee315ec9
}

bool CacheableReader::unserializei64(int64_t& field)
{
    if (ptr + sizeof(int64_t) > end)
    {
        return false;
    }
    field = MemAccess::get<int64_t>(ptr);
    ptr += sizeof(int64_t);
    fieldnum += 1;
    return true;
}

bool CacheableReader::unserializeu32(uint32_t& field)
{
    if (ptr + sizeof(uint32_t) > end)
    {
        return false;
    }
    field = MemAccess::get<uint32_t>(ptr);
    ptr += sizeof(uint32_t);
    fieldnum += 1;
    return true;
}

bool CacheableReader::unserializehandle(handle& field)
{
    if (ptr + sizeof(handle) > end)
    {
        return false;
    }
    field = MemAccess::get<handle>(ptr);
    ptr += sizeof(handle);
    fieldnum += 1;
    return true;
}

bool CacheableReader::unserializebool(bool& field)
{
<<<<<<< HEAD
    if (ptr + sizeof(byte) > end)
    {
        return false;
    }
    field = 0 != MemAccess::get<byte>(ptr);
    ptr += sizeof(byte);
=======
    if (ptr + sizeof(bool) > end)
    {
        return false;
    }
    field = MemAccess::get<bool>(ptr);
    ptr += sizeof(bool);
>>>>>>> ee315ec9
    fieldnum += 1;
    return true;
}

bool CacheableReader::unserializebyte(byte& field)
{
    if (ptr + sizeof(byte) > end)
    {
        return false;
    }
    field = MemAccess::get<byte>(ptr);
    ptr += sizeof(byte);
    fieldnum += 1;
    return true;
}

<<<<<<< HEAD
bool CacheableReader::unserializeexpansionflags(unsigned char field[8])
=======
bool CacheableReader::unserializeexpansionflags(unsigned char field[8], unsigned usedFlagCount)
>>>>>>> ee315ec9
{
    if (ptr + 8 > end)
    {
        return false;
    }
    memcpy(field, ptr, 8);
<<<<<<< HEAD
=======

    for (int i = usedFlagCount;  i < 8; i++ )
    {
        if (field[i])
        {
            LOG_err << "Unserialization failed in expansion flags, invalid version detected.  Fieldnum: " << fieldnum;
            return false;
        }
    }

>>>>>>> ee315ec9
    ptr += 8;
    fieldnum += 1;
    return true;
}

#ifdef ENABLE_CHAT
TextChat::TextChat()
{
    id = UNDEF;
    priv = PRIV_UNKNOWN;
    shard = -1;
    userpriv = NULL;
    group = false;
    ou = UNDEF;
    resetTag();
    ts = 0;
    flags = 0;
    publicchat = false;

    memset(&changed, 0, sizeof(changed));
}

TextChat::~TextChat()
{
    delete userpriv;
}

bool TextChat::serialize(string *d)
{
    unsigned short ll;

    d->append((char*)&id, sizeof id);
    d->append((char*)&priv, sizeof priv);
    d->append((char*)&shard, sizeof shard);

    ll = (unsigned short)(userpriv ? userpriv->size() : 0);
    d->append((char*)&ll, sizeof ll);
    if (userpriv)
    {
        userpriv_vector::iterator it = userpriv->begin();
        while (it != userpriv->end())
        {
            handle uh = it->first;
            d->append((char*)&uh, sizeof uh);

            privilege_t priv = it->second;
            d->append((char*)&priv, sizeof priv);

            it++;
        }
    }

    d->append((char*)&group, sizeof group);

    // title is a binary array
    ll = (unsigned short)title.size();
    d->append((char*)&ll, sizeof ll);
    d->append(title.data(), ll);

    d->append((char*)&ou, sizeof ou);
    d->append((char*)&ts, sizeof(ts));

    char hasAttachments = attachedNodes.size() != 0;
    d->append((char*)&hasAttachments, 1);

    d->append((char*)&flags, 1);

    char mode = publicchat ? 1 : 0;
    d->append((char*)&mode, 1);

    char hasUnifiedKey = unifiedKey.size() ? 1 : 0;
    d->append((char *)&hasUnifiedKey, 1);

    d->append("\0\0\0\0\0\0", 6); // additional bytes for backwards compatibility

    if (hasAttachments)
    {
        ll = (unsigned short)attachedNodes.size();  // number of nodes with granted access
        d->append((char*)&ll, sizeof ll);

        for (attachments_map::iterator it = attachedNodes.begin(); it != attachedNodes.end(); it++)
        {
            d->append((char*)&it->first, sizeof it->first); // nodehandle

            ll = (unsigned short)it->second.size(); // number of users with granted access to the node
            d->append((char*)&ll, sizeof ll);
            for (set<handle>::iterator ituh = it->second.begin(); ituh != it->second.end(); ituh++)
            {
                d->append((char*)&(*ituh), sizeof *ituh);   // userhandle
            }
        }
    }

    if (hasUnifiedKey)
    {
        ll = (unsigned short) unifiedKey.size();
        d->append((char *)&ll, sizeof ll);
        d->append((char*) unifiedKey.data(), unifiedKey.size());
    }

    return true;
}

TextChat* TextChat::unserialize(class MegaClient *client, string *d)
{
    handle id;
    privilege_t priv;
    int shard;
    userpriv_vector *userpriv = NULL;
    bool group;
    string title;   // byte array
    handle ou;
    m_time_t ts;
    byte flags;
    char hasAttachments;
    attachments_map attachedNodes;
    bool publicchat;
    string unifiedKey;

    unsigned short ll;
    const char* ptr = d->data();
    const char* end = ptr + d->size();

    if (ptr + sizeof(handle) + sizeof(privilege_t) + sizeof(int) + sizeof(short) > end)
    {
        return NULL;
    }

    id = MemAccess::get<handle>(ptr);
    ptr += sizeof id;

    priv = MemAccess::get<privilege_t>(ptr);
    ptr += sizeof priv;

    shard = MemAccess::get<int>(ptr);
    ptr += sizeof shard;

    ll = MemAccess::get<unsigned short>(ptr);
    ptr += sizeof ll;
    if (ll)
    {
        if (ptr + ll * (sizeof(handle) + sizeof(privilege_t)) > end)
        {
            return NULL;
        }

        userpriv = new userpriv_vector();

        for (unsigned short i = 0; i < ll; i++)
        {
            handle uh = MemAccess::get<handle>(ptr);
            ptr += sizeof uh;

            privilege_t priv = MemAccess::get<privilege_t>(ptr);
            ptr += sizeof priv;

            userpriv->push_back(userpriv_pair(uh, priv));
        }

        if (priv == PRIV_RM)    // clear peerlist if removed
        {
            delete userpriv;
            userpriv = NULL;
        }
    }

    if (ptr + sizeof(bool) + sizeof(unsigned short) > end)
    {
        delete userpriv;
        return NULL;
    }

    group = MemAccess::get<bool>(ptr);
    ptr += sizeof group;

    ll = MemAccess::get<unsigned short>(ptr);
    ptr += sizeof ll;
    if (ll)
    {
        if (ptr + ll > end)
        {
            delete userpriv;
            return NULL;
        }
        title.assign(ptr, ll);
    }
    ptr += ll;

    if (ptr + sizeof(handle) + sizeof(m_time_t) + sizeof(char) + 9 > end)
    {
        delete userpriv;
        return NULL;
    }

    ou = MemAccess::get<handle>(ptr);
    ptr += sizeof ou;

    ts = MemAccess::get<m_time_t>(ptr);
    ptr += sizeof(m_time_t);

    hasAttachments = MemAccess::get<char>(ptr);
    ptr += sizeof hasAttachments;

    flags = MemAccess::get<char>(ptr);
    ptr += sizeof(char);

    char mode = MemAccess::get<char>(ptr);
    publicchat = (mode == 1);
    ptr += sizeof(char);

    char hasUnifiedKey = MemAccess::get<char>(ptr);
    ptr += sizeof(char);

    for (int i = 6; i--;)
    {
        if (ptr + MemAccess::get<unsigned char>(ptr) < end)
        {
            ptr += MemAccess::get<unsigned char>(ptr) + 1;
        }
    }

    if (hasAttachments)
    {
        unsigned short numNodes = 0;
        if (ptr + sizeof numNodes > end)
        {
            delete userpriv;
            return NULL;
        }

        numNodes = MemAccess::get<unsigned short>(ptr);
        ptr += sizeof numNodes;

        for (int i = 0; i < numNodes; i++)
        {
            handle h = UNDEF;
            unsigned short numUsers = 0;
            if (ptr + sizeof h + sizeof numUsers > end)
            {
                delete userpriv;
                return NULL;
            }

            h = MemAccess::get<handle>(ptr);
            ptr += sizeof h;

            numUsers = MemAccess::get<unsigned short>(ptr);
            ptr += sizeof numUsers;

            handle uh = UNDEF;
            if (ptr + (numUsers * sizeof(uh)) > end)
            {
                delete userpriv;
                return NULL;
            }

            for (int j = 0; j < numUsers; j++)
            {
                uh = MemAccess::get<handle>(ptr);
                ptr += sizeof uh;

                attachedNodes[h].insert(uh);
            }
        }
    }

    if (hasUnifiedKey)
    {
        unsigned short keylen = 0;
        if (ptr + sizeof keylen > end)
        {
            delete userpriv;
            return NULL;
        }

        keylen = MemAccess::get<unsigned short>(ptr);
        ptr += sizeof keylen;

        if (ptr + keylen > end)
        {
            delete userpriv;
            return NULL;
        }

        unifiedKey.assign(ptr, keylen);
        ptr += keylen;
    }

    if (ptr < end)
    {
        delete userpriv;
        return NULL;
    }

    if (client->chats.find(id) == client->chats.end())
    {
        client->chats[id] = new TextChat();
    }
    else
    {
        LOG_warn << "Unserialized a chat already in RAM";
    }
    TextChat* chat = client->chats[id];
    chat->id = id;
    chat->priv = priv;
    chat->shard = shard;
    chat->userpriv = userpriv;
    chat->group = group;
    chat->title = title;
    chat->ou = ou;
    chat->resetTag();
    chat->ts = ts;
    chat->flags = flags;
    chat->attachedNodes = attachedNodes;
    chat->publicchat = publicchat;
    chat->unifiedKey = unifiedKey;

    memset(&chat->changed, 0, sizeof(chat->changed));

    return chat;
}

void TextChat::setTag(int tag)
{
    if (this->tag != 0)    // external changes prevail
    {
        this->tag = tag;
    }
}

int TextChat::getTag()
{
    return tag;
}

void TextChat::resetTag()
{
    tag = -1;
}

bool TextChat::setNodeUserAccess(handle h, handle uh, bool revoke)
{
    if (revoke)
    {
        attachments_map::iterator uhit = attachedNodes.find(h);
        if (uhit != attachedNodes.end())
        {
            uhit->second.erase(uh);
            if (uhit->second.empty())
            {
                attachedNodes.erase(h);
                changed.attachments = true;
            }
            return true;
        }
    }
    else
    {
        attachedNodes[h].insert(uh);
        changed.attachments = true;
        return true;
    }

    return false;
}

bool TextChat::setFlags(byte newFlags)
{
    if (flags == newFlags)
    {
        return false;
    }

    flags = newFlags;
    changed.flags = true;

    return true;
}

bool TextChat::isFlagSet(uint8_t offset) const
{
    return (flags >> offset) & 1U;
}

bool TextChat::setMode(bool publicchat)
{
    if (this->publicchat == publicchat)
    {
        return false;
    }

    this->publicchat = publicchat;
    changed.mode = true;

    return true;
}

bool TextChat::setFlag(bool value, uint8_t offset)
{
    if (((flags >> offset) & 1U) == value)
    {
        return false;
    }

    flags ^= (1U << offset);
    changed.flags = true;

    return true;
}
#endif

/**
 * @brief Encrypts a string after padding it to block length.
 *
 * Note: With an IV, only use the first 8 bytes.
 *
 * @param data Data buffer to be encrypted. Encryption is done in-place,
 *     so cipher text will be in `data` afterwards as well.
 * @param key AES key for encryption.
 * @param iv Optional initialisation vector for encryption. Will use a
 *     zero IV if not given. If `iv` is a zero length string, a new IV
 *     for encryption will be generated and available through the reference.
 * @return Void.
 */
void PaddedCBC::encrypt(PrnGen &rng, string* data, SymmCipher* key, string* iv)
{
    if (iv)
    {
        // Make a new 8-byte IV, if the one passed is zero length.
        if (iv->size() == 0)
        {
            byte* buf = new byte[8];
            rng.genblock(buf, 8);
            iv->append((char*)buf);
            delete [] buf;
        }

        // Truncate a longer IV to its first 8 bytes.
        if (iv->size() > 8)
        {
            iv->resize(8);
        }

        // Bring up the IV size to BLOCKSIZE.
        iv->resize(key->BLOCKSIZE);
    }

    // Pad to block size and encrypt.
    data->append("E");
    data->resize((data->size() + key->BLOCKSIZE - 1) & - key->BLOCKSIZE, 'P');
    if (iv)
    {
        key->cbc_encrypt((byte*)data->data(), data->size(),
                         (const byte*)iv->data());
    }
    else
    {
        key->cbc_encrypt((byte*)data->data(), data->size());
    }

    // Truncate IV back to the first 8 bytes only..
    if (iv)
    {
        iv->resize(8);
    }
}

/**
 * @brief Decrypts a string and strips the padding.
 *
 * Note: With an IV, only use the first 8 bytes.
 *
 * @param data Data buffer to be decrypted. Decryption is done in-place,
 *     so plain text will be in `data` afterwards as well.
 * @param key AES key for decryption.
 * @param iv Optional initialisation vector for encryption. Will use a
 *     zero IV if not given.
 * @return Void.
 */
bool PaddedCBC::decrypt(string* data, SymmCipher* key, string* iv)
{
    if (iv)
    {
        // Truncate a longer IV to its first 8 bytes.
        if (iv->size() > 8)
        {
            iv->resize(8);
        }

        // Bring up the IV size to BLOCKSIZE.
        iv->resize(key->BLOCKSIZE);
    }

    if ((data->size() & (key->BLOCKSIZE - 1)))
    {
        return false;
    }

    // Decrypt and unpad.
    if (iv)
    {
        key->cbc_decrypt((byte*)data->data(), data->size(),
                         (const byte*)iv->data());
    }
    else
    {
        key->cbc_decrypt((byte*)data->data(), data->size());
    }

    size_t p = data->find_last_of('E');

    if (p == string::npos)
    {
        return false;
    }

    data->resize(p);

    return true;
}

// start of chunk
m_off_t ChunkedHash::chunkfloor(m_off_t p)
{
    m_off_t cp, np;

    cp = 0;

    for (unsigned i = 1; i <= 8; i++)
    {
        np = cp + i * SEGSIZE;

        if ((p >= cp) && (p < np))
        {
            return cp;
        }

        cp = np;
    }

    return ((p - cp) & - (8 * SEGSIZE)) + cp;
}

// end of chunk (== start of next chunk)
m_off_t ChunkedHash::chunkceil(m_off_t p, m_off_t limit)
{
    m_off_t cp, np;

    cp = 0;

    for (unsigned i = 1; i <= 8; i++)
    {
        np = cp + i * SEGSIZE;

        if ((p >= cp) && (p < np))
        {
            return (limit < 0 || np < limit) ? np : limit;
        }

        cp = np;
    }

    np = ((p - cp) & - (8 * SEGSIZE)) + cp + 8 * SEGSIZE;
    return (limit < 0 || np < limit) ? np : limit;
}


// cryptographic signature generation/verification
HashSignature::HashSignature(Hash* h)
{
    hash = h;
}

HashSignature::~HashSignature()
{
    delete hash;
}

void HashSignature::add(const byte* data, unsigned len)
{
    hash->add(data, len);
}

unsigned HashSignature::get(AsymmCipher* privk, byte* sigbuf, unsigned sigbuflen)
{
    string h;

    hash->get(&h);

    return privk->rawdecrypt((const byte*)h.data(), h.size(), sigbuf, sigbuflen);
}

bool HashSignature::checksignature(AsymmCipher* pubk, const byte* sig, unsigned len)
{
    string h, s;
    unsigned size;

    hash->get(&h);

    s.resize(h.size());

    if (!(size = pubk->rawencrypt(sig, len, (byte*)s.data(), s.size())))
    {
        return 0;
    }

    if (size < h.size())
    {
        // left-pad with 0
        s.insert(0, h.size() - size, 0);
        s.resize(h.size());
    }

    return s == h;
}

PayCrypter::PayCrypter(PrnGen &rng)
    : rng(rng)
{
    rng.genblock(keys, ENC_KEY_BYTES + MAC_KEY_BYTES);
    encKey = keys;
    hmacKey = keys+ENC_KEY_BYTES;

    rng.genblock(iv, IV_BYTES);
}

void PayCrypter::setKeys(const byte *newEncKey, const byte *newHmacKey, const byte *newIv)
{
    memcpy(encKey, newEncKey, ENC_KEY_BYTES);
    memcpy(hmacKey, newHmacKey, MAC_KEY_BYTES);
    memcpy(iv, newIv, IV_BYTES);
}

bool PayCrypter::encryptPayload(const string *cleartext, string *result)
{
    //Check parameters
    if(!cleartext || !result)
    {
        return false;
    }

    //AES-CBC encryption
    string encResult;
    SymmCipher sym(encKey);
    sym.cbc_encrypt_pkcs_padding(cleartext, iv, &encResult);

    //Prepare the message to authenticate (IV + cipher text)
    string toAuthenticate((char *)iv, IV_BYTES);
    toAuthenticate.append(encResult);

    //HMAC-SHA256
    HMACSHA256 hmacProcessor(hmacKey, MAC_KEY_BYTES);
    hmacProcessor.add((byte *)toAuthenticate.data(), toAuthenticate.size());
    result->resize(32);
    hmacProcessor.get((byte *)result->data());

    //Complete the result (HMAC + IV - ciphertext)
    result->append((char *)iv, IV_BYTES);
    result->append(encResult);
    return true;
}

bool PayCrypter::rsaEncryptKeys(const string *cleartext, const byte *pubkdata, int pubkdatalen, string *result, bool randompadding)
{
    //Check parameters
    if(!cleartext || !pubkdata || !result)
    {
        return false;
    }

    //Create an AsymmCipher with the public key
    AsymmCipher asym;
    asym.setkey(AsymmCipher::PUBKEY, pubkdata, pubkdatalen);

    //Prepare the message to encrypt (2-byte header + clear text)
    string keyString;
    keyString.append(1, (byte)(cleartext->size() >> 8));
    keyString.append(1, (byte)(cleartext->size()));
    keyString.append(*cleartext);

    //Save the length of the valid message
    int keylen = keyString.size();

    //Resize to add padding
    keyString.resize(asym.key[AsymmCipher::PUB_PQ].ByteCount() - 2);

    //Add padding
    if(randompadding)
    {
        rng.genblock((byte *)keyString.data() + keylen, keyString.size() - keylen);
    }

    //RSA encryption
    result->resize(pubkdatalen);
    result->resize(asym.rawencrypt((byte *)keyString.data(), keyString.size(), (byte *)result->data(), result->size()));

    //Complete the result (2-byte header + RSA result)
    int reslen = result->size();
    result->insert(0, 1, (byte)(reslen >> 8));
    result->insert(1, 1, (byte)(reslen));
    return true;
}

bool PayCrypter::hybridEncrypt(const string *cleartext, const byte *pubkdata, int pubkdatalen, string *result, bool randompadding)
{
    if(!cleartext || !pubkdata || !result)
    {
        return false;
    }

    //Generate the payload
    string payloadString;
    encryptPayload(cleartext, &payloadString);

    //RSA encryption
    string rsaKeyCipher;
    string keysString;
    keysString.assign((char *)keys, ENC_KEY_BYTES + MAC_KEY_BYTES);
    rsaEncryptKeys(&keysString, pubkdata, pubkdatalen, &rsaKeyCipher, randompadding);

    //Complete the result
    *result = rsaKeyCipher + payloadString;
    return true;
}

#ifdef _WIN32
int mega_snprintf(char *s, size_t n, const char *format, ...)
{
    va_list args;
    int ret;

    if (!s || n <= 0)
    {
        return -1;
    }

    va_start(args, format);
    ret = vsnprintf(s, n, format, args);
    va_end(args);

    s[n - 1] = '\0';
    return ret;
}
#endif

string * TLVstore::tlvRecordsToContainer(PrnGen &rng, SymmCipher *key, encryptionsetting_t encSetting)
{    
    // decide nonce/IV and auth. tag lengths based on the `mode`
    unsigned ivlen = TLVstore::getIvlen(encSetting);
    unsigned taglen = TLVstore::getTaglen(encSetting);
    encryptionmode_t encMode = TLVstore::getMode(encSetting);

    if (!ivlen || !taglen || encMode == AES_MODE_UNKNOWN)
    {
        return NULL;
    }

    // serialize the TLV records
    string *container = tlvRecordsToContainer();

    // generate IV array
    byte *iv = new byte[ivlen];
    rng.genblock(iv, ivlen);

    string cipherText;

    // encrypt the bytes using the specified mode

    if (encMode == AES_MODE_CCM)   // CCM or GCM_BROKEN (same than CCM)
    {
        key->ccm_encrypt(container, iv, ivlen, taglen, &cipherText);
    }
    else if (encMode == AES_MODE_GCM)   // then use GCM
    {
        key->gcm_encrypt(container, iv, ivlen, taglen, &cipherText);
    }

    string *result = new string;
    result->resize(1);
    result->at(0) = encSetting;
    result->append((char*) iv, ivlen);
    result->append((char*) cipherText.data(), cipherText.length()); // includes auth. tag

    delete [] iv;
    delete container;

    return result;
}

string * TLVstore::tlvRecordsToContainer()
{
    TLV_map::iterator it;
    unsigned buflen = 0;

    for (it = tlv.begin(); it != tlv.end(); it++)
    {
        // add string length + null char + 2 bytes for length + value length
        buflen += it->first.length() + 1 + 2 + it->second.length();
    }

    string * result = new string;
    unsigned offset = 0;
    unsigned length;

    for (it = tlv.begin(); it != tlv.end(); it++)
    {
        // copy Type
        result->append(it->first);
        offset += it->first.length() + 1;   // keep the NULL-char for Type string

        // set Length of value
        length = it->second.length();
        result->resize(offset + 2);
        result->at(offset) = length >> 8;
        result->at(offset + 1) = length & 0xFF;
        offset += 2;

        // copy the Value
        result->append((char*)it->second.data(), it->second.length());
        offset += it->second.length();
    }

    return result;
}

string TLVstore::get(string type)
{
    return tlv.at(type);
}

const TLV_map * TLVstore::getMap() const
{
    return &tlv;
}

vector<string> *TLVstore::getKeys() const
{
    vector<string> *keys = new vector<string>;
    for (string_map::const_iterator it = tlv.begin(); it != tlv.end(); it++)
    {
        keys->push_back(it->first);
    }
    return keys;
}

bool TLVstore::find(string type)
{
    return (tlv.find(type) != tlv.end());
}

void TLVstore::set(string type, string value)
{
    tlv[type] = value;
}

size_t TLVstore::size()
{
    return tlv.size();
}

unsigned TLVstore::getTaglen(int mode)
{

    switch (mode)
    {
    case AES_CCM_10_16:
    case AES_CCM_12_16:
    case AES_GCM_12_16_BROKEN:
    case AES_GCM_12_16:
        return 16;

    case AES_CCM_10_08:
    case AES_GCM_10_08_BROKEN:
    case AES_GCM_10_08:
        return 8;

    default:    // unknown block encryption mode
        return 0;
    }
}

unsigned TLVstore::getIvlen(int mode)
{
    switch (mode)
    {
    case AES_CCM_12_16:
    case AES_GCM_12_16_BROKEN:
    case AES_GCM_12_16:
        return 12;

    case AES_CCM_10_08:
    case AES_GCM_10_08_BROKEN:
    case AES_CCM_10_16:
    case AES_GCM_10_08:
        return 10;

    default:    // unknown block encryption mode
        return 0;
    }
}

encryptionmode_t TLVstore::getMode(int mode)
{
    switch (mode)
    {
    case AES_CCM_12_16:
    case AES_GCM_12_16_BROKEN:
    case AES_CCM_10_16:
    case AES_CCM_10_08:
    case AES_GCM_10_08_BROKEN:
        return AES_MODE_CCM;

    case AES_GCM_12_16:
    case AES_GCM_10_08:
        return AES_MODE_GCM;

    default:    // unknown block encryption mode
        return AES_MODE_UNKNOWN;
    }
}

TLVstore * TLVstore::containerToTLVrecords(const string *data)
{
    if (data->empty())
    {
        return NULL;
    }

    TLVstore *tlv = new TLVstore();

    unsigned offset = 0;

    string type;
    unsigned typelen;
    string value;
    unsigned valuelen;
    size_t pos;

    unsigned datalen = data->length();

    while (offset < datalen)
    {
        // get the length of the Type string
        pos = data->find('\0', offset);
        typelen = pos - offset;

        // if no valid TLV record in the container, but remaining bytes...
        if ( (pos == data->npos) || (offset + typelen + 3 > datalen) )
        {
            delete tlv;
            return NULL;
        }

        // get the Type string
        type.assign((char*)&(data->data()[offset]), typelen);
        offset += typelen + 1;        // +1: NULL character

        // get the Length of the value
        valuelen = (unsigned char)data->at(offset) << 8
                 | (unsigned char)data->at(offset + 1);
        offset += 2;

        // if there's not enough data for value...
        if (offset + valuelen > datalen)
        {
            delete tlv;
            return NULL;
        }

        // get the Value
        value.assign((char*)&(data->data()[offset]), valuelen);  // value may include NULL characters, read as a buffer
        offset += valuelen;

        // add it to the map
        tlv->set(type, value);
    }

    return tlv;
}


TLVstore * TLVstore::containerToTLVrecords(const string *data, SymmCipher *key)
{
    if (data->empty())
    {
        return NULL;
    }

    unsigned offset = 0;
    encryptionsetting_t encSetting = (encryptionsetting_t) data->at(offset);
    offset++;

    unsigned ivlen = TLVstore::getIvlen(encSetting);
    unsigned taglen = TLVstore::getTaglen(encSetting);
    encryptionmode_t encMode = TLVstore::getMode(encSetting);

    if (encMode == AES_MODE_UNKNOWN || !ivlen || !taglen ||  data->size() <= offset+ivlen+taglen)
    {
        return NULL;
    }

    byte *iv = new byte[ivlen];
    memcpy(iv, &(data->data()[offset]), ivlen);
    offset += ivlen;

    unsigned cipherTextLen = data->length() - offset;
    string cipherText = data->substr(offset, cipherTextLen);

    unsigned clearTextLen = cipherTextLen - taglen;
    string clearText;

    if (encMode == AES_MODE_CCM)   // CCM or GCM_BROKEN (same than CCM)
    {
        key->ccm_decrypt(&cipherText, iv, ivlen, taglen, &clearText);
    }
    else if (encMode == AES_MODE_GCM)  // GCM
    {
        key->gcm_decrypt(&cipherText, iv, ivlen, taglen, &clearText);
    }

    delete [] iv;

    if (clearText.empty())  // the decryption has failed (probably due to authentication)
    {
        return NULL;
    }

    TLVstore *tlv = TLVstore::containerToTLVrecords(&clearText);
    if (!tlv) // 'data' might be affected by the legacy bug: strings encoded in UTF-8 instead of Unicode
    {
        // retry TLV decoding after conversion from 'UTF-8 chars' to 'Unicode chars'
        LOG_warn << "Retrying TLV records decoding with UTF-8 patch";

        string clearTextUnicode;
        if (!Utils::utf8toUnicode((const byte*)clearText.data(), clearTextLen, &clearTextUnicode))
        {
            LOG_err << "Invalid UTF-8 encoding";
        }
        else
        {
            tlv = TLVstore::containerToTLVrecords(&clearTextUnicode);
        }
    }

    return tlv;
}

TLVstore::~TLVstore()
{
}

bool Utils::utf8toUnicode(const uint8_t *src, unsigned srclen, string *result)
{
    uint8_t utf8cp1;
    uint8_t utf8cp2;
    int32_t unicodecp;

    if (!srclen)
    {
        result->clear();
        return true;
    }

    byte *res = new byte[srclen];
    unsigned rescount = 0;

    unsigned i = 0;
    while (i < srclen)
    {
        utf8cp1 = src[i++];

        if (utf8cp1 < 0x80)
        {
            res[rescount++] = utf8cp1;
        }
        else
        {
            if (i < srclen)
            {
                utf8cp2 = src[i++];

                // check codepoints are valid
                if ((utf8cp1 == 0xC2 || utf8cp1 == 0xC3) && utf8cp2 >= 0x80 && utf8cp2 <= 0xBF)
                {
                    unicodecp = ((utf8cp1 & 0x1F) <<  6) + (utf8cp2 & 0x3F);
                    res[rescount++] = unicodecp & 0xFF;
                }
                else
                {
                    // error: one of the two-bytes UTF-8 char is not a valid UTF-8 char
                    delete [] res;
                    return false;
                }
            }
            else
            {
                // error: last byte indicates a two-bytes UTF-8 char, but only one left
                delete [] res;
                return false;
            }
        }
    }

    result->assign((const char*)res, rescount);
    delete [] res;

    return true;
}

long long abs(long long n)
{
    // for pre-c++11 where this version is not defined yet
    return n >= 0 ? n : -n;
}

struct tm* m_localtime(m_time_t ttime, struct tm *dt)
{
    // works for 32 or 64 bit time_t
    time_t t = time_t(ttime);
#if (__cplusplus >= 201103L) && defined (__STDC_LIB_EXT1__) && defined(__STDC_WANT_LIB_EXT1__)
    localtime_s(&t, dt);
#elif _MSC_VER >= 1400 || defined(__MINGW32__) // MSVCRT (2005+): std::localtime is threadsafe
    struct tm *newtm = localtime(&t);
    if (newtm)
    {
        memcpy(dt, newtm, sizeof(struct tm));
    }
    else
    {
        memset(dt, 0, sizeof(struct tm));
    }
#elif _WIN32
#error "localtime is not thread safe in this compiler; please use a later one"
#else //POSIX
    localtime_r(&t, dt);
#endif
    return dt;
}

struct tm* m_gmtime(m_time_t ttime, struct tm *dt)
{
    // works for 32 or 64 bit time_t
    time_t t = time_t(ttime);
#if (__cplusplus >= 201103L) && defined (__STDC_LIB_EXT1__) && defined(__STDC_WANT_LIB_EXT1__)
    gmtime_s(&t, dt);
#elif _MSC_VER >= 1400 || defined(__MINGW32__) // MSVCRT (2005+): std::gmtime is threadsafe
    struct tm *newtm = gmtime(&t);
    if (newtm)
    {
        memcpy(dt, newtm, sizeof(struct tm));
    }
    else
    {
        memset(dt, 0, sizeof(struct tm));
    }
#elif _WIN32
#error "gmtime is not thread safe in this compiler; please use a later one"
#else //POSIX
    gmtime_r(&t, dt);
#endif
    return dt;
}

m_time_t m_time(m_time_t* tt)
{
    // works for 32 or 64 bit time_t
    time_t t = time(NULL);
    if (tt)
    {
        *tt = t;
    }
    return t;
}

m_time_t m_mktime(struct tm* stm)
{
    // works for 32 or 64 bit time_t
    return mktime(stm);
}


std::string rfc1123_datetime( time_t time )
{
    struct tm * timeinfo;
    char buffer [80];
    timeinfo = gmtime(&time);
    strftime (buffer, 80, "%a, %d %b %Y %H:%M:%S GMT",timeinfo);
    return buffer;
}

string webdavurlescape(const string &value)
{
    ostringstream escaped;
    escaped.fill('0');
    escaped << std::hex;

    for (string::const_iterator i = value.begin(), n = value.end(); i != n; ++i)
    {
        string::value_type c = (*i);
        if (isalnum(c) || c == '-' || c == '_' || c == '.' || c == '~' || c == '/' || c == ':')
        {
            escaped << c;
        }
        else
        {
            escaped << std::uppercase;
            escaped << '%' << std::setw(2) << int((unsigned char) c);
            escaped << std::nouppercase;
        }
    }

    return escaped.str();
}

string escapewebdavchar(const char c)
{
    static bool unintitialized = true;
    static std::map<int,const char *> escapesec;
    if (unintitialized)
    {
        escapesec[33] = "&#33;"; // !  //For some reason &Exclamation; was not properly handled (crashed) by gvfsd-dav
        escapesec[34] = "&quot;"; // "
        escapesec[37] = "&percent;"; // %
        escapesec[38] = "&amp;"; // &
        escapesec[39] = "&apos;"; // '
        escapesec[43] = "&add;"; // +
        escapesec[60] = "&lt;"; // <
        escapesec[61] = "&#61;"; // = //For some reason &equal; was not properly handled (crashed) by gvfsd-dav
        escapesec[62] = "&gt;"; // >
        escapesec[160] = "&nbsp;"; //NO-BREAK SPACE
        escapesec[161] = "&iexcl;"; //INVERTED EXCLAMATION MARK
        escapesec[162] = "&cent;"; //CENT SIGN
        escapesec[163] = "&pound;"; //POUND SIGN
        escapesec[164] = "&curren;"; //CURRENCY SIGN
        escapesec[165] = "&yen;"; //YEN SIGN
        escapesec[166] = "&brvbar;"; //BROKEN BAR
        escapesec[167] = "&sect;"; //SECTION SIGN
        escapesec[168] = "&uml;"; //DIAERESIS
        escapesec[169] = "&copy;"; //COPYRIGHT SIGN
        escapesec[170] = "&ordf;"; //FEMININE ORDINAL INDICATOR
        escapesec[171] = "&laquo;"; //LEFT-POINTING DOUBLE ANGLE QUOTATION MARK
        escapesec[172] = "&not;"; //NOT SIGN
        escapesec[173] = "&shy;"; //SOFT HYPHEN
        escapesec[174] = "&reg;"; //REGISTERED SIGN
        escapesec[175] = "&macr;"; //MACRON
        escapesec[176] = "&deg;"; //DEGREE SIGN
        escapesec[177] = "&plusmn;"; //PLUS-MINUS SIGN
        escapesec[178] = "&sup2;"; //SUPERSCRIPT TWO
        escapesec[179] = "&sup3;"; //SUPERSCRIPT THREE
        escapesec[180] = "&acute;"; //ACUTE ACCENT
        escapesec[181] = "&micro;"; //MICRO SIGN
        escapesec[182] = "&para;"; //PILCROW SIGN
        escapesec[183] = "&middot;"; //MIDDLE DOT
        escapesec[184] = "&cedil;"; //CEDILLA
        escapesec[185] = "&sup1;"; //SUPERSCRIPT ONE
        escapesec[186] = "&ordm;"; //MASCULINE ORDINAL INDICATOR
        escapesec[187] = "&raquo;"; //RIGHT-POINTING DOUBLE ANGLE QUOTATION MARK
        escapesec[188] = "&frac14;"; //VULGAR FRACTION ONE QUARTER
        escapesec[189] = "&frac12;"; //VULGAR FRACTION ONE HALF
        escapesec[190] = "&frac34;"; //VULGAR FRACTION THREE QUARTERS
        escapesec[191] = "&iquest;"; //INVERTED QUESTION MARK
        escapesec[192] = "&Agrave;"; //LATIN CAPITAL LETTER A WITH GRAVE
        escapesec[193] = "&Aacute;"; //LATIN CAPITAL LETTER A WITH ACUTE
        escapesec[194] = "&Acirc;"; //LATIN CAPITAL LETTER A WITH CIRCUMFLEX
        escapesec[195] = "&Atilde;"; //LATIN CAPITAL LETTER A WITH TILDE
        escapesec[196] = "&Auml;"; //LATIN CAPITAL LETTER A WITH DIAERESIS
        escapesec[197] = "&Aring;"; //LATIN CAPITAL LETTER A WITH RING ABOVE
        escapesec[198] = "&AElig;"; //LATIN CAPITAL LETTER AE
        escapesec[199] = "&Ccedil;"; //LATIN CAPITAL LETTER C WITH CEDILLA
        escapesec[200] = "&Egrave;"; //LATIN CAPITAL LETTER E WITH GRAVE
        escapesec[201] = "&Eacute;"; //LATIN CAPITAL LETTER E WITH ACUTE
        escapesec[202] = "&Ecirc;"; //LATIN CAPITAL LETTER E WITH CIRCUMFLEX
        escapesec[203] = "&Euml;"; //LATIN CAPITAL LETTER E WITH DIAERESIS
        escapesec[204] = "&Igrave;"; //LATIN CAPITAL LETTER I WITH GRAVE
        escapesec[205] = "&Iacute;"; //LATIN CAPITAL LETTER I WITH ACUTE
        escapesec[206] = "&Icirc;"; //LATIN CAPITAL LETTER I WITH CIRCUMFLEX
        escapesec[207] = "&Iuml;"; //LATIN CAPITAL LETTER I WITH DIAERESIS
        escapesec[208] = "&ETH;"; //LATIN CAPITAL LETTER ETH
        escapesec[209] = "&Ntilde;"; //LATIN CAPITAL LETTER N WITH TILDE
        escapesec[210] = "&Ograve;"; //LATIN CAPITAL LETTER O WITH GRAVE
        escapesec[211] = "&Oacute;"; //LATIN CAPITAL LETTER O WITH ACUTE
        escapesec[212] = "&Ocirc;"; //LATIN CAPITAL LETTER O WITH CIRCUMFLEX
        escapesec[213] = "&Otilde;"; //LATIN CAPITAL LETTER O WITH TILDE
        escapesec[214] = "&Ouml;"; //LATIN CAPITAL LETTER O WITH DIAERESIS
        escapesec[215] = "&times;"; //MULTIPLICATION SIGN
        escapesec[216] = "&Oslash;"; //LATIN CAPITAL LETTER O WITH STROKE
        escapesec[217] = "&Ugrave;"; //LATIN CAPITAL LETTER U WITH GRAVE
        escapesec[218] = "&Uacute;"; //LATIN CAPITAL LETTER U WITH ACUTE
        escapesec[219] = "&Ucirc;"; //LATIN CAPITAL LETTER U WITH CIRCUMFLEX
        escapesec[220] = "&Uuml;"; //LATIN CAPITAL LETTER U WITH DIAERESIS
        escapesec[221] = "&Yacute;"; //LATIN CAPITAL LETTER Y WITH ACUTE
        escapesec[222] = "&THORN;"; //LATIN CAPITAL LETTER THORN
        escapesec[223] = "&szlig;"; //LATIN SMALL LETTER SHARP S
        escapesec[224] = "&agrave;"; //LATIN SMALL LETTER A WITH GRAVE
        escapesec[225] = "&aacute;"; //LATIN SMALL LETTER A WITH ACUTE
        escapesec[226] = "&acirc;"; //LATIN SMALL LETTER A WITH CIRCUMFLEX
        escapesec[227] = "&atilde;"; //LATIN SMALL LETTER A WITH TILDE
        escapesec[228] = "&auml;"; //LATIN SMALL LETTER A WITH DIAERESIS
        escapesec[229] = "&aring;"; //LATIN SMALL LETTER A WITH RING ABOVE
        escapesec[230] = "&aelig;"; //LATIN SMALL LETTER AE
        escapesec[231] = "&ccedil;"; //LATIN SMALL LETTER C WITH CEDILLA
        escapesec[232] = "&egrave;"; //LATIN SMALL LETTER E WITH GRAVE
        escapesec[233] = "&eacute;"; //LATIN SMALL LETTER E WITH ACUTE
        escapesec[234] = "&ecirc;"; //LATIN SMALL LETTER E WITH CIRCUMFLEX
        escapesec[235] = "&euml;"; //LATIN SMALL LETTER E WITH DIAERESIS
        escapesec[236] = "&igrave;"; //LATIN SMALL LETTER I WITH GRAVE
        escapesec[237] = "&iacute;"; //LATIN SMALL LETTER I WITH ACUTE
        escapesec[238] = "&icirc;"; //LATIN SMALL LETTER I WITH CIRCUMFLEX
        escapesec[239] = "&iuml;"; //LATIN SMALL LETTER I WITH DIAERESIS
        escapesec[240] = "&eth;"; //LATIN SMALL LETTER ETH
        escapesec[241] = "&ntilde;"; //LATIN SMALL LETTER N WITH TILDE
        escapesec[242] = "&ograve;"; //LATIN SMALL LETTER O WITH GRAVE
        escapesec[243] = "&oacute;"; //LATIN SMALL LETTER O WITH ACUTE
        escapesec[244] = "&ocirc;"; //LATIN SMALL LETTER O WITH CIRCUMFLEX
        escapesec[245] = "&otilde;"; //LATIN SMALL LETTER O WITH TILDE
        escapesec[246] = "&ouml;"; //LATIN SMALL LETTER O WITH DIAERESIS
        escapesec[247] = "&divide;"; //DIVISION SIGN
        escapesec[248] = "&oslash;"; //LATIN SMALL LETTER O WITH STROKE
        escapesec[249] = "&ugrave;"; //LATIN SMALL LETTER U WITH GRAVE
        escapesec[250] = "&uacute;"; //LATIN SMALL LETTER U WITH ACUTE
        escapesec[251] = "&ucirc;"; //LATIN SMALL LETTER U WITH CIRCUMFLEX
        escapesec[252] = "&uuml;"; //LATIN SMALL LETTER U WITH DIAERESIS
        escapesec[253] = "&yacute;"; //LATIN SMALL LETTER Y WITH ACUTE
        escapesec[254] = "&thorn;"; //LATIN SMALL LETTER THORN
        escapesec[255] = "&yuml;"; //LATIN SMALL LETTER Y WITH DIAERESIS
        escapesec[338] = "&OElig;"; //LATIN CAPITAL LIGATURE OE
        escapesec[339] = "&oelig;"; //LATIN SMALL LIGATURE OE
        escapesec[352] = "&Scaron;"; //LATIN CAPITAL LETTER S WITH CARON
        escapesec[353] = "&scaron;"; //LATIN SMALL LETTER S WITH CARON
        escapesec[376] = "&Yuml;"; //LATIN CAPITAL LETTER Y WITH DIAERESIS
        escapesec[402] = "&fnof;"; //LATIN SMALL LETTER F WITH HOOK
        escapesec[710] = "&circ;"; //MODIFIER LETTER CIRCUMFLEX ACCENT
        escapesec[732] = "&tilde;"; //SMALL TILDE
        escapesec[913] = "&Alpha;"; //GREEK CAPITAL LETTER ALPHA
        escapesec[914] = "&Beta;"; //GREEK CAPITAL LETTER BETA
        escapesec[915] = "&Gamma;"; //GREEK CAPITAL LETTER GAMMA
        escapesec[916] = "&Delta;"; //GREEK CAPITAL LETTER DELTA
        escapesec[917] = "&Epsilon;"; //GREEK CAPITAL LETTER EPSILON
        escapesec[918] = "&Zeta;"; //GREEK CAPITAL LETTER ZETA
        escapesec[919] = "&Eta;"; //GREEK CAPITAL LETTER ETA
        escapesec[920] = "&Theta;"; //GREEK CAPITAL LETTER THETA
        escapesec[921] = "&Iota;"; //GREEK CAPITAL LETTER IOTA
        escapesec[922] = "&Kappa;"; //GREEK CAPITAL LETTER KAPPA
        escapesec[923] = "&Lambda;"; //GREEK CAPITAL LETTER LAMDA
        escapesec[924] = "&Mu;"; //GREEK CAPITAL LETTER MU
        escapesec[925] = "&Nu;"; //GREEK CAPITAL LETTER NU
        escapesec[926] = "&Xi;"; //GREEK CAPITAL LETTER XI
        escapesec[927] = "&Omicron;"; //GREEK CAPITAL LETTER OMICRON
        escapesec[928] = "&Pi;"; //GREEK CAPITAL LETTER PI
        escapesec[929] = "&Rho;"; //GREEK CAPITAL LETTER RHO
        escapesec[931] = "&Sigma;"; //GREEK CAPITAL LETTER SIGMA
        escapesec[932] = "&Tau;"; //GREEK CAPITAL LETTER TAU
        escapesec[933] = "&Upsilon;"; //GREEK CAPITAL LETTER UPSILON
        escapesec[934] = "&Phi;"; //GREEK CAPITAL LETTER PHI
        escapesec[935] = "&Chi;"; //GREEK CAPITAL LETTER CHI
        escapesec[936] = "&Psi;"; //GREEK CAPITAL LETTER PSI
        escapesec[937] = "&Omega;"; //GREEK CAPITAL LETTER OMEGA
        escapesec[945] = "&alpha;"; //GREEK SMALL LETTER ALPHA
        escapesec[946] = "&beta;"; //GREEK SMALL LETTER BETA
        escapesec[947] = "&gamma;"; //GREEK SMALL LETTER GAMMA
        escapesec[948] = "&delta;"; //GREEK SMALL LETTER DELTA
        escapesec[949] = "&epsilon;"; //GREEK SMALL LETTER EPSILON
        escapesec[950] = "&zeta;"; //GREEK SMALL LETTER ZETA
        escapesec[951] = "&eta;"; //GREEK SMALL LETTER ETA
        escapesec[952] = "&theta;"; //GREEK SMALL LETTER THETA
        escapesec[953] = "&iota;"; //GREEK SMALL LETTER IOTA
        escapesec[954] = "&kappa;"; //GREEK SMALL LETTER KAPPA
        escapesec[955] = "&lambda;"; //GREEK SMALL LETTER LAMDA
        escapesec[956] = "&mu;"; //GREEK SMALL LETTER MU
        escapesec[957] = "&nu;"; //GREEK SMALL LETTER NU
        escapesec[958] = "&xi;"; //GREEK SMALL LETTER XI
        escapesec[959] = "&omicron;"; //GREEK SMALL LETTER OMICRON
        escapesec[960] = "&pi;"; //GREEK SMALL LETTER PI
        escapesec[961] = "&rho;"; //GREEK SMALL LETTER RHO
        escapesec[962] = "&sigmaf;"; //GREEK SMALL LETTER FINAL SIGMA
        escapesec[963] = "&sigma;"; //GREEK SMALL LETTER SIGMA
        escapesec[964] = "&tau;"; //GREEK SMALL LETTER TAU
        escapesec[965] = "&upsilon;"; //GREEK SMALL LETTER UPSILON
        escapesec[966] = "&phi;"; //GREEK SMALL LETTER PHI
        escapesec[967] = "&chi;"; //GREEK SMALL LETTER CHI
        escapesec[968] = "&psi;"; //GREEK SMALL LETTER PSI
        escapesec[969] = "&omega;"; //GREEK SMALL LETTER OMEGA
        escapesec[977] = "&thetasym;"; //GREEK THETA SYMBOL
        escapesec[978] = "&upsih;"; //GREEK UPSILON WITH HOOK SYMBOL
        escapesec[982] = "&piv;"; //GREEK PI SYMBOL
        escapesec[8194] = "&ensp;"; //EN SPACE
        escapesec[8195] = "&emsp;"; //EM SPACE
        escapesec[8201] = "&thinsp;"; //THIN SPACE
        escapesec[8204] = "&zwnj;"; //ZERO WIDTH NON-JOINER
        escapesec[8205] = "&zwj;"; //ZERO WIDTH JOINER
        escapesec[8206] = "&lrm;"; //LEFT-TO-RIGHT MARK
        escapesec[8207] = "&rlm;"; //RIGHT-TO-LEFT MARK
        escapesec[8211] = "&ndash;"; //EN DASH
        escapesec[8212] = "&mdash;"; //EM DASH
        escapesec[8213] = "&horbar;"; //HORIZONTAL BAR
        escapesec[8216] = "&lsquo;"; //LEFT SINGLE QUOTATION MARK
        escapesec[8217] = "&rsquo;"; //RIGHT SINGLE QUOTATION MARK
        escapesec[8218] = "&sbquo;"; //SINGLE LOW-9 QUOTATION MARK
        escapesec[8220] = "&ldquo;"; //LEFT DOUBLE QUOTATION MARK
        escapesec[8221] = "&rdquo;"; //RIGHT DOUBLE QUOTATION MARK
        escapesec[8222] = "&bdquo;"; //DOUBLE LOW-9 QUOTATION MARK
        escapesec[8224] = "&dagger;"; //DAGGER
        escapesec[8225] = "&Dagger;"; //DOUBLE DAGGER
        escapesec[8226] = "&bull;"; //BULLET
        escapesec[8230] = "&hellip;"; //HORIZONTAL ELLIPSIS
        escapesec[8240] = "&permil;"; //PER MILLE SIGN
        escapesec[8242] = "&prime;"; //PRIME
        escapesec[8243] = "&Prime;"; //DOUBLE PRIME
        escapesec[8249] = "&lsaquo;"; //SINGLE LEFT-POINTING ANGLE QUOTATION MARK
        escapesec[8250] = "&rsaquo;"; //SINGLE RIGHT-POINTING ANGLE QUOTATION MARK
        escapesec[8254] = "&oline;"; //OVERLINE
        escapesec[8260] = "&frasl;"; //FRACTION SLASH
        escapesec[8364] = "&euro;"; //EURO SIGN
        escapesec[8465] = "&image;"; //BLACK-LETTER CAPITAL I
        escapesec[8472] = "&weierp;"; //SCRIPT CAPITAL P
        escapesec[8476] = "&real;"; //BLACK-LETTER CAPITAL R
        escapesec[8482] = "&trade;"; //TRADE MARK SIGN
        escapesec[8501] = "&alefsym;"; //ALEF SYMBOL
        escapesec[8592] = "&larr;"; //LEFTWARDS ARROW
        escapesec[8593] = "&uarr;"; //UPWARDS ARROW
        escapesec[8594] = "&rarr;"; //RIGHTWARDS ARROW
        escapesec[8595] = "&darr;"; //DOWNWARDS ARROW
        escapesec[8596] = "&harr;"; //LEFT RIGHT ARROW
        escapesec[8629] = "&crarr;"; //DOWNWARDS ARROW WITH CORNER LEFTWARDS
        escapesec[8656] = "&lArr;"; //LEFTWARDS DOUBLE ARROW
        escapesec[8657] = "&uArr;"; //UPWARDS DOUBLE ARROW
        escapesec[8658] = "&rArr;"; //RIGHTWARDS DOUBLE ARROW
        escapesec[8659] = "&dArr;"; //DOWNWARDS DOUBLE ARROW
        escapesec[8660] = "&hArr;"; //LEFT RIGHT DOUBLE ARROW
        escapesec[8704] = "&forall;"; //FOR ALL
        escapesec[8706] = "&part;"; //PARTIAL DIFFERENTIAL
        escapesec[8707] = "&exist;"; //THERE EXISTS
        escapesec[8709] = "&empty;"; //EMPTY SET
        escapesec[8711] = "&nabla;"; //NABLA
        escapesec[8712] = "&isin;"; //ELEMENT OF
        escapesec[8713] = "&notin;"; //NOT AN ELEMENT OF
        escapesec[8715] = "&ni;"; //CONTAINS AS MEMBER
        escapesec[8719] = "&prod;"; //N-ARY PRODUCT
        escapesec[8721] = "&sum;"; //N-ARY SUMMATION
        escapesec[8722] = "&minus;"; //MINUS SIGN
        escapesec[8727] = "&lowast;"; //ASTERISK OPERATOR
        escapesec[8730] = "&radic;"; //SQUARE ROOT
        escapesec[8733] = "&prop;"; //PROPORTIONAL TO
        escapesec[8734] = "&infin;"; //INFINITY
        escapesec[8736] = "&ang;"; //ANGLE
        escapesec[8743] = "&and;"; //LOGICAL AND
        escapesec[8744] = "&or;"; //LOGICAL OR
        escapesec[8745] = "&cap;"; //INTERSECTION
        escapesec[8746] = "&cup;"; //UNION
        escapesec[8747] = "&int;"; //INTEGRAL
        escapesec[8756] = "&there4;"; //THEREFORE
        escapesec[8764] = "&sim;"; //TILDE OPERATOR
        escapesec[8773] = "&cong;"; //APPROXIMATELY EQUAL TO
        escapesec[8776] = "&asymp;"; //ALMOST EQUAL TO
        escapesec[8800] = "&ne;"; //NOT EQUAL TO
        escapesec[8801] = "&equiv;"; //IDENTICAL TO
        escapesec[8804] = "&le;"; //LESS-THAN OR EQUAL TO
        escapesec[8805] = "&ge;"; //GREATER-THAN OR EQUAL TO
        escapesec[8834] = "&sub;"; //SUBSET OF
        escapesec[8835] = "&sup;"; //SUPERSET OF
        escapesec[8836] = "&nsub;"; //NOT A SUBSET OF
        escapesec[8838] = "&sube;"; //SUBSET OF OR EQUAL TO
        escapesec[8839] = "&supe;"; //SUPERSET OF OR EQUAL TO
        escapesec[8853] = "&oplus;"; //CIRCLED PLUS
        escapesec[8855] = "&otimes;"; //CIRCLED TIMES
        escapesec[8869] = "&perp;"; //UP TACK
        escapesec[8901] = "&sdot;"; //DOT OPERATOR
        escapesec[8968] = "&lceil;"; //LEFT CEILING
        escapesec[8969] = "&rceil;"; //RIGHT CEILING
        escapesec[8970] = "&lfloor;"; //LEFT FLOOR
        escapesec[8971] = "&rfloor;"; //RIGHT FLOOR
        escapesec[9001] = "&lang;"; //LEFT-POINTING ANGLE BRACKET
        escapesec[9002] = "&rang;"; //RIGHT-POINTING ANGLE BRACKET
        escapesec[9674] = "&loz;"; //LOZENGE
        escapesec[9824] = "&spades;"; //BLACK SPADE SUIT
        escapesec[9827] = "&clubs;"; //BLACK CLUB SUIT
        escapesec[9829] = "&hearts;"; //BLACK HEART SUIT
        escapesec[9830] = "&diams;"; //BLACK DIAMOND SUIT

        unintitialized = false;
    }
    if (escapesec.find(c) != escapesec.end())
    {
        return escapesec[c];
    }

    return string(1,c);
}

string webdavnameescape(const string &value) {
    ostringstream escaped;

    for (string::const_iterator i = value.begin(), n = value.end(); i != n; ++i)
    {
        escaped << escapewebdavchar(*i);
    }

    return escaped.str();
}


} // namespace
















<|MERGE_RESOLUTION|>--- conflicted
+++ resolved
@@ -94,12 +94,7 @@
 
 void CacheableWriter::serializebool(bool field)
 {
-<<<<<<< HEAD
-    byte b = field ? 1 : 0;
-    dest.append((char*)&b, sizeof(byte));
-=======
     dest.append((char*)&field, sizeof(field));
->>>>>>> ee315ec9
 }
 
 void CacheableWriter::serializebyte(byte field)
@@ -121,13 +116,6 @@
     dest.append((char*)b, 8);
 }
 
-<<<<<<< HEAD
-CacheableReader::CacheableReader(const string& d)
-{
-    ptr = d.data();
-    end = ptr + d.size();
-    fieldnum = 0;
-=======
 
 CacheableReader::CacheableReader(const string& d)
     : ptr(d.data())
@@ -140,7 +128,6 @@
 {
     assert(end == d.data() + d.size());
     d.erase(0, ptr - d.data());
->>>>>>> ee315ec9
 }
 
 bool CacheableReader::unserializecstr(string& s, bool removeNull)
@@ -207,16 +194,12 @@
 
 bool CacheableReader::unserializechunkmacs(chunkmac_map& m)
 {
-<<<<<<< HEAD
-    return m.unserialize(ptr, end);   // ptr is adjusted by reference
-=======
     if (m.unserialize(ptr, end))   // ptr is adjusted by reference
     {
         fieldnum += 1;
         return true;
     }
     return false;
->>>>>>> ee315ec9
 }
 
 bool CacheableReader::unserializei64(int64_t& field)
@@ -257,21 +240,12 @@
 
 bool CacheableReader::unserializebool(bool& field)
 {
-<<<<<<< HEAD
-    if (ptr + sizeof(byte) > end)
-    {
-        return false;
-    }
-    field = 0 != MemAccess::get<byte>(ptr);
-    ptr += sizeof(byte);
-=======
     if (ptr + sizeof(bool) > end)
     {
         return false;
     }
     field = MemAccess::get<bool>(ptr);
     ptr += sizeof(bool);
->>>>>>> ee315ec9
     fieldnum += 1;
     return true;
 }
@@ -288,19 +262,13 @@
     return true;
 }
 
-<<<<<<< HEAD
-bool CacheableReader::unserializeexpansionflags(unsigned char field[8])
-=======
 bool CacheableReader::unserializeexpansionflags(unsigned char field[8], unsigned usedFlagCount)
->>>>>>> ee315ec9
 {
     if (ptr + 8 > end)
     {
         return false;
     }
     memcpy(field, ptr, 8);
-<<<<<<< HEAD
-=======
 
     for (int i = usedFlagCount;  i < 8; i++ )
     {
@@ -311,7 +279,6 @@
         }
     }
 
->>>>>>> ee315ec9
     ptr += 8;
     fieldnum += 1;
     return true;
