/**
 * @file win32/fs.cpp
 * @brief Win32 filesystem/directory access/notification
 *
 * (c) 2013 by Mega Limited, Auckland, New Zealand
 *
 * This file is part of the MEGA SDK - Client Access Engine.
 *
 * Applications using the MEGA API must present a valid application key
 * and comply with the the rules set forth in the Terms of Service.
 *
 * The MEGA SDK is distributed in the hope that it will be useful,
 * but WITHOUT ANY WARRANTY; without even the implied warranty of
 * MERCHANTABILITY or FITNESS FOR A PARTICULAR PURPOSE.
 *
 * @copyright Simplified (2-clause) BSD License.
 *
 * You should have received a copy of the license along with this
 * program.
 */

#include "mega.h"
#include <wow64apiset.h>

namespace mega {
wchar_t gWindowsSeparator(L'\\');

WinFileSystemAccess gWfsa;

int sanitizedriveletter(std::wstring& localpath);

WinFileAccess::WinFileAccess(Waiter *w) : FileAccess(w)
{
    hFile = INVALID_HANDLE_VALUE;
    hFind = INVALID_HANDLE_VALUE;

    fsidvalid = false;
}

WinFileAccess::~WinFileAccess()
{
    if (hFile != INVALID_HANDLE_VALUE)
    {
        CloseHandle(hFile);
        assert(hFind == INVALID_HANDLE_VALUE);
    }
    else if (hFind != INVALID_HANDLE_VALUE)
    {
        FindClose(hFind);
    }
}

bool WinFileAccess::sysread(byte* dst, unsigned len, m_off_t pos)
{
    DWORD dwRead;
    assert(hFile != INVALID_HANDLE_VALUE);

    if (!SetFilePointerEx(hFile, *(LARGE_INTEGER*)&pos, NULL, FILE_BEGIN))
    {
        DWORD e = GetLastError();
        retry = WinFileSystemAccess::istransient(e);
        LOG_err << "SetFilePointerEx failed for reading. Error: " << e;
        return false;
    }

    if (!ReadFile(hFile, (LPVOID)dst, (DWORD)len, &dwRead, NULL))
    {
        DWORD e = GetLastError();
        retry = WinFileSystemAccess::istransient(e);
        LOG_err << "ReadFile failed. Error: " << e;
        return false;
    }

    if (dwRead != len)
    {
        retry = false;
        LOG_err << "ReadFile failed (dwRead) " << dwRead << " - " << len;
        return false;
    }
    return true;
}

bool WinFileAccess::fwrite(const byte* data, unsigned len, m_off_t pos)
{
    DWORD dwWritten;

    if (!SetFilePointerEx(hFile, *(LARGE_INTEGER*)&pos, NULL, FILE_BEGIN))
    {
        DWORD e = GetLastError();
        retry = WinFileSystemAccess::istransient(e);
        LOG_err << "SetFilePointerEx failed for writing. Error: " << e;
        return false;
    }

    if (!WriteFile(hFile, (LPCVOID)data, (DWORD)len, &dwWritten, NULL))
    {
        DWORD e = GetLastError();
        retry = WinFileSystemAccess::istransient(e);
        LOG_err << "WriteFile failed. Error: " << e;
        return false;
    }

     if (dwWritten != len)
     {
         retry = false;
         LOG_err << "WriteFile failed (dwWritten) " << dwWritten << " - " << len;
         return false;
     }

     if (!FlushFileBuffers(hFile))
     {
         DWORD e = GetLastError();
         retry = WinFileSystemAccess::istransient(e);
         LOG_err << "FlushFileBuffers failed. Error: " << e;
         return false;
     }
     return true;
}

m_time_t FileTime_to_POSIX(FILETIME* ft)
{
    LARGE_INTEGER date;

    date.HighPart = ft->dwHighDateTime;
    date.LowPart = ft->dwLowDateTime;

    // remove the diff between 1970 and 1601 and convert back from 100-nanoseconds to seconds
    int64_t t = date.QuadPart - 11644473600000 * 10000;

    // clamp
    if (t < 0) return 0;

    t /= 10000000;

    FileSystemAccess::captimestamp(&t);

    return t;
}

bool WinFileAccess::sysstat(m_time_t* mtime, m_off_t* size)
{
    assert(!nonblocking_localname.empty());
    WIN32_FILE_ATTRIBUTE_DATA fad;

    type = TYPE_UNKNOWN;
    if (!GetFileAttributesExW(nonblocking_localname.localpath.c_str(), GetFileExInfoStandard, (LPVOID)&fad))
    {
        DWORD e = GetLastError();
        errorcode = e;
        retry = WinFileSystemAccess::istransient(e);
        return false;
    }

    errorcode = 0;
    if (SimpleLogger::logCurrentLevel >= logDebug && skipattributes(fad.dwFileAttributes))
    {
        LOG_debug << "Incompatible attributes (" << fad.dwFileAttributes << ") for file " << nonblocking_localname.toPath(gWfsa);
    }

    if (fad.dwFileAttributes & FILE_ATTRIBUTE_DIRECTORY)
    {
        type = FOLDERNODE;
        retry = false;
        return false;
    }

    retry = false;
    type = FILENODE;
    *mtime = FileTime_to_POSIX(&fad.ftLastWriteTime);
    *size = ((m_off_t)fad.nFileSizeHigh << 32) + (m_off_t)fad.nFileSizeLow;

    return true;
}

bool WinFileAccess::sysopen(bool async)
{
    assert(hFile == INVALID_HANDLE_VALUE);
    assert(!nonblocking_localname.empty());

    if (hFile != INVALID_HANDLE_VALUE)
    {
        sysclose();
    }

#ifdef WINDOWS_PHONE
    hFile = CreateFile2(localname.localpath.data(), GENERIC_READ,
                        FILE_SHARE_WRITE | FILE_SHARE_READ,
                        OPEN_EXISTING, NULL);
#else
    hFile = CreateFileW(nonblocking_localname.localpath.c_str(), GENERIC_READ,
                        FILE_SHARE_WRITE | FILE_SHARE_READ,
                        NULL, OPEN_EXISTING, async ? FILE_FLAG_OVERLAPPED : 0, NULL);
#endif

    if (hFile == INVALID_HANDLE_VALUE)
    {
        DWORD e = GetLastError();
        LOG_debug << "Unable to open file (sysopen). Error code: " << e;
        retry = WinFileSystemAccess::istransient(e);
        return false;
    }

    return true;
}

void WinFileAccess::sysclose()
{
    assert(!nonblocking_localname.empty());
    assert(hFile != INVALID_HANDLE_VALUE);

    if (hFile != INVALID_HANDLE_VALUE)
    {
        CloseHandle(hFile);
        hFile = INVALID_HANDLE_VALUE;
    }
}

#ifndef WINDOWS_PHONE

WinAsyncIOContext::WinAsyncIOContext() : AsyncIOContext()
{
    overlapped = NULL;
}

WinAsyncIOContext::~WinAsyncIOContext()
{
    LOG_verbose << "Deleting WinAsyncIOContext";
    finish();
}

void WinAsyncIOContext::finish()
{
    if (overlapped)
    {
        if (!finished)
        {
            LOG_debug << "Synchronously waiting for async operation";
            AsyncIOContext::finish();
        }

        delete overlapped;
        overlapped = NULL;
    }
    assert(finished);
}

AsyncIOContext *WinFileAccess::newasynccontext()
{
    return new WinAsyncIOContext();
}

VOID WinFileAccess::asyncopfinished(DWORD dwErrorCode, DWORD dwNumberOfBytesTransfered, LPOVERLAPPED lpOverlapped)
{
    WinAsyncIOContext *context = (WinAsyncIOContext *)(lpOverlapped->hEvent);
    context->failed = dwErrorCode || dwNumberOfBytesTransfered != context->dataBufferLen;
    if (!context->failed)
    {
        if (context->op == AsyncIOContext::READ)
        {
            memset(context->dataBuffer + context->dataBufferLen, 0, context->pad);
            LOG_verbose << "Async read finished OK";
        }
        else
        {
            LOG_verbose << "Async write finished OK";
        }
    }
    else
    {
        LOG_warn << "Async operation finished with error: " << dwErrorCode;
    }

    context->retry = WinFileSystemAccess::istransient(dwErrorCode);
    context->finished = true;
    if (context->userCallback)
    {
        context->userCallback(context->userData);
    }
}

#endif

bool WinFileAccess::asyncavailable()
{
#ifdef WINDOWS_PHONE
	return false;
#endif
    return true;
}

void WinFileAccess::asyncsysopen(AsyncIOContext *context)
{
#ifndef WINDOWS_PHONE
    bool read = context->access & AsyncIOContext::ACCESS_READ;
    bool write = context->access & AsyncIOContext::ACCESS_WRITE;

    context->failed = !fopen_impl(context->openPath, read, write, true, nullptr, false);
    context->retry = retry;
    context->finished = true;
    if (context->userCallback)
    {
        context->userCallback(context->userData);
    }
#endif
}

void WinFileAccess::asyncsysread(AsyncIOContext *context)
{
#ifndef WINDOWS_PHONE
    if (!context)
    {
        return;
    }

    WinAsyncIOContext *winContext = dynamic_cast<WinAsyncIOContext*>(context);
    if (!winContext)
    {
        context->failed = true;
        context->retry = false;
        context->finished = true;
        if (context->userCallback)
        {
            context->userCallback(context->userData);
        }
        return;
    }

    OVERLAPPED *overlapped = new OVERLAPPED;
    memset(overlapped, 0, sizeof (OVERLAPPED));

    overlapped->Offset = winContext->posOfBuffer & 0xFFFFFFFF;
    overlapped->OffsetHigh = (winContext->posOfBuffer >> 32) & 0xFFFFFFFF;
    overlapped->hEvent = winContext;
    winContext->overlapped = overlapped;

    if (!ReadFileEx(hFile, winContext->dataBuffer, (DWORD)winContext->dataBufferLen,
                   overlapped, asyncopfinished))
    {
        DWORD e = GetLastError();
        winContext->retry = WinFileSystemAccess::istransient(e);
        winContext->failed = true;
        winContext->finished = true;
        winContext->overlapped = NULL;
        delete overlapped;

        LOG_warn << "Async read failed at startup: " << e;
        if (winContext->userCallback)
        {
            winContext->userCallback(winContext->userData);
        }
    }
#endif
}

void WinFileAccess::asyncsyswrite(AsyncIOContext *context)
{
#ifndef WINDOWS_PHONE
    if (!context)
    {
        return;
    }

    WinAsyncIOContext *winContext = dynamic_cast<WinAsyncIOContext*>(context);
    if (!winContext)
    {
        context->failed = true;
        context->retry = false;
        context->finished = true;
        if (context->userCallback)
        {
            context->userCallback(context->userData);
        }
        return;
    }

    OVERLAPPED *overlapped = new OVERLAPPED;
    memset(overlapped, 0, sizeof (OVERLAPPED));
    overlapped->Offset = winContext->posOfBuffer & 0xFFFFFFFF;
    overlapped->OffsetHigh = (winContext->posOfBuffer >> 32) & 0xFFFFFFFF;
    overlapped->hEvent = winContext;
    winContext->overlapped = overlapped;

    if (!WriteFileEx(hFile, winContext->dataBuffer, (DWORD)winContext->dataBufferLen,
                   overlapped, asyncopfinished))
    {
        DWORD e = GetLastError();
        winContext->retry = WinFileSystemAccess::istransient(e);
        winContext->failed = true;
        winContext->finished = true;
        winContext->overlapped = NULL;
        delete overlapped;

        LOG_warn << "Async write failed at startup: "  << e;
        if (winContext->userCallback)
        {
            winContext->userCallback(winContext->userData);
        }
    }
#endif
}

// update local name
void WinFileAccess::updatelocalname(const LocalPath& name, bool force)
{
    if (force || !nonblocking_localname.empty())
    {
        nonblocking_localname = name;
        sanitizedriveletter(nonblocking_localname.localpath);
    }
}

// true if attribute set should not be considered for syncing
// (SYSTEM files are only synced if they are not HIDDEN)
bool WinFileAccess::skipattributes(DWORD dwAttributes)
{
    return (dwAttributes & (FILE_ATTRIBUTE_REPARSE_POINT
          | FILE_ATTRIBUTE_OFFLINE))
        || (dwAttributes & (FILE_ATTRIBUTE_SYSTEM | FILE_ATTRIBUTE_HIDDEN))
            == (FILE_ATTRIBUTE_SYSTEM | FILE_ATTRIBUTE_HIDDEN);
}

// emulates Linux open-directory-as-file semantics
// FIXME #1: How to open files and directories with a single atomic
// CreateFile() operation without first looking at the attributes?
// FIXME #2: How to convert a CreateFile()-opened directory directly to a hFind
// without doing a FindFirstFile()?
bool WinFileAccess::fopen(LocalPath& name, bool read, bool write, DirAccess* iteratingDir, bool ignoreAttributes)
{
    return fopen_impl(name, read, write, false, iteratingDir, ignoreAttributes);
}

bool WinFileAccess::fopen_impl(LocalPath& namePath, bool read, bool write, bool async, DirAccess* iteratingDir, bool ignoreAttributes)
{
    WIN32_FIND_DATA fad = { 0 };
    assert(hFile == INVALID_HANDLE_VALUE);

#ifdef WINDOWS_PHONE
    FILE_ID_INFO bhfi = { 0 };
#else
    BY_HANDLE_FILE_INFORMATION bhfi = { 0 };
#endif

    bool skipcasecheck = false;
    sanitizedriveletter(namePath.localpath);

    if (write)
    {
        type = FILENODE;
    }
    else
    {
        // fill in the `fad` file attribute data in the most efficient way available for its case
        if (iteratingDir)
        {
            fad = static_cast<WinDirAccess*>(iteratingDir)->currentItemAttributes;
        }
        else
        {
            HANDLE  h = namePath.localpath.size() > 1
                    ? FindFirstFileExW(namePath.localpath.c_str(), FindExInfoStandard, &fad,
                                 FindExSearchNameMatch, NULL, 0)
                    : INVALID_HANDLE_VALUE;

            if (h != INVALID_HANDLE_VALUE)
            {
                // success so `fad` is set
                FindClose(h);
            }
            else
            {
                WIN32_FILE_ATTRIBUTE_DATA fatd;
                if (!GetFileAttributesExW(namePath.localpath.c_str(), GetFileExInfoStandard, (LPVOID)&fatd))
                {
                    DWORD e = GetLastError();
                    // this is an expected case so no need to log.  the FindFirstFileEx did not find the file,
                    // GetFileAttributesEx is only expected to find it if it's a network share point
                    // LOG_debug << "Unable to get the attributes of the file. Error code: " << e;
                    retry = WinFileSystemAccess::istransient(e);
                    return false;
                }
                else
                {
                    LOG_debug << "Possible root of network share";
                    skipcasecheck = true;
                    fad.dwFileAttributes = fatd.dwFileAttributes;
                    fad.ftCreationTime = fatd.ftCreationTime;
                    fad.ftLastAccessTime = fatd.ftLastAccessTime;
                    fad.ftLastWriteTime = fatd.ftLastWriteTime;
                    fad.nFileSizeHigh = fatd.nFileSizeHigh;
                    fad.nFileSizeLow = fatd.nFileSizeLow;
                }
            }
        }

        if (!skipcasecheck)
        {
            // todo: use localpath function to get the leaf name instead?
            const wchar_t* filename = namePath.localpath.c_str() + namePath.localpath.size() - 1;
            int filenamesize = 0;
            bool separatorfound = false;
            do {
                filename -= 1;
                filenamesize += 1;
                separatorfound = !memcmp(L"\\", filename, sizeof(wchar_t)) || !memcmp(L"/", filename, sizeof(wchar_t)) || !memcmp(L":", filename, sizeof(wchar_t));
            } while (filename > namePath.localpath.c_str() && !separatorfound);

            if (filenamesize > 1 || !separatorfound)
            {
                if (separatorfound)
                {
                    ++filename;
                }
                else
                {
                    ++filenamesize;
                }

                if (memcmp(filename, fad.cFileName, filenamesize < sizeof(fad.cFileName) ? filenamesize : sizeof(fad.cFileName))
                        && (filenamesize > sizeof(fad.cAlternateFileName) || memcmp(filename, fad.cAlternateFileName, filenamesize))
                        && !((filenamesize == 2 && !memcmp(filename, L".", 4))
                             || (filenamesize == 3 && !memcmp(filename, L"..", 6))))  // please double check arithmetic here
                {
                    LOG_warn << "fopen failed due to invalid case";
                    retry = false;
                    return false;
                }
            }
        }

        // ignore symlinks - they would otherwise be treated as moves
        // also, ignore some other obscure filesystem object categories
        if (!ignoreAttributes && skipattributes(fad.dwFileAttributes))
        {
            if (SimpleLogger::logCurrentLevel >= logDebug)
            {
                LOG_debug << "Excluded: " << namePath.toPath(gWfsa) << "   Attributes: " << fad.dwFileAttributes;
            }
            retry = false;
            return false;
        }

        type = (fad.dwFileAttributes & FILE_ATTRIBUTE_DIRECTORY) ? FOLDERNODE : FILENODE;
    }

    // (race condition between GetFileAttributesEx()/FindFirstFile() possible -
    // fixable with the current Win32 API?)
#ifdef WINDOWS_PHONE
    CREATEFILE2_EXTENDED_PARAMETERS ex = { 0 };
    ex.dwSize = sizeof(ex);

    if (type == FOLDERNODE)
    {
        ex.dwFileFlags = FILE_FLAG_BACKUP_SEMANTICS;
    }
    else if (async)
    {
        ex.dwFileFlags = FILE_FLAG_OVERLAPPED;
    }

    hFile = CreateFile2(name.data(),
                        read ? GENERIC_READ : (write ? GENERIC_WRITE : 0),
                        FILE_SHARE_WRITE | FILE_SHARE_READ,
                        !write ? OPEN_EXISTING : OPEN_ALWAYS,
                        &ex);
#else
    hFile = CreateFileW(namePath.localpath.c_str(),
                        read ? GENERIC_READ : (write ? GENERIC_WRITE : 0),
                        FILE_SHARE_WRITE | FILE_SHARE_READ,
                        NULL,
                        !write ? OPEN_EXISTING : OPEN_ALWAYS,
                        (type == FOLDERNODE) ? FILE_FLAG_BACKUP_SEMANTICS
                                             : (async ? FILE_FLAG_OVERLAPPED : 0),
                        NULL);
#endif

    // FIXME: verify that keeping the directory opened quashes the possibility
    // of a race condition between CreateFile() and FindFirstFile()

    if (hFile == INVALID_HANDLE_VALUE)
    {
        DWORD e = GetLastError();
        LOG_debug << "Unable to open file. Error code: " << e;
        retry = WinFileSystemAccess::istransient(e);
        return false;
    }

    mtime = FileTime_to_POSIX(&fad.ftLastWriteTime);

#ifdef WINDOWS_PHONE
    if (!write && (fsidvalid = !!GetFileInformationByHandleEx(hFile, FileIdInfo, &bhfi, sizeof(bhfi))))
    {
        fsid = *(handle*)&bhfi.FileId;
    }
#else
    if (!write && (fsidvalid = !!GetFileInformationByHandle(hFile, &bhfi)))
    {
        fsid = ((handle)bhfi.nFileIndexHigh << 32) | (handle)bhfi.nFileIndexLow;
    }
#endif

    if (type == FOLDERNODE)
    {
        ScopedLengthRestore undoStar(namePath);
        namePath.appendWithSeparator(LocalPath::fromPlatformEncoded(std::string((const char*)(const wchar_t*)L"*", 2)), true, gWindowsSeparator);

#ifdef WINDOWS_PHONE
        hFind = FindFirstFileExW((LPCWSTR)searchName->data(), FindExInfoBasic, &ffd, FindExSearchNameMatch, NULL, 0);
#else
        hFind = FindFirstFileW(namePath.localpath.c_str(), &ffd);
#endif

        if (hFind == INVALID_HANDLE_VALUE)
        {
            DWORD e = GetLastError();
            LOG_debug << "Unable to open folder. Error code: " << e;
            retry = WinFileSystemAccess::istransient(e);
            return false;
        }

        CloseHandle(hFile);
        hFile = INVALID_HANDLE_VALUE;
        retry = false;
        return true;
    }

    if (!write)
    {
        size = ((m_off_t)fad.nFileSizeHigh << 32) + (m_off_t)fad.nFileSizeLow;
        if (!size)
        {
            LOG_debug << "Zero-byte file. mtime: " << mtime << "  ctime: " << FileTime_to_POSIX(&fad.ftCreationTime)
                      << "  attrs: " << fad.dwFileAttributes << "  access: " << FileTime_to_POSIX(&fad.ftLastAccessTime);
        }
    }

    return true;
}

WinFileSystemAccess::WinFileSystemAccess()
{
    notifyerr = false;
    notifyfailed = false;

    localseparator = L'\\';
}

WinFileSystemAccess::~WinFileSystemAccess()
{
    assert(!dirnotifys.size());
}

// append \ to bare Windows drive letter paths
int sanitizedriveletter(std::wstring& localpath)
{
    if (localpath.size() > 1 && localpath[localpath.size() - 1] == L':')
    {
        localpath.append(L"\\");
        return 1;
    }

    return 0;
}

bool WinFileSystemAccess::istransient(DWORD e)
{
    return e == ERROR_ACCESS_DENIED
        || e == ERROR_TOO_MANY_OPEN_FILES
        || e == ERROR_NOT_ENOUGH_MEMORY
        || e == ERROR_OUTOFMEMORY
        || e == ERROR_WRITE_PROTECT
        || e == ERROR_LOCK_VIOLATION
        || e == ERROR_SHARING_VIOLATION;
}

bool WinFileSystemAccess::istransientorexists(DWORD e)
{
    target_exists = e == ERROR_FILE_EXISTS || e == ERROR_ALREADY_EXISTS;

    return istransient(e);
}

void WinFileSystemAccess::addevents(Waiter* w, int)
{
}

// generate unique local filename in the same fs as relatedpath
void WinFileSystemAccess::tmpnamelocal(LocalPath& localname) const
{
    static unsigned tmpindex;
    char buf[128];

    sprintf(buf, ".getxfer.%lu.%u.mega", GetCurrentProcessId(), tmpindex++);
    localname = LocalPath::fromName(buf, *this, FS_UNKNOWN);
}

// convert UTF-8 to Windows Unicode
void WinFileSystemAccess::path2local(const string* path, string* local) const
{
    // make space for the worst case
    local->resize((path->size() + 1) * sizeof(wchar_t));

    int len = MultiByteToWideChar(CP_UTF8, 0,
                                  path->c_str(),
                                  -1,
                                  (wchar_t*)local->data(),
                                  int(local->size() / sizeof(wchar_t) + 1));
    if (len)
    {
        // resize to actual result
        local->resize(sizeof(wchar_t) * (len - 1));
    }
    else
    {
        local->clear();
    }
}

// convert UTF-8 to Windows Unicode
void WinFileSystemAccess::path2local(const string* path, std::wstring* local) const
{
    // make space for the worst case
    local->resize(path->size() + 2);

    int len = MultiByteToWideChar(CP_UTF8, 0,
        path->c_str(),
        -1,
        local->data(),
        int(local->size()));
    if (len)
    {
        // resize to actual result
        local->resize(len - 1);
    }
    else
    {
        local->clear();
    }
}

// convert Windows Unicode to UTF-8
void WinFileSystemAccess::local2path(const string* local, string* path) const
{
    path->resize((local->size() + 1) * 4 / sizeof(wchar_t) + 1);

    path->resize(WideCharToMultiByte(CP_UTF8, 0, (wchar_t*)local->data(),
                                     int(local->size() / sizeof(wchar_t)),
                                     (char*)path->data(),
                                     int(path->size()),
                                     NULL, NULL));
    normalize(path);
}

void WinFileSystemAccess::local2path(const std::wstring* local, string* path) const
{
    path->resize((local->size() * sizeof(wchar_t) + 1) * 4 / sizeof(wchar_t) + 1);

    path->resize(WideCharToMultiByte(CP_UTF8, 0, local->data(),
        int(local->size()),
        (char*)path->data(),
        int(path->size()),
        NULL, NULL));

    normalize(path);
}

// write short name of the last path component to sname
bool WinFileSystemAccess::getsname(LocalPath& namePath, LocalPath& snamePath) const
{
#ifdef WINDOWS_PHONE
    return false;
#else
    const std::wstring& name = namePath.localpath;
    std::wstring& sname = snamePath.localpath;

    DWORD r = DWORD(name.size());
    sname.resize(r);

    DWORD rr = GetShortPathNameW(name.data(), sname.data(), r);

    sname.resize(rr);

    if (rr >= r)
    {
        rr = GetShortPathNameW(name.data(), sname.data(), rr);
        sname.resize(rr);
    }

    if (!rr)
    {
        DWORD e = GetLastError();
        LOG_warn << "Unable to get short path name: " << namePath.localpath.c_str() << ". Error code: " << e;
        sname.clear();
        return false;
    }

    // we are only interested in the path's last component
    wchar_t* ptr;

    if ((ptr = wcsrchr(sname.data(), L'\\')) || (ptr = wcsrchr(sname.data(), L':')))
    {
        sname.erase(0, ptr - sname.data() + 1);
    }
    return sname.size();
#endif
}

// FIXME: if a folder rename fails because the target exists, do a top-down
// recursive copy/delete
bool WinFileSystemAccess::renamelocal(LocalPath& oldnamePath, LocalPath& newnamePath, bool replace)
{
    bool r = !!MoveFileExW(oldnamePath.localpath.c_str(), newnamePath.localpath.c_str(), replace ? MOVEFILE_REPLACE_EXISTING : 0);

    if (!r)
    {
        DWORD e = GetLastError();
        if (SimpleLogger::logCurrentLevel >= logWarning && !skip_errorreport)
        {
            string utf8oldname;
            client->fsaccess->local2path(&oldnamePath.localpath, &utf8oldname);

            string utf8newname;
            client->fsaccess->local2path(&newnamePath.localpath, &utf8newname);
            LOG_warn << "Unable to move file: " << utf8oldname.c_str() << " to " << utf8newname.c_str() << ". Error code: " << e;
        }
        transient_error = istransientorexists(e);
    }

    return r;
}

bool WinFileSystemAccess::copylocal(LocalPath& oldnamePath, LocalPath& newnamePath, m_time_t)
{
#ifdef WINDOWS_PHONE
    bool r = SUCCEEDED(CopyFile2(oldnamePath.localpath.c_str(), newnamePath.localpath.c_str(), NULL));
#else
    bool r = !!CopyFileW(oldnamePath.localpath.c_str(), newnamePath.localpath.c_str(), FALSE);
#endif

    if (!r)
    {
        DWORD e = GetLastError();
        LOG_debug << "Unable to copy file. Error code: " << e;
        transient_error = istransientorexists(e);
    }

    return r;
}

bool WinFileSystemAccess::rmdirlocal(LocalPath& namePath)
{
    bool r = !!RemoveDirectoryW(namePath.localpath.data());
    if (!r)
    {
        DWORD e = GetLastError();
        LOG_debug << "Unable to delete folder. Error code: " << e;
        transient_error = istransient(e);
    }

    return r;
}

bool WinFileSystemAccess::unlinklocal(LocalPath& namePath)
{
    bool r = !!DeleteFileW(namePath.localpath.data());

    if (!r)
    {
        DWORD e = GetLastError();
        LOG_debug << "Unable to delete file. Error code: " << e;
        transient_error = istransient(e);
    }

    return r;
}

// delete all files and folders contained in the specified folder
// (does not recurse into mounted devices)
void WinFileSystemAccess::emptydirlocal(LocalPath& namePath, dev_t basedev)
{
    HANDLE hDirectory, hFind;
    dev_t currentdev;

    ScopedLengthRestore restoreNamePath(namePath);
    sanitizedriveletter(namePath.localpath);

    WIN32_FILE_ATTRIBUTE_DATA fad;
    if (!GetFileAttributesExW(namePath.localpath.c_str(), GetFileExInfoStandard, (LPVOID)&fad)
        || !(fad.dwFileAttributes & FILE_ATTRIBUTE_DIRECTORY)
        || fad.dwFileAttributes & FILE_ATTRIBUTE_REPARSE_POINT)
    {
        return;
    }

#ifdef WINDOWS_PHONE
    CREATEFILE2_EXTENDED_PARAMETERS ex = { 0 };
    ex.dwSize = sizeof(ex);
    ex.dwFileFlags = FILE_FLAG_BACKUP_SEMANTICS;
    hDirectory = CreateFile2(name.data(), GENERIC_READ, FILE_SHARE_WRITE | FILE_SHARE_READ,
                        OPEN_EXISTING, &ex);
#else
    hDirectory = CreateFileW(namePath.localpath.c_str(), GENERIC_READ, FILE_SHARE_READ | FILE_SHARE_WRITE,
                             NULL, OPEN_EXISTING, FILE_FLAG_BACKUP_SEMANTICS, NULL);
#endif
    if (hDirectory == INVALID_HANDLE_VALUE)
    {
        // discard not accessible folders
        return;
    }

#ifdef WINDOWS_PHONE
    FILE_ID_INFO fi = { 0 };
    if(!GetFileInformationByHandleEx(hDirectory, FileIdInfo, &fi, sizeof(fi)))
#else
    BY_HANDLE_FILE_INFORMATION fi;
    if (!GetFileInformationByHandle(hDirectory, &fi))
#endif
    {
        currentdev = 0;
    }
    else
    {
    #ifdef WINDOWS_PHONE
        currentdev = fi.VolumeSerialNumber + 1;
    #else
        currentdev = fi.dwVolumeSerialNumber + 1;
    #endif
    }
    CloseHandle(hDirectory);
    if (basedev && currentdev != basedev)
    {
        // discard folders on different devices
        return;
    }

    bool removed;
    for (;;)
    {
        // iterate over children and delete
        removed = false;

        WIN32_FIND_DATAW ffd;
        {
            ScopedLengthRestore restoreNamePath2(namePath);
            namePath.appendWithSeparator(LocalPath::fromPlatformEncoded(L"*"), true, gWfsa.localseparator);

            #ifdef WINDOWS_PHONE
                hFind = FindFirstFileExW(namePath.localpath.c_str(), FindExInfoBasic, &ffd, FindExSearchNameMatch, NULL, 0);
            #else
                hFind = FindFirstFileW(namePath.localpath.c_str(), &ffd);
            #endif
        }

        if (hFind == INVALID_HANDLE_VALUE)
        {
            break;
        }

        bool morefiles = true;
        while (morefiles)
        {
            if (!(ffd.dwFileAttributes & FILE_ATTRIBUTE_REPARSE_POINT)
                && (!(ffd.dwFileAttributes & FILE_ATTRIBUTE_DIRECTORY)
                    || *ffd.cFileName != '.'
                    || (ffd.cFileName[1] && ((ffd.cFileName[1] != '.')
                    || ffd.cFileName[2]))))
            {
                ScopedLengthRestore restoreNamePath3(namePath);
                namePath.appendWithSeparator(LocalPath::fromPlatformEncoded(ffd.cFileName), true, gWindowsSeparator);
                if (ffd.dwFileAttributes & FILE_ATTRIBUTE_DIRECTORY)
                {
                    emptydirlocal(namePath, currentdev);
                    removed |= !!RemoveDirectoryW(namePath.localpath.c_str());
                }
                else
                {
                    removed |= !!DeleteFileW(namePath.localpath.c_str());
                }
            }
            morefiles = FindNextFileW(hFind, &ffd);
        }

        FindClose(hFind);
        if (!removed)
        {
            break;
        }
    }
}

bool WinFileSystemAccess::mkdirlocal(LocalPath& namePath, bool hidden)
{
    const std::wstring& name = namePath.localpath;

    bool r = !!CreateDirectoryW(name.data(), NULL);

    if (!r)
    {
        DWORD e = GetLastError();
        LOG_debug << "Unable to create folder. Error code: " << e;
        transient_error = istransientorexists(e);
    }
    else if (hidden)
    {
#ifdef WINDOWS_PHONE
        WIN32_FILE_ATTRIBUTE_DATA a = { 0 };
        BOOL res = GetFileAttributesExW(name.data(), GetFileExInfoStandard, &a);

        if (res)
        {
            SetFileAttributesW(name.data(), a.dwFileAttributes | FILE_ATTRIBUTE_HIDDEN);
        }
#else
        DWORD a = GetFileAttributesW(name.data());

        if (a != INVALID_FILE_ATTRIBUTES)
        {
            SetFileAttributesW(name.data(), a | FILE_ATTRIBUTE_HIDDEN);
        }
#endif
    }

    return r;
}

bool WinFileSystemAccess::setmtimelocal(LocalPath& namePath, m_time_t mtime)
{
#ifdef WINDOWS_PHONE
    return false;
#else
    FILETIME lwt;
    LONGLONG ll;
    HANDLE hFile;

    hFile = CreateFileW(namePath.localpath.data(), FILE_WRITE_ATTRIBUTES, FILE_SHARE_WRITE, NULL, OPEN_EXISTING, 0, NULL);

    if (hFile == INVALID_HANDLE_VALUE)
    {
        DWORD e = GetLastError();
        transient_error = istransient(e);
        LOG_warn << "Error opening file to change mtime: " << e;
        return false;
    }

    ll = (mtime + 11644473600) * 10000000;

    lwt.dwLowDateTime = (DWORD)ll;
    lwt.dwHighDateTime = ll >> 32;

    int r = !!SetFileTime(hFile, NULL, NULL, &lwt);
    if (!r)
    {
        DWORD e = GetLastError();
        transient_error = istransient(e);
        LOG_warn << "Error changing mtime: " << e;
    }

    CloseHandle(hFile);

    return r;
#endif
}

bool WinFileSystemAccess::chdirlocal(LocalPath& namePath) const
{
#ifdef WINDOWS_PHONE
    return false;
#else
    int r = SetCurrentDirectoryW(namePath.localpath.c_str());
    return r;
#endif
}

// return lowercased ASCII file extension, including the . separator
bool WinFileSystemAccess::getextension(const LocalPath& filenamePath, char* extension, size_t size) const
{
    const wchar_t* ptr = filenamePath.localpath.data() + filenamePath.localpath.size();

    char c;
    size_t i, j;

    size--;

    if (size > filenamePath.localpath.size())
    {
        size = int(filenamePath.localpath.size());
    }

    for (i = 0; i < size; i++)
    {
        if (*--ptr == '.')
        {
            for (j = 0; j <= i; j++)
            {
                if (*ptr < '.' || *ptr > 'z') return false;

                c = (char)*(ptr++);

                // tolower()
                if (c >= 'A' && c <= 'Z') c |= ' ';

                extension[j] = c;
            }

            extension[j] = 0;

            return true;
        }
    }

    return false;
}

bool WinFileSystemAccess::expanselocalpath(LocalPath& pathArg, LocalPath& absolutepathArg)
{
#ifdef WINDOWS_PHONE
    wchar_t full[_MAX_PATH];
    if (_wfullpath(full, pathArg.localpath.data(), _MAX_PATH))
    {
        absolutepathArg.localpath = full;
        return true;
    }
    absolutepathArg.localpath = pathArg.localpath;
    return false;
#else

    int len = GetFullPathNameW(pathArg.localpath.data(), 0, NULL, NULL);
    if (len <= 0)
    {
        absolutepathArg.localpath = pathArg.localpath;
        return false;
    }

    absolutepathArg.localpath.resize(len);
    int newlen = GetFullPathNameW(pathArg.localpath.data(), len, absolutepathArg.localpath.data(), NULL);
    if (newlen <= 0 || newlen >= len)
    {
        absolutepathArg.localpath = pathArg.localpath;
        return false;
    }

    if (memcmp(absolutepathArg.localpath.data(), L"\\\\?\\", 8))
    {
        if (!memcmp(absolutepathArg.localpath.data(), L"\\\\", 4)) //network location
        {
            absolutepathArg.localpath.insert(0, L"\\\\?\\UNC\\");
        }
        else
        {
            absolutepathArg.localpath.insert(0, L"\\\\?\\");
        }
    }

    return true;
#endif
}

void WinFileSystemAccess::osversion(string* u, bool includeArchExtraInfo) const
{
    char buf[128];

#ifdef WINDOWS_PHONE
    sprintf(buf, "Windows Phone");
#else
    typedef LONG MEGANTSTATUS;
    typedef struct _MEGAOSVERSIONINFOW {
        DWORD dwOSVersionInfoSize;
        DWORD dwMajorVersion;
        DWORD dwMinorVersion;
        DWORD dwBuildNumber;
        DWORD dwPlatformId;
        WCHAR  szCSDVersion[ 128 ];     // Maintenance string for PSS usage
    } MEGARTL_OSVERSIONINFOW, *PMEGARTL_OSVERSIONINFOW;

    typedef MEGANTSTATUS (WINAPI* RtlGetVersionPtr)(PMEGARTL_OSVERSIONINFOW);
    MEGARTL_OSVERSIONINFOW version = { 0 };
    HMODULE hMod = GetModuleHandleW(L"ntdll.dll");
    if (hMod)
    {
        RtlGetVersionPtr RtlGetVersion = (RtlGetVersionPtr)(void*)GetProcAddress(hMod, "RtlGetVersion");
        if (RtlGetVersion)
        {
            RtlGetVersion(&version);
        }
    }
    snprintf(buf, sizeof(buf), "Windows %d.%d.%d", version.dwMajorVersion, version.dwMinorVersion, version.dwBuildNumber);

    if (includeArchExtraInfo)
    {
        BOOL isWOW = FALSE;
        BOOL callSucceeded = IsWow64Process(GetCurrentProcess(), &isWOW);
        if (callSucceeded && isWOW)
        {
            strcat(buf, "/64");  // if the app 32/64 bit matches the OS, then no need to specify the OS separately, so we only need to cover the WOW 32 bit on 64 bit case.
        }
    }
#endif

    u->append(buf);
}

void WinFileSystemAccess::statsid(string *id) const
{
#ifndef WINDOWS_PHONE
    LONG hr;
    HKEY hKey = NULL;
    hr = RegOpenKeyEx(HKEY_LOCAL_MACHINE, L"Software\\Microsoft\\Cryptography", 0,
                      KEY_QUERY_VALUE
#ifdef KEY_WOW64_64KEY
		      | KEY_WOW64_64KEY
#else
		      | 0x0100
#endif
		      , &hKey);
    if (hr == ERROR_SUCCESS)
    {
        WCHAR pszData[256];
        DWORD cbData = sizeof(pszData);
        hr = RegQueryValueExW(hKey, L"MachineGuid", NULL, NULL, (LPBYTE)pszData, &cbData);
        if (hr == ERROR_SUCCESS)
        {
            std::wstring localdata(pszData);
            string utf8data;
            local2path(&localdata, &utf8data);
            id->append(utf8data);
        }
        RegCloseKey(hKey);
    }
#endif
}

// set DirNotify's root LocalNode
void WinDirNotify::addnotify(LocalNode* l, LocalPath*)
{
#ifdef ENABLE_SYNC
    if (!l->parent)
    {
        localrootnode = l;
    }
#endif
}

fsfp_t WinDirNotify::fsfingerprint() const
{
#ifdef WINDOWS_PHONE
	FILE_ID_INFO fi = { 0 };
	if(!GetFileInformationByHandleEx(hDirectory, FileIdInfo, &fi, sizeof(fi)))
#else
	BY_HANDLE_FILE_INFORMATION fi;
	if (!GetFileInformationByHandle(hDirectory, &fi))
#endif
    {
        LOG_err << "Unable to get fsfingerprint. Error code: " << GetLastError();
        return 0;
    }

#ifdef WINDOWS_PHONE
	return fi.VolumeSerialNumber + 1;
#else
    return fi.dwVolumeSerialNumber + 1;
#endif
}

bool WinDirNotify::fsstableids() const
{
#ifdef WINDOWS_PHONE
#error "Not implemented"
#endif
    TCHAR volume[MAX_PATH + 1];
    if (GetVolumePathNameW(localbasepath.localpath.data(), volume, MAX_PATH + 1))
    {
        TCHAR fs[MAX_PATH + 1];
        if (GetVolumeInformation(volume, NULL, 0, NULL, NULL, NULL, fs, MAX_PATH + 1))
        {
            LOG_info << "Filesystem type: " << fs;
            return _wcsicmp(fs, L"FAT")
                && _wcsicmp(fs, L"FAT32")
                && _wcsicmp(fs, L"exFAT");
        }
    }
    LOG_err << "Failed to get filesystem type. Error code: " << GetLastError();
    return true;
}

VOID CALLBACK WinDirNotify::completion(DWORD dwErrorCode, DWORD dwBytes, LPOVERLAPPED lpOverlapped)
{
    assert( std::this_thread::get_id() == smNotifierThread->get_id());
#ifndef WINDOWS_PHONE
    WinDirNotify *dirnotify = (WinDirNotify*)lpOverlapped->hEvent;
    if (!dirnotify->mOverlappedExit && dwErrorCode != ERROR_OPERATION_ABORTED)
    {
        dirnotify->process(dwBytes);
    }
    else
    {
        dirnotify->mOverlappedEnabled = false;
    }
#endif
}

void WinDirNotify::process(DWORD dwBytes)
{
    assert( std::this_thread::get_id() == smNotifierThread->get_id());

#ifndef WINDOWS_PHONE
    if (!dwBytes)
    {
#ifdef ENABLE_SYNC
        int errCount = ++mErrorCount;
        LOG_err << "Empty filesystem notification: " << (localrootnode ? localrootnode->name.c_str() : "NULL")
                << " errors: " << errCount;
        readchanges();
        notify(DIREVENTS, localrootnode, LocalPath());
#endif
    }
    else
    {
        assert(dwBytes >= offsetof(FILE_NOTIFY_INFORMATION, FileName) + sizeof(wchar_t));

        string processbuf;
        if (dwBytes <= 4096)
        {
            processbuf = notifybuf;  // even under high load, usually the buffer is under 4k.
        }
        else
        {
            processbuf.swap(notifybuf);  // use existing buffer, a new one will be allocated for receiving
        }
        char* ptr = (char*)processbuf.data();

        readchanges();

        // ensure accuracy of the notification timestamps
		WAIT_CLASS::bumpds();

        // we trust the OS to always return conformant data
        for (;;)
        {
            FILE_NOTIFY_INFORMATION* fni = (FILE_NOTIFY_INFORMATION*)ptr;

            // skip the local debris folder
            // also, we skip the old name in case of renames
            if (fni->Action != FILE_ACTION_RENAMED_OLD_NAME
                && (fni->FileNameLength < ignore.localpath.size()
                    || memcmp(fni->FileName, ignore.localpath.data(), ignore.localpath.size() * sizeof(wchar_t))
                    || (fni->FileNameLength > ignore.localpath.size()
                        && fni->FileName[ignore.localpath.size() - 1] == L'\\')))
            {
                if (SimpleLogger::logCurrentLevel >= logDebug)
                {
#ifdef ENABLE_SYNC
                    // Outputting this logging on the notification thread slows it down considerably, risking missing notifications.
                    // Let's skip it and log the ones received on the notify queue

                    //string local, path;
                    //local.assign((char*)fni->FileName, fni->FileNameLength);
                    //path.resize((local.size() + 1) * 4 / sizeof(wchar_t));
                    //path.resize(WideCharToMultiByte(CP_UTF8, 0, (wchar_t*)local.data(),
                    //                                 int(local.size() / sizeof(wchar_t)),
                    //                                 (char*)path.data(),
                    //                                 int(path.size() + 1),
                    //                                 NULL, NULL));

                    //LOG_debug << "Filesystem notification. Root: " << (localrootnode ? localrootnode->name.c_str() : "NULL") << "   Path: " << path;
#endif
                }
#ifdef ENABLE_SYNC
                notify(DIREVENTS, localrootnode, LocalPath::fromPlatformEncoded(std::wstring(fni->FileName, fni->FileNameLength / sizeof(fni->FileName[0]))));
#endif
            }
            else if (SimpleLogger::logCurrentLevel >= logDebug)
            {
#ifdef ENABLE_SYNC
                // Outputting this logging on the notification thread slows it down considerably, risking missing notifications.
                // Let's skip it and log the ones received on the notify queue

                //string local, path;
                //local.assign((char*)fni->FileName, fni->FileNameLength);
                //path.resize((local.size() + 1) * 4 / sizeof(wchar_t));
                //path.resize(WideCharToMultiByte(CP_UTF8, 0, (wchar_t*)local.data(),
                //                                 int(local.size() / sizeof(wchar_t)),
                //                                 (char*)path.data(),
                //                                 int(path.size() + 1),
                //                                 NULL, NULL));
                //LOG_debug << "Skipped filesystem notification. Root: " << (localrootnode ? localrootnode->name.c_str() : "NULL") << "   Path: " << path;
#endif
            }


            if (!fni->NextEntryOffset)
            {
                break;
            }

            ptr += fni->NextEntryOffset;
        }
    }
#endif
    clientWaiter->notify();
}

// request change notifications on the subtree under hDirectory
void WinDirNotify::readchanges()
{
    assert( std::this_thread::get_id() == smNotifierThread->get_id());

#ifndef WINDOWS_PHONE
    if (notifybuf.size() != 65534)
    {
        // Use 65534 for the buffer size becaues (from doco):
        // ReadDirectoryChangesW fails with ERROR_INVALID_PARAMETER when the buffer length is greater than 64 KB and the application is
        // monitoring a directory over the network. This is due to a packet size limitation with the underlying file sharing protocols.
        notifybuf.resize(65534);
    }
    auto readRet = ReadDirectoryChangesW(hDirectory, (LPVOID)notifybuf.data(),
                              (DWORD)notifybuf.size(), TRUE,
                              FILE_NOTIFY_CHANGE_FILE_NAME
                            | FILE_NOTIFY_CHANGE_DIR_NAME
                            | FILE_NOTIFY_CHANGE_LAST_WRITE
                            | FILE_NOTIFY_CHANGE_SIZE
                            | FILE_NOTIFY_CHANGE_CREATION,
                              &dwBytes, &overlapped, completion);

    if (readRet)
    {
        setFailed(0, "");
        mOverlappedEnabled = true;
    }
    else
    {
        mOverlappedEnabled = false;
        DWORD e = GetLastError();
        LOG_warn << "ReadDirectoryChanges not available. Error code: " << e << " errors: " << mErrorCount.load();
        if (e == ERROR_NOTIFY_ENUM_DIR && mErrorCount < 10)
        {
            // notification buffer overflow
            mErrorCount++;
            readchanges();
        }
        else
        {
            // permanent failure - switch to scanning mode
            setFailed(e, "Fatal error returned by ReadDirectoryChangesW");
        }
    }
#endif
}

std::mutex WinDirNotify::smNotifyMutex;
std::atomic<unsigned> WinDirNotify::smNotifierCount{0};
HANDLE WinDirNotify::smEventHandle = NULL;
std::deque<std::function<void()>> WinDirNotify::smQueue;
std::unique_ptr<std::thread> WinDirNotify::smNotifierThread;

void WinDirNotify::notifierThreadFunction()
{
    LOG_debug << "Filesystem notify thread started";
    bool recheck = false;
    for (;;)
    {
        if (!recheck)
        {
            WaitForSingleObjectEx(smEventHandle, INFINITE, TRUE);  // alertable, so filesystem notify callbacks can occur on this thread during this time.
            ResetEvent(smEventHandle);
        }
        recheck = false;

        std::function<void()> f;
        {
            std::unique_lock<std::mutex> g(smNotifyMutex);
            if (!smQueue.empty())
            {
                f = std::move(smQueue.front());
                if (!f) break;   // nullptr to cause the thread to exit
                smQueue.pop_front();
            }
        }
        if (f)
        {
            f();
            recheck = true;
        }
    }
    LOG_debug << "Filesystem notify thread stopped";
}

WinDirNotify::WinDirNotify(LocalPath& localbasepath, const LocalPath& ignore, WinFileSystemAccess* owner, Waiter* waiter) : DirNotify(localbasepath, ignore)
{
    fsaccess = owner;
    fsaccess->dirnotifys.insert(this);
    clientWaiter = waiter;

    {
        // If this is the first Notifier created, start the thread that queries the OS for notifications.
        std::lock_guard<std::mutex> g(smNotifyMutex);
        if (++smNotifierCount == 1)
        {
            smQueue.clear();
            smEventHandle = CreateEvent(NULL, FALSE, FALSE, NULL);

            // One thread to notify them all
            smNotifierThread.reset(new std::thread([](){ notifierThreadFunction(); }));
        }
    }

#ifndef WINDOWS_PHONE
    ZeroMemory(&overlapped, sizeof(overlapped));
    overlapped.hEvent = this;
    mOverlappedEnabled = false;
    mOverlappedExit = false;

    ScopedLengthRestore restoreLocalbasePath(localbasepath);
    sanitizedriveletter(localbasepath.localpath);

    // ReadDirectoryChangesW: If you opened the file using the short name, you can receive change notifications for the short name.  (so make sure it's a long name)
    std::wstring longname;
    auto r = localbasepath.localpath.size() + 20;
    longname.resize(r);
    auto rr = GetLongPathNameW(localbasepath.localpath.data(), longname.data(), DWORD(r));

    longname.resize(rr);
    if (rr >= r)
    {
        rr = GetLongPathNameW(localbasepath.localpath.data(), longname.data(), rr);
        longname.resize(rr);
    }

    if ((hDirectory = CreateFileW(longname.data(),
                                  FILE_LIST_DIRECTORY,
                                  FILE_SHARE_READ | FILE_SHARE_WRITE,
                                  NULL,
                                  OPEN_EXISTING,
                                  FILE_FLAG_BACKUP_SEMANTICS | FILE_FLAG_OVERLAPPED,
                                  NULL)) != INVALID_HANDLE_VALUE)
    {
        setFailed(0, "");

        {
            std::lock_guard<std::mutex> g(smNotifyMutex);
            smQueue.push_back([this](){ readchanges(); });
        }
        SetEvent(smEventHandle);
    }
    else
    {
        int err = GetLastError();
        setFailed(err, "CreateFileW was unable to open the folder");
        LOG_err << "Unable to initialize filesystem notifications. Error: " << err;
    }
#endif
}

WinDirNotify::~WinDirNotify()
{
    mOverlappedExit = true;

#ifndef WINDOWS_PHONE
    if (hDirectory != INVALID_HANDLE_VALUE)
    {
        if (mOverlappedEnabled)
        {
            {
                std::lock_guard<std::mutex> g(smNotifyMutex);
                smQueue.push_back([this](){ CancelIo(hDirectory); });
            }
            SetEvent(smEventHandle);
            while (mOverlappedEnabled)
            {
                SleepEx(10, true);
            }
        }

        CloseHandle(hDirectory);
    }
    fsaccess->dirnotifys.erase(this);
#endif

    {
        if (--smNotifierCount == 0)
        {
            {
                std::lock_guard<std::mutex> g(smNotifyMutex);
                smQueue.push_back(nullptr);
            }
            SetEvent(smEventHandle);
            smNotifierThread->join();
            smNotifierThread.reset();
            CloseHandle(smEventHandle);
            smQueue.clear();
        }
    }

}

std::unique_ptr<FileAccess> WinFileSystemAccess::newfileaccess(bool followSymLinks)
{
    return std::unique_ptr<FileAccess>(new WinFileAccess(waiter));
}

DirAccess* WinFileSystemAccess::newdiraccess()
{
    return new WinDirAccess();
}

DirNotify* WinFileSystemAccess::newdirnotify(LocalPath& localpath, LocalPath& ignore, Waiter* waiter)
{
    return new WinDirNotify(localpath, ignore, this, waiter);
}

bool WinFileSystemAccess::issyncsupported(LocalPath& localpathArg, bool *isnetwork, SyncError *syncError)
{
    WCHAR VBoxSharedFolderFS[] = L"VBoxSharedFolderFS";
    std::wstring path, fsname;
    bool result = true;

#ifndef WINDOWS_PHONE
    path.resize(MAX_PATH * sizeof(WCHAR));
    fsname.resize(MAX_PATH * sizeof(WCHAR));

<<<<<<< HEAD
    if (GetVolumePathNameW(localpathArg.localpath.data(), path.data(), MAX_PATH)
        && GetVolumeInformationW(path.data(), NULL, 0, NULL, NULL, NULL, fsname.data(), MAX_PATH)
        && !memcmp(fsname.data(), VBoxSharedFolderFS, sizeof(VBoxSharedFolderFS)))
=======
    if (GetVolumePathNameW((LPCWSTR)localpath->data(), (LPWSTR)path.data(), MAX_PATH)
        && GetVolumeInformationW((LPCWSTR)path.data(), NULL, 0, NULL, NULL, NULL, (LPWSTR)fsname.data(), MAX_PATH))
>>>>>>> 03842e9d
    {
        if (!memcmp(fsname.data(), VBoxSharedFolderFS, sizeof(VBoxSharedFolderFS)))
        {
            LOG_warn << "VBoxSharedFolderFS is not supported because it doesn't provide ReadDirectoryChanges() nor unique file identifiers";
            if (syncError)
            {
                *syncError = VBOXSHAREDFOLDER_UNSUPPORTED;
            }
            result = false;
        }
        else if ((!memcmp(fsname.data(), L"FAT", 6) || !memcmp(fsname.data(), L"exFAT", 10))) // TODO: have these checks for !windows too
        {
            LOG_warn << "You are syncing a local folder formatted with a FAT filesystem. "
                        "That filesystem has deficiencies managing big files and modification times "
                        "that can cause synchronization problems (e.g. when daylight saving changes), "
                        "so it's strongly recommended that you only sync folders formatted with more "
                        "reliable filesystems like NTFS (more information at https://help.mega.nz/megasync/syncing.html#can-i-sync-fat-fat32-partitions-under-windows.";
            if (syncError)
            {
                *syncError = LOCAL_IS_FAT;
            }

        }
        else if (!memcmp(fsname.data(), L"HGFS", 8))
        {
            LOG_warn << "You are syncing a local folder shared with VMWare. Those folders do not support filesystem notifications "
            "so MEGAsync will have to be continuously scanning to detect changes in your files and folders. "
            "Please use a different folder if possible to reduce the CPU usage.";
            if (syncError)
            {
                *syncError = LOCAL_IS_HGFS;
            }
        }
    }

    if (GetDriveTypeW(path.data()) == DRIVE_REMOTE)
    {
        LOG_debug << "Network folder detected";
        if (isnetwork)
        {
            *isnetwork = true;
        }
    }

    string utf8fsname;
    local2path(&fsname, &utf8fsname);
    LOG_debug << "Filesystem type: " << utf8fsname;

#endif

    return result;
}

bool WinDirAccess::dopen(LocalPath* nameArg, FileAccess* f, bool glob)
{
    assert(nameArg || f);
    assert(!(glob && f));

    if (f)
    {
        if ((hFind = ((WinFileAccess*)f)->hFind) != INVALID_HANDLE_VALUE)
        {
            ffd = ((WinFileAccess*)f)->ffd;
            ((WinFileAccess*)f)->hFind = INVALID_HANDLE_VALUE;
        }
    }
    else
    {
        std::wstring name = nameArg->localpath;
        if (!glob)
        {
            name.append(L"\\*");
        }

#ifdef WINDOWS_PHONE
        hFind = FindFirstFileExW(nameArg->localpath.c_str(), FindExInfoBasic, &ffd, FindExSearchNameMatch, NULL, 0);
#else
        hFind = FindFirstFileW(name.c_str(), &ffd);
#endif

        if (glob)
        {
            wchar_t* bp = const_cast<wchar_t*>(name.c_str());

            // store base path for glob() emulation
            int p = int(wcslen(bp));

            while (p--)
            {
                if (bp[p] == '/' || bp[p] == '\\')
                {
                    break;
                }
            }

            if (p >= 0)
            {
                globbase.assign((char*)bp, (p + 1) * sizeof(wchar_t));
            }
            else
            {
                globbase.clear();
            }
        }
    }

    if (!(ffdvalid = hFind != INVALID_HANDLE_VALUE))
    {
        return false;
    }

    return true;
}

// FIXME: implement followsymlinks
bool WinDirAccess::dnext(LocalPath& /*path*/, LocalPath& nameArg, bool /*followsymlinks*/, nodetype_t* type)
{
    for (;;)
    {
        if (ffdvalid
         && !WinFileAccess::skipattributes(ffd.dwFileAttributes)
         && (!(ffd.dwFileAttributes & FILE_ATTRIBUTE_DIRECTORY)
          || *ffd.cFileName != '.'
          || (ffd.cFileName[1] && ((ffd.cFileName[1] != '.') || ffd.cFileName[2]))))
        {
            nameArg.localpath.assign(ffd.cFileName, wcslen(ffd.cFileName));

            if (type)
            {
                *type = (ffd.dwFileAttributes & FILE_ATTRIBUTE_DIRECTORY) ? FOLDERNODE : FILENODE;
            }

            ffdvalid = false;
            currentItemAttributes = ffd;
            return true;
        }
        else
        {
            if (ffdvalid && SimpleLogger::logCurrentLevel >= logDebug)
            {
                if (*ffd.cFileName != '.' && (ffd.cFileName[1] && ((ffd.cFileName[1] != '.') || ffd.cFileName[2])))
                    LOG_debug << "Excluded: " << ffd.cFileName << "   Attributes: " << ffd.dwFileAttributes;
            }
        }

        if (!(ffdvalid = FindNextFileW(hFind, &ffd) != 0))
        {
            return false;
        }
    }
}

WinDirAccess::WinDirAccess()
{
    ffdvalid = false;
    hFind = INVALID_HANDLE_VALUE;
}

WinDirAccess::~WinDirAccess()
{
    if (hFind != INVALID_HANDLE_VALUE)
    {
        FindClose(hFind);
    }
}
} // namespace<|MERGE_RESOLUTION|>--- conflicted
+++ resolved
@@ -1616,14 +1616,8 @@
     path.resize(MAX_PATH * sizeof(WCHAR));
     fsname.resize(MAX_PATH * sizeof(WCHAR));
 
-<<<<<<< HEAD
     if (GetVolumePathNameW(localpathArg.localpath.data(), path.data(), MAX_PATH)
-        && GetVolumeInformationW(path.data(), NULL, 0, NULL, NULL, NULL, fsname.data(), MAX_PATH)
-        && !memcmp(fsname.data(), VBoxSharedFolderFS, sizeof(VBoxSharedFolderFS)))
-=======
-    if (GetVolumePathNameW((LPCWSTR)localpath->data(), (LPWSTR)path.data(), MAX_PATH)
         && GetVolumeInformationW((LPCWSTR)path.data(), NULL, 0, NULL, NULL, NULL, (LPWSTR)fsname.data(), MAX_PATH))
->>>>>>> 03842e9d
     {
         if (!memcmp(fsname.data(), VBoxSharedFolderFS, sizeof(VBoxSharedFolderFS)))
         {
