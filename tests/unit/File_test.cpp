--- conflicted
+++ resolved
@@ -132,7 +132,7 @@
     auto newFile = std::unique_ptr<mega::File>{mega::File::unserialize(&d)};
     checkFiles(file, *newFile);
 }
-<<<<<<< HEAD
+#endif
 
 
 TEST(File, contains)
@@ -150,7 +150,4 @@
     ASSERT_TRUE(fsaccess.contains("c:\\some\\folder","c:\\some\\folder\\within"));
     ASSERT_FALSE(fsaccess.contains("c:\\SOME\\folder","c:\\some\\folder\\within"));
 
-}
-=======
-#endif
->>>>>>> 0d487488
+}