/**
 * (c) 2019 by Mega Limited, Wellsford, New Zealand
 *
 * This file is part of the MEGA SDK - Client Access Engine.
 *
 * Applications using the MEGA API must present a valid application key
 * and comply with the the rules set forth in the Terms of Service.
 *
 * The MEGA SDK is distributed in the hope that it will be useful,
 * but WITHOUT ANY WARRANTY; without even the implied warranty of
 * MERCHANTABILITY or FITNESS FOR A PARTICULAR PURPOSE.
 *
 * @copyright Simplified (2-clause) BSD License.
 *
 * You should have received a copy of the license along with this
 * program.
 */

#include <atomic>
#include <memory>
#include <thread>

#include <gtest/gtest.h>

#include <mega/types.h>
#include <megaapi.h>
#include <megaapi_impl.h>

using namespace std;
using namespace mega;

namespace {

unique_ptr<MegaStringList> createMegaStringList(const vector<const char*>& data)
{
<<<<<<< HEAD
    vector<string> list;
    for (const auto& value : data)
    {
        list.emplace_back(value ? MegaApi::strdup(value) : "");
    }
    return unique_ptr<MegaStringList>(new MegaStringListPrivate(move(list)));
=======
    string_vector list;

    for (const auto& value : data)
    {
        list.emplace_back(value);
    }

    return unique_ptr<MegaStringList>{
        new MegaStringListPrivate{std::move(list)}};
>>>>>>> 2eefd8b7
}

} // anonymous

TEST(MegaApi, MegaStringList_get_and_size_happyPath)
{
    const vector<const char*> data{
        "foo",
        "bar",
    };
    auto stringList = createMegaStringList(data);
    ASSERT_EQ(2, stringList->size());
    ASSERT_EQ(string{"foo"}, string{stringList->get(0)});
    ASSERT_EQ(string{"bar"}, string{stringList->get(1)});
    ASSERT_EQ(nullptr, stringList->get(2));
}

TEST(MegaApi, MegaStringList_get_and_size_emptyStringList)
{
    const vector<const char*> data{
    };
    auto stringList = createMegaStringList(data);
    ASSERT_EQ(0, stringList->size());
    ASSERT_EQ(nullptr, stringList->get(0));
}

TEST(MegaApi, MegaStringList_copy_happyPath)
{
    const vector<const char*> data{
        "foo",
        "bar",
    };
    auto stringList = createMegaStringList(data);
    auto copiedStringList = unique_ptr<MegaStringList>{stringList->copy()};
    ASSERT_EQ(2, copiedStringList->size());
    ASSERT_EQ(string{"foo"}, string{copiedStringList->get(0)});
    ASSERT_EQ(string{"bar"}, string{copiedStringList->get(1)});
    ASSERT_EQ(nullptr, copiedStringList->get(2));
}

TEST(MegaApi, MegaStringList_copy_emptyStringList)
{
    const vector<const char*> data{
    };
    auto stringList = createMegaStringList(data);
    auto copiedStringList = unique_ptr<MegaStringList>{stringList->copy()};
    ASSERT_EQ(0, copiedStringList->size());
    ASSERT_EQ(nullptr, copiedStringList->get(0));
}

TEST(MegaApi, MegaStringList_default_constructor)
{
    auto stringList = unique_ptr<MegaStringList>{new MegaStringListPrivate};
    ASSERT_EQ(0, stringList->size());
    ASSERT_EQ(nullptr, stringList->get(0));
}

TEST(MegaApi, MegaStringListMap_set_and_get_happyPath)
{
    auto stringListMap = unique_ptr<MegaStringListMap>{MegaStringListMap::createInstance()};
    auto stringList1 = createMegaStringList({"13", "42"}).release();
    auto stringList2 = createMegaStringList({"awesome", "sweet", "cool"}).release();
    stringListMap->set("foo", stringList1);
    stringListMap->set("bar", stringList2);
    ASSERT_EQ(2, stringListMap->size());
    ASSERT_EQ(*stringList1, *stringListMap->get("foo"));
    ASSERT_EQ(*stringList2, *stringListMap->get("bar"));
    ASSERT_EQ(nullptr, stringListMap->get("blah"));
    auto expectedKeys = createMegaStringList({"bar", "foo"});
    auto keys = std::unique_ptr<MegaStringList>{stringListMap->getKeys()};
    ASSERT_EQ(*expectedKeys, *keys);
}

TEST(MegaApi, MegaStringListMap_get_emptyStringListMap)
{
    auto stringListMap = unique_ptr<MegaStringListMap>{MegaStringListMap::createInstance()};
    ASSERT_EQ(0, stringListMap->size());
    ASSERT_EQ(nullptr, stringListMap->get("blah"));
    auto keys = std::unique_ptr<MegaStringList>{stringListMap->getKeys()};
    ASSERT_EQ(0, keys->size());
}

TEST(MegaApi, MegaStringListMap_copy_happyPath)
{
    auto stringListMap = unique_ptr<MegaStringListMap>{MegaStringListMap::createInstance()};
    auto stringList1 = createMegaStringList({"13", "42"}).release();
    auto stringList2 = createMegaStringList({"awesome", "sweet", "cool"}).release();
    stringListMap->set("foo", stringList1);
    stringListMap->set("bar", stringList2);
    auto copiedStringListMap = unique_ptr<MegaStringListMap>{stringListMap->copy()};
    ASSERT_EQ(2, copiedStringListMap->size());
    ASSERT_EQ(*stringList1, *copiedStringListMap->get("foo"));
    ASSERT_EQ(*stringList2, *copiedStringListMap->get("bar"));
    ASSERT_EQ(nullptr, copiedStringListMap->get("blah"));
    auto expectedKeys = createMegaStringList({"bar", "foo"});
    auto keys = std::unique_ptr<MegaStringList>{stringListMap->getKeys()};
    ASSERT_EQ(*expectedKeys, *keys);
}

TEST(MegaApi, MegaStringListMap_copy_emptyStringListMap)
{
    auto stringListMap = unique_ptr<MegaStringListMap>{MegaStringListMap::createInstance()};
    auto copiedStringListMap = unique_ptr<MegaStringListMap>{stringListMap->copy()};
    ASSERT_EQ(0, copiedStringListMap->size());
    ASSERT_EQ(nullptr, copiedStringListMap->get("blah"));
    auto keys = std::unique_ptr<MegaStringList>{stringListMap->getKeys()};
    ASSERT_EQ(0, keys->size());
}

TEST(MegaApi, MegaStringTable_append_and_get_happyPath)
{
    auto stringListTable = unique_ptr<MegaStringTable>{MegaStringTable::createInstance()};
    auto stringList1 = createMegaStringList({"13", "42"}).release();
    auto stringList2 = createMegaStringList({"awesome", "sweet", "cool"}).release();
    stringListTable->append(stringList1);
    stringListTable->append(stringList2);
    ASSERT_EQ(2, stringListTable->size());
    ASSERT_EQ(*stringList1, *stringListTable->get(0));
    ASSERT_EQ(*stringList2, *stringListTable->get(1));
    ASSERT_EQ(nullptr, stringListTable->get(2));
}

TEST(MegaApi, MegaStringTable_get_emptyStringTable)
{
    auto stringListTable = unique_ptr<MegaStringTable>{MegaStringTable::createInstance()};
    ASSERT_EQ(0, stringListTable->size());
    ASSERT_EQ(nullptr, stringListTable->get(0));
}

TEST(MegaApi, MegaStringTable_copy_happyPath)
{
    auto stringListTable = unique_ptr<MegaStringTable>{MegaStringTable::createInstance()};
    auto stringList1 = createMegaStringList({"13", "42"}).release();
    auto stringList2 = createMegaStringList({"awesome", "sweet", "cool"}).release();
    stringListTable->append(stringList1);
    stringListTable->append(stringList2);
    auto copiedStringTable = unique_ptr<MegaStringTable>{stringListTable->copy()};
    ASSERT_EQ(2, copiedStringTable->size());
    ASSERT_EQ(*stringList1, *copiedStringTable->get(0));
    ASSERT_EQ(*stringList2, *copiedStringTable->get(1));
    ASSERT_EQ(nullptr, copiedStringTable->get(2));
}

TEST(MegaApi, MegaStringTable_copy_emptyStringTable)
{
    auto stringListTable = unique_ptr<MegaStringTable>{MegaStringTable::createInstance()};
    auto copiedStringTable = unique_ptr<MegaStringTable>{stringListTable->copy()};
    ASSERT_EQ(0, copiedStringTable->size());
    ASSERT_EQ(nullptr, copiedStringTable->get(0));
}

TEST(MegaApi, getMimeType)
{
    vector<thread> threads;
    atomic<int> successCount{0};

    // 100 threads was enough to reliably crash the old non-thread-safe version
    for (int i = 0; i < 100; ++i)
    {
        threads.emplace_back([&successCount]
        {
            if (std::unique_ptr<char[]>{::mega::MegaApi::getMimeType("nosuch")} == nullptr) ++successCount;
            if (std::unique_ptr<char[]>{::mega::MegaApi::getMimeType(nullptr)} == nullptr) ++successCount;
            if (std::unique_ptr<char[]>{::mega::MegaApi::getMimeType("323")}.get() == string("text/h323")) ++successCount;
            if (std::unique_ptr<char[]>{::mega::MegaApi::getMimeType(".323")}.get() == string("text/h323")) ++successCount;
            if (std::unique_ptr<char[]>{::mega::MegaApi::getMimeType("zip")}.get() == string("application/x-zip-compressed")) ++successCount;
            if (std::unique_ptr<char[]>{::mega::MegaApi::getMimeType(".zip")}.get() == string("application/x-zip-compressed")) ++successCount;
        });
    }

    for (auto& t : threads)
    {
        t.join();
    }

    ASSERT_EQ(600, successCount);
}<|MERGE_RESOLUTION|>--- conflicted
+++ resolved
@@ -33,14 +33,6 @@
 
 unique_ptr<MegaStringList> createMegaStringList(const vector<const char*>& data)
 {
-<<<<<<< HEAD
-    vector<string> list;
-    for (const auto& value : data)
-    {
-        list.emplace_back(value ? MegaApi::strdup(value) : "");
-    }
-    return unique_ptr<MegaStringList>(new MegaStringListPrivate(move(list)));
-=======
     string_vector list;
 
     for (const auto& value : data)
@@ -48,9 +40,7 @@
         list.emplace_back(value);
     }
 
-    return unique_ptr<MegaStringList>{
-        new MegaStringListPrivate{std::move(list)}};
->>>>>>> 2eefd8b7
+    return unique_ptr<MegaStringList>(new MegaStringListPrivate(std::move(list)));
 }
 
 } // anonymous
